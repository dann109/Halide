--- conflicted
+++ resolved
@@ -77,34 +77,21 @@
 T buffer_to_setitem_operator4(h::Buffer<T> &that, p::tuple &args_passed, T value) {
     std::vector<int> int_args;
     const size_t args_len = p::len(args_passed);
-<<<<<<< HEAD
-    for (size_t i = 0; i < args_len; i+=1)
+    for(size_t i=0; i < args_len; i+=1)
     {
         p::object o = args_passed[i];
         p::extract<int> int32_extract(o);
 
-        if (int32_extract.check())
+        if(int32_extract.check())
         {
-=======
-    for (size_t i = 0; i < args_len; i += 1) {
-        p::object o = args_passed[i];
-        p::extract<int> int32_extract(o);
-
-        if (int32_extract.check()) {
->>>>>>> 5f873c2c
             int_args.push_back(int32_extract());
         }
     }
 
-<<<<<<< HEAD
-    if (int_args.size() != args_len)
-    {
-        for (size_t j=0; j < args_len; j+=1)
+    if(int_args.size() != args_len)
+    {
+        for(size_t j=0; j < args_len; j+=1)
         {
-=======
-    if (int_args.size() != args_len) {
-        for (size_t j = 0; j < args_len; j += 1) {
->>>>>>> 5f873c2c
             p::object o = args_passed[j];
             const std::string o_str = p::extract<std::string>(p::str(o));
             printf("buffer_to_setitem_operator4 args_passed[%lu] == %s\n", j, o_str.c_str());
@@ -113,10 +100,8 @@
                                     "a tuple of (convertible to) int.");
     }
 
-<<<<<<< HEAD
-    return that(int_args) = value;
-=======
-    switch (int_args.size()) {
+    switch(int_args.size())
+    {
     case 1:
         return that(int_args[0]) = value;
     case 2:
@@ -125,13 +110,13 @@
         return that(int_args[0], int_args[1], int_args[2]) = value;
     case 4:
         return that(int_args[0], int_args[1], int_args[2], int_args[3]) = value;
+
     default:
-        printf("buffer_to_setitem_operator4 receive a tuple with %zu integers\n", int_args.size());
-        throw std::invalid_argument("buffer_to_setitem_operator4 only handles 1 to 4 dimensional tuples");
-    }
-
-    return 0;  // this line should never be reached
->>>>>>> 5f873c2c
+        printf("image_to_setitem_operator4 receive a tuple with %zu integers\n", int_args.size());
+        throw std::invalid_argument("image_to_setitem_operator4 only handles 1 to 4 dimensional tuples");
+    }
+
+    return 0; // this line should never be reached
 }
 
 template <typename T>
@@ -139,23 +124,6 @@
     return buffer.data();
 }
 
-<<<<<<< HEAD
-template<typename T>
-std::string image_repr(const h::Image<T> &image)
-{
-
-    h::Type t = h::type_of<T>();
-    std::ostringstream sstr;
-    sstr << "<halide.Image "
-         << "[data " << (void *)(image.data()) << "] "
-         << "[type " << type_code_to_string(t) << "(" << t.bits() << ")] ";
-    for (int i = 0; i < image.dimensions(); i++) {
-        sstr << "[dimension " << i
-             << " min " << image.dim(i).min()
-             << " extent " << image.dim(i).extent()
-             << " stride " << image.dim(i).stride()
-             << "] ";
-=======
 template <typename T>
 void buffer_set_min1(h::Buffer<T> &im, int m0) {
     im.set_min(m0);
@@ -180,32 +148,39 @@
 std::string buffer_repr(const h::Buffer<T> &buffer) {
     std::string repr;
 
-    h::Type t = halide_type_of<T>();
+    h::Buffer b = image;
+    h::Type t = b.type();
     std::string suffix = "_???";
-    if (t.is_float()) {
+    if(t.is_float())
+    {
         suffix = "_float";
-    } else if (t.is_int()) {
+    }
+    else if(t.is_int())
+    {
         suffix = "_int";
-    } else if (t.is_uint()) {
+    }
+    else if(t.is_uint())
+    {
         suffix = "_uint";
-    } else if (t.is_bool()) {
+    }
+    else if(t.is_bool())
+    {
         suffix = "_bool";
-    } else if (t.is_handle()) {
+    }
+    else if(t.is_handle())
+    {
         suffix = "_handle";
->>>>>>> 5f873c2c
-    }
-    sstr << ">";
-    return sstr.str();
-
-<<<<<<< HEAD
-=======
-    boost::format f("<halide.Buffer%s%i; element_size %i bytes; "
+    }
+
+    boost::format f("<halide.Image%s%i; element_size %i bytes; "
                     "extent (%i %i %i %i); min (%i %i %i %i); stride (%i %i %i %i)>");
 
-    repr = boost::str(f % suffix % t.bits() % t.bytes() % buffer.extent(0) % buffer.extent(1) % buffer.extent(2) % buffer.extent(3) % buffer.min(0) % buffer.min(1) % buffer.min(2) % buffer.min(3) % buffer.stride(0) % buffer.stride(1) % buffer.stride(2) % buffer.stride(3));
+    repr = boost::str(f % suffix % t.bits() % b.raw_buffer()->elem_size
+                      % b.extent(0) % b.extent(1) % b.extent(2) % b.extent(3)
+                      % b.min(0) % b.min(1) % b.min(2) % b.min(3)
+                      % b.stride(0) % b.stride(1) % b.stride(2) % b.stride(3));
 
     return repr;
->>>>>>> 5f873c2c
 }
 
 template <typename T>
@@ -217,41 +192,6 @@
     return p::make_function(return_type_func, call_policies, p::arg("self"), func_sig());
 }
 
-<<<<<<< HEAD
-template<typename T>
-void set_image_min1(h::Image<T> &image, int m0) {
-    image.set_min(m0);
-}
-
-template<typename T>
-void set_image_min2(h::Image<T> &image, int m0, int m1) {
-    image.set_min(m0, m1);
-}
-
-template<typename T>
-void set_image_min3(h::Image<T> &image, int m0, int m1, int m2) {
-    image.set_min(m0, m1, m2);
-}
-
-template<typename T>
-void set_image_min4(h::Image<T> &image, int m0, int m1, int m2, int m3) {
-    image.set_min(m0, m1, m2, m3);
-}
-
-template<typename T>
-void defineImage_impl(const std::string suffix, const h::Type type)
-{
-    using h::Image;
-
-
-    auto image_class =
-        p::class_< Image<T>, p::bases<h::ImageBase> >(
-            ("Image" + suffix).c_str(),
-=======
-template <typename T>
-void buffer_copy_to_host(h::Buffer<T> &im) {
-    im.copy_to_host();
-}
 
 template <typename T>
 void defineBuffer_impl(const std::string suffix, const h::Type type) {
@@ -261,7 +201,6 @@
     auto buffer_class =
         p::class_<Buffer<T>>(
             ("Buffer" + suffix).c_str(),
->>>>>>> 5f873c2c
             "A reference-counted handle on a dense multidimensional array "
             "containing scalar values of type T. Can be directly accessed and "
             "modified. May have up to four dimensions. Color images are "
@@ -269,247 +208,104 @@
             "the color channel. In general we store color images in "
             "color-planes, as opposed to packed RGB, because this tends to "
             "vectorize more cleanly.",
-<<<<<<< HEAD
-            p::init<>(p::arg("self"), "Construct an undefined image handle"))
-
-        .def(p::init<int, int, int, int, std::string>(
-                 (p::arg("self"), p::arg("x"), p::arg("y"), p::arg("z"), p::arg("w"), p::arg("name")=""),
-                 "Allocate an image with the given dimensions."))
-        .def(p::init<int, int, int, std::string>(
-                 (p::arg("self"), p::arg("x"), p::arg("y"), p::arg("z"), p::arg("name")=""),
-                 "Allocate an image with the given dimensions."))
-        .def(p::init<int, int, std::string>(
-                 (p::arg("self"), p::arg("x"), p::arg("y"), p::arg("name")=""),
-                 "Allocate an image with the given dimensions."))
-        .def(p::init<int, std::string>(
-                 (p::arg("self"), p::arg("x"), p::arg("name")=""),
-                 "Allocate an image with the given dimensions."))
-
-        .def(p::init<h::Buffer &>(p::args("self", "buf"),
-                                  "Wrap a buffer in an Image object, so that we can directly "
-                                  "access its pixels in a type-safe way."))
-
-        .def(p::init<h::Realization &>(p::args("self", "r"),
-                                       "Wrap a single-element realization in an Image object."))
-
-        .def(p::init<halide_buffer_t *, std::string>((p::arg("self"), p::arg("b"), p::arg("name")=""),
-                                                     "Wrap a halide_buffer_t in an Image object, so that we can access its pixels."))
-
-        .def("__repr__", &image_repr<T>, p::arg("self"))
-
-        .def("data", &Image<T>::data, p::arg("self"),
-             p::return_value_policy< p::return_opaque_pointer >(), // not sure this will do what we want
-             "Get a pointer to the element at the min location.")
-
-        // These are the ImageBase methods
-        .def("copy_to_host", &Image<T>::copy_to_host, p::arg("self"),
-             "Manually copy-back data to the host, if it's on a device. This "
-             "is done for you if you construct an image from a buffer, but "
-             "you might need to call this if you realize a gpu kernel into an "
-             "existing image")
-        .def("defined", &Image<T>::defined, p::arg("self"),
-             "Check if this image handle points to actual data")
-        .def("set_host_dirty", &Image<T>::set_host_dirty,
-             (p::arg("self"), p::arg("dirty") = true),
-             "Mark the buffer as dirty-on-host.  is done for you if you "
-             "construct an image from a buffer, but you might need to call "
-             "this if you realize a gpu kernel into an existing image, or "
-             "modify the data via some other back-door.")
-        .def("type", get_type_function_wrapper<T>(),
-             "Return Type instance for the data type of the image.")
-        .def("channels", &Image<T>::channels, p::arg("self"),
-             "Get the extent of dimension 2, which by convention we use as"
-             "the number of color channels (often 3). Unlike extent(2), "
-             "returns one if the buffer has fewer than three dimensions.")
-        .def("dimensions", &Image<T>::dimensions, p::arg("self"),
-             "Get the dimensionality of the data. Typically two for grayscale images, and three for color images.")
-
-        .def("dim", &Image<T>::dim, p::args("self", "dim"),
-             "Get a handle on a given dimension of the image.")
-
-        .def("set_min", &set_image_min1<T>, p::args("self", "m0"),
-             "Set the min coordinates of the image.")
-        .def("set_min", &set_image_min2<T>, p::args("self", "m0", "m1"),
-             "Set the min coordinates of the image.")
-        .def("set_min", &set_image_min3<T>, p::args("self", "m0", "m1", "m2"),
-             "Set the min coordinates of the image.")
-        .def("set_min", &set_image_min4<T>, p::args("self", "m0", "m1", "m2", "m3"),
-             "Set the min coordinates of the image.")
-        ;
+            p::init<>(p::arg("self"), "Construct an undefined buffer handle"));
+
+    auto image_class =
+            p::class_< Image<T>, p::bases<h::ImageBase> >(
+                ("Image" + suffix).c_str(),
+                "A reference-counted handle on a dense multidimensional array "
+                "containing scalar values of type T. Can be directly accessed and "
+                "modified. May have up to four dimensions. Color images are "
+                "represented as three-dimensional, with the third dimension being "
+                "the color channel. In general we store color images in "
+                "color-planes, as opposed to packed RGB, because this tends to "
+                "vectorize more cleanly.",
+                p::init<>(p::arg("self"), "Construct an undefined image handle"))
+
+            .def(p::init<int, int, int, int,std::string>(
+                     (p::arg("self"), p::arg("x"), p::arg("y")=0, p::arg("z")=0, p::arg("w")=0, p::arg("name")=""),
+                     "Allocate an image with the given dimensions."))
+
+            .def(p::init<h::Buffer &>(p::args("self", "buf"),
+                                      "Wrap a buffer in an Image object, so that we can directly "
+                                      "access its pixels in a type-safe way."))
+
+            .def(p::init<h::Realization &>(p::args("self", "r"),
+                                           "Wrap a single-element realization in an Image object."))
+
+            .def(p::init<buffer_t *, std::string>((p::arg("self"), p::arg("b"), p::arg("name")=""),
+                                                  "Wrap a buffer_t in an Image object, so that we can access its pixels."))
+
+            .def("__repr__", &image_repr<T>, p::arg("self"))
+
+            .def("data", &Image<T>::data, p::arg("self"),
+                 p::return_value_policy< p::return_opaque_pointer >(), // not sure this will do what we want
+                 "Get a pointer to the element at the min location.")
+
+            // These are the ImageBase methods
+            .def("copy_to_host", &Image<T>::copy_to_host, p::arg("self"),
+                 "Manually copy-back data to the host, if it's on a device. This "
+                 "is done for you if you construct an image from a buffer, but "
+                 "you might need to call this if you realize a gpu kernel into an "
+                 "existing image")
+            .def("defined", &Image<T>::defined, p::arg("self"),
+                 "Check if this image handle points to actual data")
+            .def("set_host_dirty", &Image<T>::set_host_dirty,
+                 (p::arg("self"), p::arg("dirty") = true),
+                 "Mark the buffer as dirty-on-host.  is done for you if you "
+                 "construct an image from a buffer, but you might need to call "
+                 "this if you realize a gpu kernel into an existing image, or "
+                 "modify the data via some other back-door.")
+            .def("type", get_type_function_wrapper<T>(),
+                 "Return Type instance for the data type of the image.")
+            .def("channels", &Image<T>::channels, p::arg("self"),
+                 "Get the extent of dimension 2, which by convention we use as"
+                 "the number of color channels (often 3). Unlike extent(2), "
+                 "returns one if the buffer has fewer than three dimensions.")
+            .def("dimensions", &Image<T>::dimensions, p::arg("self"),
+                 "Get the dimensionality of the data. Typically two for grayscale images, and three for color images.")
+            .def("stride", &Image<T>::stride, p::args("self", "dim"),
+                 "Get the number of elements in the buffer between two adjacent "
+                 "elements in the given dimension. For example, the stride in "
+                 "dimension 0 is usually 1, and the stride in dimension 1 is "
+                 "usually the extent of dimension 0. This is not necessarily true though.")
+            .def("extent", &Image<T>::extent, p::args("self", "dim"),
+                 "Get the size of a dimension.")
+            .def("min", &Image<T>::min, p::args("self", "dim"),
+                 "Get the min coordinate of a dimension. The top left of the "
+                 "image represents this point in a function that was realized "
+                 "into this image.")
+            .def("set_min", &Image<T>::set_min,
+                 (p::arg("self"), p::arg("m0"), p::arg("m1")=0, p::arg("m2")=0, p::arg("m3")=0),
+                 "Set the min coordinates of a dimension.")
+            ;
 
     image_class
-        .def("width", &Image<T>::width, p::arg("self"),
-             "Get the extent of dimension 0, which by convention we use as "
-             "the width of the image. Unlike extent(0), returns one if the "
-             "buffer is zero-dimensional.")
-        .def("height", &Image<T>::height, p::arg("self"),
-             "Get the extent of dimension 1, which by convention we use as "
-             "the height of the image. Unlike extent(1), returns one if the "
-             "buffer has fewer than two dimensions.")
-        .def("left", &Image<T>::left, p::arg("self"),
-             "Get the minimum coordinate in dimension 0, which by convention "
-             "is the coordinate of the left edge of the image. Returns zero "
-             "for zero-dimensional images.")
-        .def("right", &Image<T>::right, p::arg("self"),
-             "Get the maximum coordinate in dimension 0, which by convention "
-             "is the coordinate of the right edge of the image. Returns zero "
-             "for zero-dimensional images.")
-        .def("top", &Image<T>::top, p::arg("self"),
-             "Get the minimum coordinate in dimension 1, which by convention "
-             "is the top of the image. Returns zero for zero- or "
-             "one-dimensional images.")
-        .def("bottom", &Image<T>::bottom, p::arg("self"),
-             "Get the maximum coordinate in dimension 1, which by convention "
-             "is the bottom of the image. Returns zero for zero- or "
-             "one-dimensional images.")
-        ;
-
-
-    const std::string get_item_doc = "Construct an expression which loads from this image. "
-                                     "The location is extended with enough implicit variables to match "
-                                     "the dimensionality of the image (see \\ref Var::implicit)";
-
-    // Access operators (to Expr, and to actual value)
-    image_class
-
-        .def("__getitem__", &image_to_expr_operator0<T>, p::arg("self"),
-             get_item_doc.c_str())
-        .def("__getitem__", &image_to_expr_operator1<T>, p::args("self", "x"),
-             get_item_doc.c_str())
-        .def("__getitem__", &image_to_expr_operator2<T>, p::args("self", "x", "y"),
-             get_item_doc.c_str())
-        .def("__getitem__", &image_to_expr_operator3<T>, p::args("self", "x", "y", "z"),
-             get_item_doc.c_str())
-        .def("__getitem__", &image_to_expr_operator4<T>, p::args("self", "x", "y", "z", "w"),
-             get_item_doc.c_str())
-        .def("__getitem__", &image_to_expr_operator5<T>, p::args("self", "args_passed"),
-             get_item_doc.c_str())
-        .def("__getitem__", &image_to_expr_operator6<T>, p::args("self", "args_passed"),
-             get_item_doc.c_str())
-        .def("__getitem__", &image_to_expr_operator7<T>, p::args("self", "tuple"),
-             get_item_doc.c_str())
-
-        // Note that for now we return copy values (not references like in the C++ API)
-        .def("__call__", &image_call_operator0<T>, p::args("self", "x"),
-             "Assuming this image is one-dimensional, get the value of the element at position x")
-        .def("__call__", &image_call_operator1<T>, p::args("self", "x", "y"),
-             "Assuming this image is two-dimensional, get the value of the element at position (x, y)")
-        .def("__call__", &image_call_operator2<T>, p::args("self", "x", "y", "z"),
-             "Assuming this image is three-dimensional, get the value of the element at position (x, y, z)")
-        .def("__call__", &image_call_operator3<T>, p::args("self", "x", "y", "z", "w"),
-             "Assuming this image is four-dimensional, get the value of the element at position (x, y, z, w)")
-
-        .def("__setitem__", &image_to_setitem_operator0<T>, p::args("self", "x", "value"),
-             "Assuming this image is one-dimensional, set the value of the element at position x")
-        .def("__setitem__", &image_to_setitem_operator1<T>, p::args("self", "x", "y", "value"),
-             "Assuming this image is two-dimensional, set the value of the element at position (x, y)")
-        .def("__setitem__", &image_to_setitem_operator2<T>, p::args("self", "x", "y", "z", "value"),
-             "Assuming this image is three-dimensional, set the value of the element at position (x, y, z)")
-        .def("__setitem__", &image_to_setitem_operator3<T>, p::args("self", "x", "y", "z", "w", "value"),
-             "Assuming this image is four-dimensional, set the value of the element at position (x, y, z, w)")
-        .def("__setitem__", &image_to_setitem_operator4<T>, p::args("self", "tuple", "value"),
-             "set the value of the element at position indicated by tuple")
-
-        .def("buffer", &image_to_buffer<T>, p::args("self"),
-             "Cast to Halide::buffer")
-        ;
-
-
-    //        "Get a handle on the Buffer that this image holds"
-    //        operator Buffer() const {
-    //            return buffer;
-    //        }
-
-    //        "Convert this image to an argument to a halide pipeline."
-    //        operator Argument() const {
-    //            return Argument(buffer);
-    //        }
-
-    //        "Convert this image to an argument to an extern stage."
-    //        operator ExternFuncArgument() const {
-    //            return ExternFuncArgument(buffer);
-    //        }
-
-    //        "Treating the image as an Expr is equivalent to call it with no "
-    //         "arguments. For example, you can say:\n\n"
-
-    //         "\\code\n"
-    //         "Image im(10, 10);\n"
-    //         "Func f;\n"
-    //         "f = im*2;\n"
-    //         "\\endcode\n\n"
-    //         "This will define f as a two-dimensional function with value at
-    //         "position (x, y) equal to twice the value of the image at the
-    //         "same location. "
-    //        operator Expr() const {
-    //            return (*this)(_);
-    //        }
-
-    p::implicitly_convertible<Image<T>, h::Buffer>();
-    p::implicitly_convertible<Image<T>, h::Argument>();
-    p::implicitly_convertible<Image<T>, h::Expr>();
-    //p::implicitly_convertible<Image<T>, h::ExternFuncArgument>();
-=======
-            p::init<>(p::arg("self"), "Construct an undefined buffer handle"));
-
-    // Constructors
-    buffer_class
-        .def(p::init<int>(
-            p::args("self", "x"),
-            "Allocate an buffer with the given dimensions."))
-
-        .def(p::init<int, int>(
-            p::args("self", "x", "y"),
-            "Allocate an buffer with the given dimensions."))
-
-        .def(p::init<int, int, int>(
-            p::args("self", "x", "y", "z"),
-            "Allocate an buffer with the given dimensions."))
-
-        .def(p::init<int, int, int, int>(
-            p::args("self", "x", "y", "z", "w"),
-            "Allocate an buffer with the given dimensions."))
-
-        .def(p::init<h::Realization &>(
-            p::args("self", "r"),
-            "Wrap a single-element realization in an Buffer object."))
-
-        .def(p::init<buffer_t>(
-            p::args("self", "b"),
-            "Wrap a buffer_t in an Buffer object, so that we can access its pixels."));
-
-    buffer_class
-        .def("__repr__", &buffer_repr<T>, p::arg("self"));
-
-    buffer_class
-        .def("data", &buffer_data<T>, p::arg("self"),
-             p::return_value_policy<p::return_opaque_pointer>(),  // not sure this will do what we want
-             "Get a pointer to the element at the min location.")
-
-        .def("copy_to_host", &buffer_copy_to_host<T>, p::arg("self"),
-             "Manually copy-back data to the host, if it's on a device. ")
-        .def("set_host_dirty", &Buffer<T>::set_host_dirty,
-             (p::arg("self"), p::arg("dirty") = true),
-             "Mark the buffer as dirty-on-host. ")
-        .def("type", get_type_function_wrapper<T>(),
-             "Return Type instance for the data type of the buffer.")
-        .def("channels", &Buffer<T>::channels, p::arg("self"),
-             "Get the extent of dimension 2, which by convention we use as"
-             "the number of color channels (often 3). Unlike extent(2), "
-             "returns one if the buffer has fewer than three dimensions.")
-        .def("dimensions", &Buffer<T>::dimensions, p::arg("self"),
-             "Get the dimensionality of the data. Typically two for grayscale images, and three for color images.")
-        .def("stride", &Buffer<T>::stride, p::args("self", "dim"),
-             "Get the number of elements in the buffer between two adjacent "
-             "elements in the given dimension. For example, the stride in "
-             "dimension 0 is usually 1, and the stride in dimension 1 is "
-             "usually the extent of dimension 0. This is not necessarily true though.")
-        .def("extent", &Buffer<T>::extent, p::args("self", "dim"),
-             "Get the size of a dimension.")
-        .def("min", &Buffer<T>::min, p::args("self", "dim"),
-             "Get the min coordinate of a dimension. The top left of the "
-             "buffer represents this point in a function that was realized "
-             "into this buffer.");
+            .def("width", &Image<T>::width, p::arg("self"),
+                 "Get the extent of dimension 0, which by convention we use as "
+                 "the width of the image. Unlike extent(0), returns one if the "
+                 "buffer is zero-dimensional.")
+            .def("height", &Image<T>::height, p::arg("self"),
+                 "Get the extent of dimension 1, which by convention we use as "
+                 "the height of the image. Unlike extent(1), returns one if the "
+                 "buffer has fewer than two dimensions.")
+            .def("left", &Image<T>::left, p::arg("self"),
+                 "Get the minimum coordinate in dimension 0, which by convention "
+                 "is the coordinate of the left edge of the image. Returns zero "
+                 "for zero-dimensional images.")
+            .def("right", &Image<T>::right, p::arg("self"),
+                 "Get the maximum coordinate in dimension 0, which by convention "
+                 "is the coordinate of the right edge of the image. Returns zero "
+                 "for zero-dimensional images.")
+            .def("top", &Image<T>::top, p::arg("self"),
+                 "Get the minimum coordinate in dimension 1, which by convention "
+                 "is the top of the image. Returns zero for zero- or "
+                 "one-dimensional images.")
+            .def("bottom", &Image<T>::bottom, p::arg("self"),
+                 "Get the maximum coordinate in dimension 1, which by convention "
+                 "is the bottom of the image. Returns zero for zero- or "
+                 "one-dimensional images.")
+            ;
 
     buffer_class
         .def("set_min", &buffer_set_min1<T>,
@@ -590,233 +386,128 @@
              p::args("self", "x", "y", "z", "w"),
              "Assuming this buffer is four-dimensional, get the value of the element at position (x, y, z, w)")
 
-        .def("__setitem__", &buffer_to_setitem_operator0<T>, p::args("self", "x", "value"),
-             "Assuming this buffer is one-dimensional, set the value of the element at position x")
-        .def("__setitem__", &buffer_to_setitem_operator1<T>, p::args("self", "x", "y", "value"),
-             "Assuming this buffer is two-dimensional, set the value of the element at position (x, y)")
-        .def("__setitem__", &buffer_to_setitem_operator2<T>, p::args("self", "x", "y", "z", "value"),
-             "Assuming this buffer is three-dimensional, set the value of the element at position (x, y, z)")
-        .def("__setitem__", &buffer_to_setitem_operator3<T>, p::args("self", "x", "y", "z", "w", "value"),
-             "Assuming this buffer is four-dimensional, set the value of the element at position (x, y, z, w)")
-        .def("__setitem__", &buffer_to_setitem_operator4<T>, p::args("self", "tuple", "value"),
-             "Assuming this buffer is one to four-dimensional, "
-             "set the value of the element at position indicated by tuple (x, y, z, w)");
-
-    p::implicitly_convertible<Buffer<T>, h::Argument>();
->>>>>>> 5f873c2c
+            .def("__getitem__", &image_to_expr_operator0<T>, p::arg("self"),
+                 get_item_doc.c_str())
+            .def("__getitem__", &image_to_expr_operator1<T>, p::args("self", "x"),
+                 get_item_doc.c_str())
+            .def("__getitem__", &image_to_expr_operator2<T>, p::args("self", "x", "y"),
+                 get_item_doc.c_str())
+            .def("__getitem__", &image_to_expr_operator3<T>, p::args("self", "x", "y", "z"),
+                 get_item_doc.c_str())
+            .def("__getitem__", &image_to_expr_operator4<T>, p::args("self", "x", "y", "z", "w"),
+                 get_item_doc.c_str())
+            .def("__getitem__", &image_to_expr_operator5<T>, p::args("self", "args_passed"),
+                 get_item_doc.c_str())
+            .def("__getitem__", &image_to_expr_operator6<T>, p::args("self", "args_passed"),
+                 get_item_doc.c_str())
+            .def("__getitem__", &image_to_expr_operator7<T>, p::args("self", "tuple"),
+                 get_item_doc.c_str())
+
+            // Note that for now we return copy values (not references like in the C++ API)
+            .def("__call__", &image_call_operator0<T>, p::args("self", "x"),
+                 "Assuming this image is one-dimensional, get the value of the element at position x")
+            .def("__call__", &image_call_operator1<T>, p::args("self", "x", "y"),
+                 "Assuming this image is two-dimensional, get the value of the element at position (x, y)")
+            .def("__call__", &image_call_operator2<T>, p::args("self", "x", "y", "z"),
+                 "Assuming this image is three-dimensional, get the value of the element at position (x, y, z)")
+            .def("__call__", &image_call_operator3<T>, p::args("self", "x", "y", "z", "w"),
+                 "Assuming this image is four-dimensional, get the value of the element at position (x, y, z, w)")
+
+            .def("__setitem__", &image_to_setitem_operator0<T>, p::args("self", "x", "value"),
+                 "Assuming this image is one-dimensional, set the value of the element at position x")
+            .def("__setitem__", &image_to_setitem_operator1<T>, p::args("self", "x", "y", "value"),
+                 "Assuming this image is two-dimensional, set the value of the element at position (x, y)")
+            .def("__setitem__", &image_to_setitem_operator2<T>, p::args("self", "x", "y", "z", "value"),
+                 "Assuming this image is three-dimensional, set the value of the element at position (x, y, z)")
+            .def("__setitem__", &image_to_setitem_operator3<T>, p::args("self", "x", "y", "z", "w", "value"),
+                 "Assuming this image is four-dimensional, set the value of the element at position (x, y, z, w)")
+            .def("__setitem__", &image_to_setitem_operator4<T>, p::args("self", "tuple", "value"),
+                 "Assuming this image is one to four-dimensional, "
+                 "set the value of the element at position indicated by tuple (x, y, z, w)")
+
+            .def("buffer", &image_to_buffer<T>, p::args("self"),
+                 "Cast to Halide::buffer")
+            ;
+
+
+    //        "Get a handle on the Buffer that this image holds"
+    //        operator Buffer() const {
+    //            return buffer;
+    //        }
+
+    //        "Convert this image to an argument to a halide pipeline."
+    //        operator Argument() const {
+    //            return Argument(buffer);
+    //        }
+
+    //        "Convert this image to an argument to an extern stage."
+    //        operator ExternFuncArgument() const {
+    //            return ExternFuncArgument(buffer);
+    //        }
+
+    //        "Treating the image as an Expr is equivalent to call it with no "
+    //         "arguments. For example, you can say:\n\n"
+
+    //         "\\code\n"
+    //         "Image im(10, 10);\n"
+    //         "Func f;\n"
+    //         "f = im*2;\n"
+    //         "\\endcode\n\n"
+    //         "This will define f as a two-dimensional function with value at
+    //         "position (x, y) equal to twice the value of the image at the
+    //         "same location. "
+    //        operator Expr() const {
+    //            return (*this)(_);
+    //        }
+
+    p::implicitly_convertible<Image<T>, h::Buffer>();
+    p::implicitly_convertible<Image<T>, h::Argument>();
+    p::implicitly_convertible<Image<T>, h::Expr>();
+    //p::implicitly_convertible<Image<T>, h::ExternFuncArgument>();
 
     return;
 }
 
-<<<<<<< HEAD
 #ifdef USE_NUMPY
 
 // To be used with care, since return object uses a  C++ pointer to data,
 // use p::with_custodian_and_ward_postcall to link the objects lifetime
-p::object raw_buffer_to_image(bn::ndarray &array, halide_buffer_t &raw_buffer, const std::string &name)
+p::object raw_buffer_to_image(bn::ndarray &array, buffer_t &raw_buffer, const std::string &name)
 {
     PyObject* obj = NULL;
 
-    h::Buffer buffer(&raw_buffer, name);
-
     if(array.get_dtype() == bn::dtype::get_builtin<boost::uint8_t>())
     {
+        h::Type t = h::UInt(8);
+        h::Buffer buffer(t, &raw_buffer, name);
         typedef h::Image<boost::uint8_t> image_t;
+
         p::manage_new_object::apply<image_t *>::type converter;
         obj = converter( new image_t(buffer));
     }
     else if(array.get_dtype() == bn::dtype::get_builtin<boost::uint16_t>())
     {
+        h::Type t = h::UInt(16);
+        h::Buffer buffer(t, &raw_buffer, name);
         typedef h::Image<boost::uint16_t> image_t;
+
         p::manage_new_object::apply<image_t *>::type converter;
         obj = converter( new image_t(buffer));
     }
     else if(array.get_dtype() == bn::dtype::get_builtin<boost::uint32_t>())
     {
+        h::Type t = h::UInt(32);
+        h::Buffer buffer(t, &raw_buffer, name);
         typedef h::Image<boost::uint32_t> image_t;
+
         p::manage_new_object::apply<image_t *>::type converter;
         obj = converter( new image_t(buffer));
     }
-    else if(array.get_dtype() == bn::dtype::get_builtin<boost::uint64_t>())
-    {
-        typedef h::Image<boost::uint64_t> image_t;
-        p::manage_new_object::apply<image_t *>::type converter;
-        obj = converter( new image_t(buffer));
-    }
     else if(array.get_dtype() == bn::dtype::get_builtin<boost::int8_t>())
     {
+        h::Type t = h::Int(8);
+        h::Buffer buffer(t, &raw_buffer, name);
         typedef h::Image<boost::int8_t> image_t;
-        p::manage_new_object::apply<image_t *>::type converter;
-        obj = converter( new image_t(buffer));
-    }
-    else if(array.get_dtype() == bn::dtype::get_builtin<boost::int16_t>())
-    {
-        typedef h::Image<boost::int16_t> image_t;
-        p::manage_new_object::apply<image_t *>::type converter;
-        obj = converter( new image_t(buffer));
-    }
-    else if(array.get_dtype() == bn::dtype::get_builtin<boost::int32_t>())
-    {
-        typedef h::Image<boost::int32_t> image_t;
-        p::manage_new_object::apply<image_t *>::type converter;
-        obj = converter( new image_t(buffer));
-    }
-    else if(array.get_dtype() == bn::dtype::get_builtin<boost::int64_t>())
-    {
-        typedef h::Image<boost::int64_t> image_t;
-        p::manage_new_object::apply<image_t *>::type converter;
-        obj = converter( new image_t(buffer));
-    }
-    else if(array.get_dtype() == bn::dtype::get_builtin<float>())
-    {
-        typedef h::Image<float> image_t;
-        p::manage_new_object::apply<image_t *>::type converter;
-        obj = converter( new image_t(buffer));
-    }
-    else if(array.get_dtype() == bn::dtype::get_builtin<double>())
-    {
-        typedef h::Image<double> image_t;
-        p::manage_new_object::apply<image_t *>::type converter;
-        obj = converter( new image_t(buffer));
-    }
-
-    if(obj == NULL)
-    {
-        const std::string type_repr = p::extract<std::string>(p::str(array.get_dtype()));
-        printf("numpy_to_image input array type: %s", type_repr.c_str());
-        throw std::invalid_argument("numpy_to_image received an array of type not managed in Halide.");
-    }
-
-
-    p::object return_object = p::object( p::handle<>( obj ) );
-    return return_object;
-}
-
-bn::dtype type_to_dtype(const h::Type &t)
-{
-    using bn::dtype;
-    if (t == h::UInt(8))   return dtype::get_builtin<boost::uint8_t>();
-    if (t == h::UInt(16))  return dtype::get_builtin<boost::uint16_t>();
-    if (t == h::UInt(32))  return dtype::get_builtin<boost::uint32_t>();
-    if (t == h::UInt(64))  return dtype::get_builtin<boost::uint64_t>();
-    if (t == h::Int(8))    return dtype::get_builtin<boost::int8_t>();
-    if (t == h::Int(16))   return dtype::get_builtin<boost::int16_t>();
-    if (t == h::Int(32))   return dtype::get_builtin<boost::int32_t>();
-    if (t == h::Int(64))   return dtype::get_builtin<boost::int64_t>();
-    if (t == h::Float(32)) return dtype::get_builtin<float>();
-    if (t == h::Float(64)) return dtype::get_builtin<double>();
-    throw std::runtime_error("type_to_dtype received a Halide::Type with no known numpy dtype equivalent");
-    return dtype::get_builtin<boost::uint8_t>();
-}
-
-h::Type dtype_to_type(const bn::dtype &t)
-{
-    using bn::dtype;
-    if (t == dtype::get_builtin<boost::uint8_t>())  return h::UInt(8);
-    if (t == dtype::get_builtin<boost::uint16_t>()) return h::UInt(16);
-    if (t == dtype::get_builtin<boost::uint32_t>()) return h::UInt(32);
-    if (t == dtype::get_builtin<boost::uint64_t>()) return h::UInt(64);
-    if (t == dtype::get_builtin<boost::int8_t>())   return h::Int(8);
-    if (t == dtype::get_builtin<boost::int16_t>())  return h::Int(16);
-    if (t == dtype::get_builtin<boost::int32_t>())  return h::Int(32);
-    if (t == dtype::get_builtin<boost::int64_t>())  return h::Int(64);
-    if (t == dtype::get_builtin<float>())           return h::Float(32);
-    if (t == dtype::get_builtin<double>())          return h::Float(64);
-    throw std::runtime_error("dtype_to_type received a numpy dtype with no known Halide equivalent");
-    return h::UInt(8);
-}
-
-/// Will create a Halide::Image object pointing to the array data
-p::object ndarray_to_image(bn::ndarray &array, const std::string name="")
-{
-    std::vector<halide_dimension_t> shape(array.get_nd());
-    halide_buffer_t raw_buffer = {0};
-    raw_buffer.dimensions = array.get_nd();
-    raw_buffer.dim = &shape[0];
-    for (int i = 0; i < raw_buffer.dimensions; i++) {
-        raw_buffer.dim[i].extent = array.shape(i);
-        raw_buffer.dim[i].stride = array.strides(i) / array.get_dtype().get_itemsize();
-    }
-    raw_buffer.type = dtype_to_type(array.get_dtype());
-    raw_buffer.host = reinterpret_cast<boost::uint8_t *>(array.get_data());
-    return raw_buffer_to_image(array, raw_buffer, name);
-}
-
-bn::ndarray image_to_ndarray(p::object image_object)
-{
-    p::extract<h::ImageBase &> image_base_extract(image_object);
-
-    if (image_base_extract.check() == false) {
-        throw std::invalid_argument("image_to_ndarray received an object that is not an Image<T>");
-    }
-
-    h::Buffer b = p::extract<h::Buffer>(image_object.attr("buffer")());
-    user_assert(b.host_ptr() != NULL) << "image_to_ndarray received an image without host data";
-
-    const h::Type& t = p::extract<h::Type &>(image_object.attr("type")());
-
-    std::vector<std::int32_t> shape_array(b.dimensions()), stride_array(b.dimensions());
-
-    for (int i = 0; i < b.dimensions(); i++) {
-        shape_array[i] = b.dim(i).extent();
-        stride_array[i] = b.dim(i).stride() * b.type().bytes();
-    }
-
-    // There must be at least one dimension
-    if (shape_array.empty()) {
-        shape_array.push_back(1);
-        stride_array.push_back(0);
-    }
-
-    return bn::from_data(
-        b.host_ptr(),
-        type_to_dtype(t),
-        shape_array,
-        stride_array,
-        image_object);
-=======
-p::object buffer_to_python_object(const h::Buffer<> &im) {
-    PyObject *obj = nullptr;
-    if (im.type() == h::UInt(8)) {
-        p::manage_new_object::apply<h::Buffer<uint8_t> *>::type converter;
-        obj = converter(new h::Buffer<uint8_t>(im));
-    } else if (im.type() == h::UInt(16)) {
-        p::manage_new_object::apply<h::Buffer<uint16_t> *>::type converter;
-        obj = converter(new h::Buffer<uint16_t>(im));
-    } else if (im.type() == h::UInt(32)) {
-        p::manage_new_object::apply<h::Buffer<uint32_t> *>::type converter;
-        obj = converter(new h::Buffer<uint32_t>(im));
-    } else if (im.type() == h::Int(8)) {
-        p::manage_new_object::apply<h::Buffer<int8_t> *>::type converter;
-        obj = converter(new h::Buffer<int8_t>(im));
-    } else if (im.type() == h::Int(16)) {
-        p::manage_new_object::apply<h::Buffer<int16_t> *>::type converter;
-        obj = converter(new h::Buffer<int16_t>(im));
-    } else if (im.type() == h::Int(32)) {
-        p::manage_new_object::apply<h::Buffer<int32_t> *>::type converter;
-        obj = converter(new h::Buffer<int32_t>(im));
-    } else if (im.type() == h::Float(32)) {
-        p::manage_new_object::apply<h::Buffer<float> *>::type converter;
-        obj = converter(new h::Buffer<float>(im));
-    } else if (im.type() == h::Float(64)) {
-        p::manage_new_object::apply<h::Buffer<double> *>::type converter;
-        obj = converter(new h::Buffer<double>(im));
-    } else {
-        throw std::invalid_argument("buffer_to_python_object received an Buffer of unsupported type.");
-    }
-
-    return p::object(p::handle<>(obj));
-}
-
-h::Buffer<> python_object_to_buffer(p::object obj) {
-    p::extract<h::Buffer<uint8_t>> buffer_extract_uint8(obj);
-    p::extract<h::Buffer<uint16_t>> buffer_extract_uint16(obj);
-    p::extract<h::Buffer<uint32_t>> buffer_extract_uint32(obj);
-    p::extract<h::Buffer<int8_t>> buffer_extract_int8(obj);
-    p::extract<h::Buffer<int16_t>> buffer_extract_int16(obj);
-    p::extract<h::Buffer<int32_t>> buffer_extract_int32(obj);
-    p::extract<h::Buffer<float>> buffer_extract_float(obj);
-    p::extract<h::Buffer<double>> buffer_extract_double(obj);
 
     if (buffer_extract_uint8.check()) {
         return buffer_extract_uint8();
@@ -837,71 +528,221 @@
     } else {
         throw std::invalid_argument("python_object_to_buffer received an object that is not an Buffer<T>");
     }
-    return h::Buffer<>();
-}
-
-#ifdef USE_NUMPY
-
-bn::dtype type_to_dtype(const h::Type &t) {
-    if (t == h::UInt(8)) return bn::dtype::get_builtin<uint8_t>();
-    if (t == h::UInt(16)) return bn::dtype::get_builtin<uint16_t>();
-    if (t == h::UInt(32)) return bn::dtype::get_builtin<uint32_t>();
-    if (t == h::Int(8)) return bn::dtype::get_builtin<int8_t>();
-    if (t == h::Int(16)) return bn::dtype::get_builtin<int16_t>();
-    if (t == h::Int(32)) return bn::dtype::get_builtin<int32_t>();
-    if (t == h::Float(32)) return bn::dtype::get_builtin<float>();
-    if (t == h::Float(64)) return bn::dtype::get_builtin<double>();
-    throw std::runtime_error("type_to_dtype received a Halide::Type with no known numpy dtype equivalent");
-    return bn::dtype::get_builtin<uint8_t>();
-}
-
-h::Type dtype_to_type(const bn::dtype &t) {
-    if (t == bn::dtype::get_builtin<uint8_t>()) return h::UInt(8);
-    if (t == bn::dtype::get_builtin<uint16_t>()) return h::UInt(16);
-    if (t == bn::dtype::get_builtin<uint32_t>()) return h::UInt(32);
-    if (t == bn::dtype::get_builtin<int8_t>()) return h::Int(8);
-    if (t == bn::dtype::get_builtin<int16_t>()) return h::Int(16);
-    if (t == bn::dtype::get_builtin<int32_t>()) return h::Int(32);
-    if (t == bn::dtype::get_builtin<float>()) return h::Float(32);
-    if (t == bn::dtype::get_builtin<double>()) return h::Float(64);
-    throw std::runtime_error("dtype_to_type received a numpy type with no known Halide type equivalent");
-    return h::Type();
-}
-
-/// Will create a Halide::Buffer object pointing to the array data
-p::object ndarray_to_buffer(bn::ndarray &array) {
-    h::Type t = dtype_to_type(array.get_dtype());
-    const int dims = array.get_nd();
-    void *host = reinterpret_cast<void *>(array.get_data());
-    halide_dimension_t shape[dims];
-    for (int i = 0; i < dims; i++) {
-        shape[i].min = 0;
-        shape[i].extent = array.shape(i);
-        shape[i].stride = array.strides(i) / t.bytes();
-    }
-
-    return buffer_to_python_object(h::Buffer<>(t, host, dims, shape));
-}
-
-bn::ndarray buffer_to_ndarray(p::object buffer_object) {
-    h::Buffer<> im = python_object_to_buffer(buffer_object);
+    else if(array.get_dtype() == bn::dtype::get_builtin<boost::int16_t>())
+    {
+        h::Type t = h::Int(16);
+        h::Buffer buffer(t, &raw_buffer, name);
+        typedef h::Image<boost::int16_t> image_t;
+
+        p::manage_new_object::apply<image_t *>::type converter;
+        obj = converter( new image_t(buffer));
+    }
+    else if(array.get_dtype() == bn::dtype::get_builtin<boost::int32_t>())
+    {
+        h::Type t = h::Int(32);
+        h::Buffer buffer(t, &raw_buffer, name);
+        typedef h::Image<boost::int32_t> image_t;
+
+        p::manage_new_object::apply<image_t *>::type converter;
+        obj = converter( new image_t(buffer));
+    }
+    else if(array.get_dtype() == bn::dtype::get_builtin<float>())
+    {
+        h::Type t = h::Float(32);
+        h::Buffer buffer(t, &raw_buffer, name);
+        typedef h::Image<float> image_t;
+
+        p::manage_new_object::apply<image_t *>::type converter;
+        obj = converter( new image_t(buffer));
+    }
+    else if(array.get_dtype() == bn::dtype::get_builtin<double>())
+    {
+        h::Type t = h::Float(64);
+        h::Buffer buffer(t, &raw_buffer, name);
+        typedef h::Image<double> image_t;
+
+        p::manage_new_object::apply<image_t *>::type converter;
+        obj = converter( new image_t(buffer));
+    }
+
+    if(obj == NULL)
+    {
+        const std::string type_repr = p::extract<std::string>(p::str(array.get_dtype()));
+        printf("numpy_to_image input array type: %s", type_repr.c_str());
+        throw std::invalid_argument("numpy_to_image received an array of type not managed in Halide.");
+    }
+
+
+    const bool debug = false;
+    if(debug)
+    {
+        const std::string type_repr = p::extract<std::string>(p::str(array.get_dtype()));
+
+        printf("raw_buffer_to_image array of type '%s'. "
+               "extent (%i, %i, %i, %i); stride (%i, %i, %i, %i)\n",
+               type_repr.c_str(),
+               raw_buffer.extent[0], raw_buffer.extent[1], raw_buffer.extent[2], raw_buffer.extent[3],
+                raw_buffer.stride[0], raw_buffer.stride[1], raw_buffer.stride[2], raw_buffer.stride[3]);
+    }
+
+
+    p::object return_object = p::object( p::handle<>( obj ) );
+    return return_object;
+}
+
+
+buffer_t ndarray_to_buffer_t(bn::ndarray &array)
+{
+    size_t num_elements = 0;
+    for (size_t i = 0; i < (size_t)array.get_nd(); i += 1)
+    {
+        if (i == 0)
+        {
+            num_elements = array.shape(i);
+        }
+        else
+        {
+            num_elements *= array.shape(i);
+        }
+    }
+
+    if (num_elements == 0)
+    {
+        throw std::invalid_argument("numpy_to_image recieved an empty array");
+    }
+
+    if (array.get_nd() > 4)
+    {
+        throw std::invalid_argument("numpy_to_image received array with more than 4 dimensions. "
+                                    "Halide only supports 4 or less dimensions");
+    }
+
+    // buffer_t initialization based on BufferContents::BufferContents
+    buffer_t raw_buffer;
+    raw_buffer.dev = 0;
+    raw_buffer.host = reinterpret_cast<boost::uint8_t *>(array.get_data());
+    raw_buffer.elem_size = array.get_dtype().get_itemsize(); // in bytes
+    raw_buffer.host_dirty = false;
+    raw_buffer.dev_dirty = false;
+
+    for (int c=0; c < 4; c += 1)
+    {
+        if (c < array.get_nd())
+        {
+            raw_buffer.extent[c] = array.shape(c);
+            // numpy counts stride in bytes, while Halide counts in number of elements
+            user_assert((array.strides(c) % raw_buffer.elem_size) == 0);
+            raw_buffer.stride[c] = array.strides(c) / raw_buffer.elem_size;
+        }
+        else
+        {
+            raw_buffer.extent[c] = 0;
+            raw_buffer.stride[c] = 0;
+        }
+        raw_buffer.min[c] = 0;
+    }
+
+    return raw_buffer;
+}
+
+/// Will create a Halide::Image object pointing to the array data
+p::object ndarray_to_image(bn::ndarray &array, const std::string name="")
+{
+    buffer_t raw_buffer = ndarray_to_buffer_t(array);
+    return raw_buffer_to_image(array, raw_buffer, name);
+}
+
+
+namespace std
+{
+template<>
+struct hash<h::Type>
+{
+    typedef h::Type argument_type;
+    typedef std::size_t result_type;
+
+    result_type operator()(argument_type const& t) const
+    {
+        size_t seed = 0;
+        boost::hash_combine(seed, static_cast<int>(t.code()));
+        boost::hash_combine(seed, t.bits());
+        boost::hash_combine(seed, t.lanes());
+        return seed;
+    }
+};
+}
+
+
+bn::dtype type_to_dtype(const h::Type &t)
+{
+    using bn::dtype;
+
+    const std::unordered_map<h::Type, dtype> m =
+    {
+        {h::UInt(8), dtype::get_builtin<boost::uint8_t>()},
+        {h::UInt(16), dtype::get_builtin<boost::uint16_t>()},
+        {h::UInt(32), dtype::get_builtin<boost::uint32_t>()},
+
+        {h::Int(8), dtype::get_builtin<boost::int8_t>()},
+        {h::Int(16), dtype::get_builtin<boost::int16_t>()},
+        {h::Int(32), dtype::get_builtin<boost::int32_t>()},
+
+        {h::Float(32), dtype::get_builtin<float>()},
+        {h::Float(64), dtype::get_builtin<double>()}
+    };
+
+    if(m.find(t) == m.end())
+    {
+        printf("type_to_dtype received %s\n", type_repr(t).c_str());
+        throw std::runtime_error("type_to_dtype received a Halide::Type with no known numpy dtype equivalent");
+    }
+
+    return m.at(t);
+}
+
 
     user_assert(im.data() != nullptr)
         << "buffer_to_ndarray received an buffer without host data";
 
-    std::vector<int32_t> extent(im.dimensions()), stride(im.dimensions());
-    for (int i = 0; i < im.dimensions(); i++) {
-        extent[i] = im.dim(i).extent();
-        stride[i] = im.dim(i).stride() * im.type().bytes();
+    if(image_base_extract.check() == false)
+    {
+        throw std::invalid_argument("image_to_ndarray received an object that is not an Image<T>");
+    }
+
+    h::Buffer b = p::extract<h::Buffer>(image_object.attr("buffer")());
+    user_assert(b.host_ptr() != NULL) << "image_to_ndarray received an image without host data";
+
+    const h::Type& t = p::extract<h::Type &>(image_object.attr("type")());
+
+    buffer_t &raw_buffer = *b.raw_buffer();
+    std::vector<std::int32_t> shape_array(4), stride_array(4);
+    std::copy(raw_buffer.extent, raw_buffer.extent + 4, shape_array.begin());
+    std::copy(raw_buffer.stride, raw_buffer.stride + 4, stride_array.begin());
+
+
+    // we make sure the array shape does not include the "0 extent" dimensions
+    // we always keep at least one dimension (even if zero size)
+    for(size_t i = 3; i > 0; i -= 1)
+    {
+        if(shape_array[i] == 0)
+        {
+            shape_array.pop_back();
+            stride_array.pop_back();
+        }
+    }
+
+    // numpy counts stride in bytes, while Halide counts in number of elements
+    for(size_t i = 0; i < 4; i += 1)
+    {
+        stride_array[i] *= raw_buffer.elem_size;
     }
 
     return bn::from_data(
-        im.host_ptr(),
-        type_to_dtype(im.type()),
-        extent,
-        stride,
-        buffer_object);
->>>>>>> 5f873c2c
+                b.host_ptr(),
+                type_to_dtype(t),
+                shape_array,
+                stride_array,
+                image_object);
 }
 
 #endif
@@ -939,131 +780,39 @@
         return create_buffer_impl(type, x);
     }
 
-<<<<<<< HEAD
+
 struct ImageFactory
 {
-    typedef boost::mpl::list<boost::uint8_t, boost::uint16_t, boost::uint32_t, boost::uint64_t,
-                             boost::int8_t, boost::int16_t, boost::int32_t, boost::int64_t,
-                             float, double> pixel_types_t;
+    typedef boost::mpl::list<boost::uint8_t, boost::uint16_t, boost::uint32_t,
+    boost::int8_t, boost::int16_t, boost::int32_t,
+    float, double> pixel_types_t;
 
     static p::object create_image0(h::Type type)
     {
         return create_image0_impl<pixel_types_t>(type);
     }
 
-    static p::object create_image1(h::Type type, int x, std::string name)
-    {
-        return create_image1_impl_t<pixel_types_t, int, std::string>()(type, x, name);
-    }
-
-    static p::object create_image2(h::Type type, int x, int y, std::string name)
-    {
-        return create_image1_impl_t<pixel_types_t, int, int, std::string>()(type, x, y, name);
-    }
-
-    static p::object create_image3(h::Type type, int x, int y, int z, std::string name)
-    {
-        return create_image1_impl_t<pixel_types_t, int, int, int, std::string>()(type, x, y, z, name);
-    }
-
-    static p::object create_image4(h::Type type, int x, int y, int z, int w, std::string name)
+    static p::object create_image1(h::Type type, int x, int y, int z, int w, std::string name)
     {
         return create_image1_impl_t<pixel_types_t, int, int, int, int, std::string>()(type, x, y, z, w, name);
     }
 
-    static p::object create_image5(h::Type type, h::Buffer &buf)
+    static p::object create_image2(h::Type type, h::Buffer &buf)
     {
         return create_image1_impl_t<pixel_types_t, h::Buffer &>()(type, buf);
     }
 
-    static p::object create_image6(h::Type type, h::Realization &r)
+    static p::object create_image3(h::Type type, h::Realization &r)
     {
         return create_image1_impl_t<pixel_types_t, h::Realization &>()(type, r);
     }
 
-    static p::object create_image7(h::Type type, halide_buffer_t *b, std::string name)
-    {
-        return create_image1_impl_t<pixel_types_t, halide_buffer_t *, std::string>()(type, b, name);
-=======
-    static p::object create_buffer2(h::Type type, int x, int y) {
-        return create_buffer_impl(type, x, y);
-    }
-
-    static p::object create_buffer3(h::Type type, int x, int y, int z) {
-        return create_buffer_impl(type, x, y, z);
-    }
-
-    static p::object create_buffer4(h::Type type, int x, int y, int z, int w) {
-        return create_buffer_impl(type, x, y, z, w);
-    }
-
-    static p::object create_buffer_from_realization(h::Type type, h::Realization &r) {
-        return create_buffer_impl(type, r);
-    }
-
-    static p::object create_buffer_from_buffer(h::Type type, buffer_t b) {
-        return create_buffer_impl(type, b);
->>>>>>> 5f873c2c
+    static p::object create_image4(h::Type type, buffer_t *b, std::string name)
+    {
+        return create_image1_impl_t<pixel_types_t, buffer_t *, std::string>()(type, b, name);
     }
 };
 
-<<<<<<< HEAD
-
-
-void defineImage()
-{
-    // only defined so that Boost.Python knows about it,
-    // not methods exposed
-    p::class_<h::ImageBase>("ImageBase",
-                            "Base class shared by all Image<T> classes.",
-                            p::no_init);
-
-    defineImage_impl<uint8_t>("_uint8", h::UInt(8));
-    defineImage_impl<uint16_t>("_uint16", h::UInt(16));
-    defineImage_impl<uint32_t>("_uint32", h::UInt(32));
-
-    defineImage_impl<int8_t>("_int8", h::Int(8));
-    defineImage_impl<int16_t>("_int16", h::Int(16));
-    defineImage_impl<int32_t>("_int32", h::Int(32));
-
-    defineImage_impl<float>("_float32", h::Float(32));
-    defineImage_impl<double>("_float64", h::Float(64));
-
-
-    // "Image" will look as a class, but instead it will be simply a factory method
-    p::def("Image", &ImageFactory::create_image0, p::args("type"),
-           "Construct an undefined image handle of type T");
-
-    p::def("Image", &ImageFactory::create_image1,
-           (p::arg("type"), p::arg("x"), p::arg("name")=""),
-           "Allocate an image of type T with the given dimensions.");
-
-    p::def("Image", &ImageFactory::create_image2,
-           (p::arg("type"), p::arg("x"), p::arg("y"), p::arg("name")=""),
-           "Allocate an image of type T with the given dimensions.");
-
-    p::def("Image", &ImageFactory::create_image3,
-           (p::arg("type"), p::arg("x"), p::arg("y"), p::arg("z"), p::arg("name")=""),
-           "Allocate an image of type T with the given dimensions.");
-
-    p::def("Image", &ImageFactory::create_image4,
-           (p::arg("type"), p::arg("x"), p::arg("y"), p::arg("z"), p::arg("w"), p::arg("name")=""),
-           "Allocate an image of type T with the given dimensions.");
-
-    p::def("Image", &ImageFactory::create_image5, p::args("type", "buf"),
-           p::with_custodian_and_ward_postcall<0, 2>(), // the buffer reference count is increased
-           "Wrap a buffer in an Image object of type T, "
-           "so that we can directly access its pixels in a type-safe way.");
-
-    p::def("Image", &ImageFactory::create_image6, p::args("type", "r"),
-           p::with_custodian_and_ward_postcall<0, 2>(), // the realization reference count is increased
-           "Wrap a single-element realization in an Image object of type T.");
-
-    p::def("Image", &ImageFactory::create_image7, (p::arg("type"), p::arg("b"), p::arg("name")=""),
-           p::with_custodian_and_ward_postcall<0, 2>(), // the buffer_t reference count is increased
-           "Wrap a buffer_t in an Image object of type T, so that we can access its pixels.");
-
-=======
 void defineBuffer() {
     defineBuffer_impl<uint8_t>("_uint8", h::UInt(8));
     defineBuffer_impl<uint16_t>("_uint16", h::UInt(16));
@@ -1098,11 +847,31 @@
            p::with_custodian_and_ward_postcall<0, 2>(),  // the realization reference count is increased
            "Wrap a single-element realization in an Buffer object of type T.");
 
-    p::def("Buffer", &BufferFactory::create_buffer_from_buffer,
-           p::args("type", "b"),
-           p::with_custodian_and_ward_postcall<0, 2>(),  // the buffer_t reference count is increased
-           "Wrap a buffer_t in an Buffer object of type T, so that we can access its pixels.");
->>>>>>> 5f873c2c
+    defineImage_impl<float>("_float32", h::Float(32));
+    defineImage_impl<double>("_float64", h::Float(64));
+
+
+    // "Image" will look as a class, but instead it will be simply a factory method
+    p::def("Image", &ImageFactory::create_image0, p::args("type"),
+           "Construct an undefined image handle of type T");
+
+    p::def("Image", &ImageFactory::create_image1,
+           (p::arg("type"), p::arg("x"), p::arg("y")=0, p::arg("z")=0, p::arg("w")=0, p::arg("name")=""),
+           "Allocate an image of type T with the given dimensions.");
+
+    p::def("Image", &ImageFactory::create_image2, p::args("type", "buf"),
+           p::with_custodian_and_ward_postcall<0, 2>(), // the buffer reference count is increased
+           "Wrap a buffer in an Image object of type T, "
+           "so that we can directly access its pixels in a type-safe way.");
+
+    p::def("Image", &ImageFactory::create_image3, p::args("type", "r"),
+           p::with_custodian_and_ward_postcall<0, 2>(), // the realization reference count is increased
+           "Wrap a single-element realization in an Image object of type T.");
+
+    p::def("Image", &ImageFactory::create_image4, (p::arg("type"), p::arg("b"), p::arg("name")=""),
+           p::with_custodian_and_ward_postcall<0, 2>(), // the buffer_t reference count is increased
+           "Wrap a buffer_t in an Image object of type T, so that we can access its pixels.");
+
 
 #ifdef USE_NUMPY
     bn::initialize();
