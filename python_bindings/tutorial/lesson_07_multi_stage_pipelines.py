--- conflicted
+++ resolved
@@ -58,7 +58,7 @@
         output[x, y, c] = cast(UInt(8), blur_y[x, y, c])
 
         # Each Func in this pipeline calls a previous one using
-        # familiar function call syntax (we've overloaded operator[]
+        # familiar function call syntax (we've overloaded operator()
         # on Func objects). A Func may call any other Func that has
         # been given a definition. This restriction prevents
         # pipelines with loops in them. Halide pipelines are always
@@ -86,13 +86,8 @@
         # over a domain shifted inwards by one pixel, we won't be
         # asking the Halide routine to read out of bounds. We saw how
         # to do this in the previous lesson:
-<<<<<<< HEAD
-        result = Image(UInt(8), input.width() - 2, input.height() - 2, 3)
-        result.set_min(1, 1, 0)
-=======
         result = Buffer(UInt(8), input.width() - 2, input.height() - 2, 3)
         result.set_min(1, 1)
->>>>>>> 5f873c2c
         output.realize(result)
 
         # Save the result. It should look like a slightly blurry
