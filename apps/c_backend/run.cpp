--- conflicted
+++ resolved
@@ -2,11 +2,7 @@
 #include <cstdio>
 #include <cstdlib>
 
-<<<<<<< HEAD
-#include "HalideImage.h"
-=======
 #include "HalideBuffer.h"
->>>>>>> 5f873c2c
 #include "pipeline_c.h"
 #include "pipeline_native.h"
 
@@ -16,20 +12,22 @@
     return x + y;
 }
 
-extern "C" int an_extern_stage(halide_buffer_t *in, halide_buffer_t *out) {
+extern "C" int an_extern_stage(buffer_t *in, buffer_t *out) {
     if (in->host == nullptr) {
         // We expect a 2D input.
-        in->dim[0] = halide_dimension_t(0, 10, 1);
-        in->dim[1] = halide_dimension_t(0, 10, 10);
+        in->extent[0] = 10;
+        in->extent[1] = 10;
+        in->min[0] = 0;
+        in->min[1] = 0;
     } else {
         assert(out->host);
         int result = 0;
         int16_t *origin = (int16_t *)in->host;
-        origin -= in->dim[0].min * in->dim[0].stride;
-        origin -= in->dim[1].min * in->dim[1].stride;
+        origin -= in->min[0] * in->stride[0];
+        origin -= in->min[1] * in->stride[1];
         for (int y = 0; y < 10; y++) {
             for (int x = 0; x < 10; x++) {
-                result += origin[x * in->dim[0].stride + y * in->dim[1].stride];
+                result += origin[x * in->stride[0] + y * in->stride[1]];
             }
         }
         int16_t *dst = (int16_t *)(out->host);
@@ -47,17 +45,12 @@
         }
     }
 
-<<<<<<< HEAD
-    Image<int16_t> out_native(423, 633);
-    Image<int16_t> out_c(423, 633);
-=======
     Buffer<uint16_t> out_native(423, 633);
     Buffer<uint16_t> out_c(423, 633);
->>>>>>> 5f873c2c
 
-    pipeline_native(&in, &out_native);
+    pipeline_native(in, out_native);
 
-    pipeline_c(&in, &out_c);
+    pipeline_c(in, out_c);
 
     for (int y = 0; y < out_native.height(); y++) {
         for (int x = 0; x < out_native.width(); x++) {
