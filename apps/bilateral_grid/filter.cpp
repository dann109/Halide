--- conflicted
+++ resolved
@@ -5,13 +5,8 @@
 #include "bilateral_grid.h"
 
 #include "benchmark.h"
-<<<<<<< HEAD
-#include "HalideImage.h"
-#include "HalideImageIO.h"
-=======
 #include "HalideBuffer.h"
 #include "halide_image_io.h"
->>>>>>> 5f873c2c
 
 using namespace Halide;
 
@@ -29,20 +24,12 @@
     Buffer<float> input = Tools::load_image(argv[1]);
     Buffer<float> output(input.width(), input.height(), 1);
 
-<<<<<<< HEAD
-    bilateral_grid(atof(argv[3]), &input, &output);
-=======
     bilateral_grid(input, r_sigma, output);
->>>>>>> 5f873c2c
 
     // Timing code. Timing doesn't include copying the input data to
     // the gpu or copying the output back.
     double min_t = benchmark(timing_iterations, 10, [&]() {
-<<<<<<< HEAD
-        bilateral_grid(atof(argv[3]), &input, &output);
-=======
         bilateral_grid(input, r_sigma, output);
->>>>>>> 5f873c2c
     });
     printf("Time: %gms\n", min_t * 1e3);
 
