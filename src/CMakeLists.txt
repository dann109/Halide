include(CheckCXXCompilerFlag)

add_executable(build_halide_h ../tools/build_halide_h.cpp)
add_executable(bitcode2cpp ../tools/bitcode2cpp.cpp)

if (MSVC)
  # -g produces dwarf debugging info, which is not useful on windows
  #  (and fails to compile due to llvm bug 15393)
  set(RUNTIME_DEBUG_FLAG "")
else()
  set(RUNTIME_DEBUG_FLAG "-g")
endif()

if (HALIDE_SHARED_LIBRARY)
  add_definitions("-DHalide_SHARED")
  set(HALIDE_LIBRARY_TYPE SHARED)
else()
  set(HALIDE_LIBRARY_TYPE STATIC)
endif()

set(RUNTIME_CPP
  aarch64_cpu_features
  android_clock
  android_host_cpu_count
  android_io
  android_opengl_context
  android_tempfile
  arm_cpu_features
  cache
  can_use_target
  cuda
  destructors
  device_interface
  errors
  fake_thread_pool
  float16_t
  gcd_thread_pool
  gpu_device_selection
  hexagon_host
  ios_io
  linux_clock
  linux_host_cpu_count
  linux_opengl_context
  matlab
  metadata
  metal
  metal_objc_arm
  metal_objc_x86
  mingw_math
  mips_cpu_features
  module_aot_ref_count
  module_jit_ref_count
  nacl_host_cpu_count
  noos
  opencl
  opengl
  openglcompute
  osx_clock
  osx_get_symbol
  osx_host_cpu_count
  osx_opengl_context
  posix_allocator
  posix_clock
  posix_error_handler
  posix_get_symbol
  posix_io
  posix_print
  posix_tempfile
  posix_threads
  powerpc_cpu_features
  profiler
  profiler_inlined
  qurt_allocator
  qurt_hvx
  renderscript
  runtime_api
  ssp
  thread_pool
  to_string
  tracing
  windows_clock
  windows_cuda
  windows_get_symbol
  windows_io
  windows_opencl
  windows_tempfile
  windows_threads
  write_debug_image
  x86_cpu_features
)

set (RUNTIME_LL
  aarch64
  arm
  arm_no_neon
  hvx_64
  hvx_128
  mips
  pnacl_math
  posix_math
  ptx_dev
  renderscript_dev
  win32_math
  x86
  x86_avx
  x86_sse41
)
set (RUNTIME_BC
  compute_20
  compute_30
  compute_35
)

set(RUNTIME_DIR "${CMAKE_CURRENT_SOURCE_DIR}/runtime")
file(TO_NATIVE_PATH "${RUNTIME_DIR}/" NATIVE_RUNTIME_DIR)
file(TO_NATIVE_PATH "${CMAKE_CFG_INTDIR}/" NATIVE_INT_DIR)

# ./ seems to confuse cmake on linux
if("${NATIVE_INT_DIR}" STREQUAL "./")
  set(NATIVE_INT_DIR "")
endif()

# Commands to build initial module objects.
file(MAKE_DIRECTORY "${PROJECT_BINARY_DIR}/${PROJECT_NAME}.build")
set (CXX_WARNING_FLAGS -Wall -Werror -Wno-unused-function -Wcast-qual)
set (INITMOD_PREFIX "_initmod_")
set (ARCHS 32 64)
set(INITIAL_MODULES )
foreach (i ${RUNTIME_CPP} )
  foreach (j ${ARCHS} )
    IF (${j} EQUAL 32)
      IF (${i} MATCHES "windows_.*")
        # win32 uses the stdcall calling convention, which is x86-specific
        set(TARGET "i386-unknown-unknown-unknown")
      ELSE()
        set(TARGET "le32-unknown-nacl-unknown")
      ENDIF()
    ELSE()
      # generic 64-bit code
      set(TARGET "le64-unknown-unknown-unknown")
    ENDIF()
    set(SOURCE "${NATIVE_RUNTIME_DIR}${i}.cpp")
    set(LL_D "${PROJECT_BINARY_DIR}/${PROJECT_NAME}.build/${NATIVE_INT_DIR}initmod.${i}_${j}_debug.ll")
    set(LL "${PROJECT_BINARY_DIR}/${PROJECT_NAME}.build/${NATIVE_INT_DIR}initmod.${i}_${j}.ll")
    set(BC_D "${PROJECT_BINARY_DIR}/${PROJECT_NAME}.build/${NATIVE_INT_DIR}initmod.${i}_${j}_debug.bc")
    set(BC "${PROJECT_BINARY_DIR}/${PROJECT_NAME}.build/${NATIVE_INT_DIR}initmod.${i}_${j}.bc")
    set(INITMOD_D "${INITMOD_PREFIX}${i}_${j}_debug.cpp")
    set(INITMOD "${INITMOD_PREFIX}${i}_${j}.cpp")

    add_custom_command(OUTPUT "${LL_D}"
                       DEPENDS "${SOURCE}"
                       COMMAND ${CLANG} ${CXX_WARNING_FLAGS} ${RUNTIME_DEBUG_FLAG} -DDEBUG_RUNTIME -O3 -fno-ms-compatibility -ffreestanding -fno-blocks -fno-exceptions -fno-unwind-tables -m${j} -target "${TARGET}" "-I${NATIVE_RUNTIME_DIR}" -DCOMPILING_HALIDE_RUNTIME "-DLLVM_VERSION=${LLVM_VERSION}" -DBITS_${j} -emit-llvm -S "${SOURCE}" -o "${LL_D}"
                       COMMENT "${SOURCE} -> ${LL_D}"
                       # Make sure that the output of this command also depends
                       # on the header files that ${SOURCE} uses
                       # FIXME: Only works for makefile generator
                       IMPLICIT_DEPENDS CXX "${SOURCE}"
                      )
    add_custom_command(OUTPUT "${LL}"
                       DEPENDS "${SOURCE}"
                       COMMAND ${CLANG} ${CXX_WARNING_FLAGS} -O3 -fno-ms-compatibility -ffreestanding -fno-blocks -fno-exceptions -fno-unwind-tables -m${j} -target "${TARGET}" "-I${NATIVE_RUNTIME_DIR}" -DCOMPILING_HALIDE_RUNTIME "-DLLVM_VERSION=${LLVM_VERSION}" -DBITS_${j} -emit-llvm -S "${SOURCE}" -o "${LL}"
                       COMMENT "${SOURCE} -> ${LL}")

    add_custom_command(OUTPUT "${BC_D}"
                       DEPENDS "${LL_D}"
                       COMMAND "${LLVM_AS}" "${LL_D}" -o "${BC_D}"
                       COMMENT "${LL_D} -> ${BC_D}")
    add_custom_command(OUTPUT "${BC}"
                       DEPENDS "${LL}"
                       COMMAND "${LLVM_AS}" "${LL}" -o "${BC}"
                       COMMENT "${LL} -> ${BC}")

    add_custom_command(OUTPUT "${INITMOD_D}"
                       DEPENDS "${BC_D}"
                       COMMAND bitcode2cpp "${i}_${j}_debug" < "${BC_D}" > "${INITMOD_D}"
                       COMMENT "${BC_D} -> ${INITMOD_D}")
    add_custom_command(OUTPUT "${INITMOD}"
                       DEPENDS "${BC}"
                       COMMAND bitcode2cpp "${i}_${j}" < "${BC}" > "${INITMOD}"
                       COMMENT "${BC} -> ${INITMOD}")
    list(APPEND INITIAL_MODULES ${INITMOD})
    list(APPEND INITIAL_MODULES ${INITMOD_D})
  endforeach()
endforeach()
foreach (i ${RUNTIME_LL} )
  set(LL "${NATIVE_RUNTIME_DIR}${i}.ll")
  set(BC "${PROJECT_BINARY_DIR}/${PROJECT_NAME}.build/${NATIVE_INT_DIR}initmod.${i}.bc")
  set(INITMOD "${INITMOD_PREFIX}${i}.cpp")
  add_custom_command(OUTPUT "${BC}"
                     DEPENDS "${LL}"
                     COMMAND "${LLVM_AS}" "${LL}" -o "${BC}"
                     COMMENT "${LL} -> ${BC}")
  add_custom_command(OUTPUT "${INITMOD}"
                     DEPENDS "${BC}"
                     COMMAND bitcode2cpp ${i}_ll < "${BC}" > "${INITMOD}"
                     COMMENT "${BC} -> ${INITMOD}")
  list(APPEND INITIAL_MODULES "${INITMOD}")
endforeach()
foreach (i ${RUNTIME_BC} )
  set(INITMOD "${INITMOD_PREFIX}ptx_${i}.cpp")
  add_custom_command(OUTPUT "${INITMOD}"
                     COMMAND bitcode2cpp "ptx_${i}_ll" < "${NATIVE_RUNTIME_DIR}nvidia_libdevice_bitcode/libdevice.${i}.10.bc" > "${INITMOD}"
                     COMMENT "Building initial module ptx_${i}..."
                     VERBATIM)
  list(APPEND INITIAL_MODULES "${INITMOD}")
endforeach()


set(HEADER_FILES
  AddImageChecks.h
  AddParameterChecks.h
  AllocationBoundsInference.h
  Argument.h
  Associativity.h
  BoundaryConditions.h
  Bounds.h
  BoundsInference.h
  BufferPtr.h
  CSE.h
  Closure.h
  CodeGen_ARM.h
  CodeGen_C.h
  CodeGen_GPU_Dev.h
  CodeGen_GPU_Host.h
  CodeGen_Hexagon.h
  CodeGen_LLVM.h
  CodeGen_MIPS.h
  CodeGen_OpenCL_Dev.h
  CodeGen_Metal_Dev.h
  CodeGen_OpenGL_Dev.h
  CodeGen_OpenGLCompute_Dev.h
  CodeGen_PNaCl.h
  CodeGen_PowerPC.h
  CodeGen_PTX_Dev.h
  CodeGen_Posix.h
  CodeGen_Renderscript_Dev.h
  CodeGen_X86.h
  ConciseCasts.h
  CPlusPlusMangle.h
  Debug.h
  DebugToFile.h
  DeepCopy.h
  Definition.h
  Deinterleave.h
  DeviceArgument.h
  DeviceInterface.h
  EarlyFree.h
  EliminateBoolVectors.h
  Error.h
  Expr.h
  ExprUsesVar.h
  Extern.h
  FastIntegerDivide.h
  FindCalls.h
  Float16.h
  Func.h
  Function.h
  FuseGPUThreadLoops.h
  FuzzFloatStores.h
  Generator.h
  HexagonOffload.h
  HexagonOptimize.h
  IR.h
  IREquality.h
  IRMatch.h
  IRMutator.h
  IROperator.h
  IRPrinter.h
  IRVisitor.h
  ImageParam.h
  Interval.h
  InjectHostDevBufferCopies.h
  InjectImageIntrinsics.h
  InjectOpenGLIntrinsics.h
  Inline.h
  InlineReductions.h
  IntegerDivisionTable.h
  Introspection.h
  IntrusivePtr.h
  JITModule.h
  LLVM_Output.h
  LLVM_Runtime_Linker.h
  Lambda.h
  Lerp.h
  LoopCarry.h
  Lower.h
  MainPage.h
  MatlabWrapper.h
  Memoization.h
  Module.h
  ModulusRemainder.h
  Monotonic.h
  ObjectInstanceRegistry.h
  OutputImageParam.h
  Outputs.h
  ParallelRVar.h
  Param.h
  Parameter.h
  PartitionLoops.h
  Pipeline.h
  Profiling.h
  Qualify.h
  RDom.h
  Random.h
  RealizationOrder.h
  Reduction.h
  RemoveDeadAllocations.h
  RemoveTrivialForLoops.h
  RemoveUndef.h
  Schedule.h
  ScheduleFunctions.h
  Scope.h
  SelectGPUAPI.h
  Simplify.h
  SimplifySpecializations.h
  SkipStages.h
  SlidingWindow.h
  Solve.h
  StmtToHtml.h
  StorageFlattening.h
  StorageFolding.h
  Substitute.h
  Target.h
  Tracing.h
  TrimNoOps.h
  Tuple.h
  Type.h
  UnifyDuplicateLets.h
  UniquifyVariableNames.h
  UnrollLoops.h
  Util.h
  Var.h
  VaryingAttributes.h
  VectorizeLoops.h
  WrapCalls.h
  runtime/HalideRuntime.h
<<<<<<< HEAD
  AutoSchedule.h
  RegionCosts.h
=======
  runtime/HalideBuffer.h
>>>>>>> bad06677
)

file(MAKE_DIRECTORY "${CMAKE_BINARY_DIR}/include")
file(TO_NATIVE_PATH "${CMAKE_BINARY_DIR}/include/" NATIVE_INCLUDE_PATH)
add_custom_command(OUTPUT "${CMAKE_BINARY_DIR}/include/Halide.h"
  COMMAND build_halide_h ${HEADER_FILES} > "${NATIVE_INCLUDE_PATH}Halide.h"
  WORKING_DIRECTORY "${CMAKE_CURRENT_LIST_DIR}"
  DEPENDS build_halide_h ${HEADER_FILES})

configure_file(runtime/HalideRuntime.h "${CMAKE_BINARY_DIR}/include" COPYONLY)
configure_file(runtime/HalideRuntimeCuda.h "${CMAKE_BINARY_DIR}/include" COPYONLY)
configure_file(runtime/HalideRuntimeHexagonHost.h "${CMAKE_BINARY_DIR}/include" COPYONLY)
configure_file(runtime/HalideRuntimeOpenCL.h "${CMAKE_BINARY_DIR}/include" COPYONLY)
configure_file(runtime/HalideRuntimeMetal.h "${CMAKE_BINARY_DIR}/include" COPYONLY)
configure_file(runtime/HalideRuntimeOpenGL.h "${CMAKE_BINARY_DIR}/include" COPYONLY)
configure_file(runtime/HalideRuntimeOpenGLCompute.h "${CMAKE_BINARY_DIR}/include" COPYONLY)
configure_file(runtime/HalideRuntimeQurt.h "${CMAKE_BINARY_DIR}/include" COPYONLY)
configure_file(runtime/HalideRuntimeRenderscript.h "${CMAKE_BINARY_DIR}/include" COPYONLY)
configure_file(runtime/HalideBuffer.h "${CMAKE_BINARY_DIR}/include" COPYONLY)


set(BITWRITER_FILES
  BitWriter_3_2/BitcodeWriter.cpp
  BitWriter_3_2/BitcodeWriterPass.cpp
  BitWriter_3_2/ValueEnumerator.cpp
)

add_library(Halide ${HALIDE_LIBRARY_TYPE}
  AddImageChecks.cpp
  AddParameterChecks.cpp
  AlignLoads.cpp
  AllocationBoundsInference.cpp
  Associativity.cpp
  BoundaryConditions.cpp
  Bounds.cpp
  BoundsInference.cpp
  BufferPtr.cpp
  Closure.cpp
  CodeGen_ARM.cpp
  CodeGen_C.cpp
  CodeGen_GPU_Dev.cpp
  CodeGen_GPU_Host.cpp
  CodeGen_Hexagon.cpp
  CodeGen_Internal.cpp
  CodeGen_LLVM.cpp
  CodeGen_MIPS.cpp
  CodeGen_OpenCL_Dev.cpp
  CodeGen_Metal_Dev.cpp
  CodeGen_OpenGL_Dev.cpp
  CodeGen_OpenGLCompute_Dev.cpp
  CodeGen_PNaCl.cpp
  CodeGen_PowerPC.cpp
  CodeGen_PTX_Dev.cpp
  CodeGen_Posix.cpp
  CodeGen_Renderscript_Dev.cpp
  CodeGen_X86.cpp
  CPlusPlusMangle.cpp
  CSE.cpp
  Debug.cpp
  Debug.cpp
  DebugToFile.cpp
  DeepCopy.cpp
  Definition.cpp
  Deinterleave.cpp
  DeviceArgument.cpp
  DeviceInterface.cpp
  EarlyFree.cpp
  EliminateBoolVectors.cpp
  Error.cpp
  FastIntegerDivide.cpp
  FindCalls.cpp
  Float16.cpp
  Func.cpp
  Function.cpp
  FuseGPUThreadLoops.cpp
  FuzzFloatStores.cpp
  Generator.cpp
  HexagonOffload.cpp
  HexagonOptimize.cpp
  IR.cpp
  IREquality.cpp
  IRMatch.cpp
  IRMutator.cpp
  IROperator.cpp
  IRPrinter.cpp
  IRVisitor.cpp
  ImageParam.cpp
  Interval.cpp
  InjectHostDevBufferCopies.cpp
  InjectImageIntrinsics.cpp
  InjectOpenGLIntrinsics.cpp
  Inline.cpp
  InlineReductions.cpp
  IntegerDivisionTable.cpp
  Introspection.cpp
  JITModule.cpp
  LLVM_Output.cpp
  LLVM_Runtime_Linker.cpp
  Lerp.cpp
  LoopCarry.cpp
  Lower.cpp
  MatlabWrapper.cpp
  Memoization.cpp
  Module.cpp
  ModulusRemainder.cpp
  Monotonic.cpp
  ObjectInstanceRegistry.cpp
  OutputImageParam.cpp
  ParallelRVar.cpp
  Parameter.cpp
  PartitionLoops.cpp
  Pipeline.cpp
  PrintLoopNest.cpp
  Profiling.cpp
  Qualify.cpp
  RDom.cpp
  Random.cpp
  RealizationOrder.cpp
  Reduction.cpp
  RemoveDeadAllocations.cpp
  RemoveTrivialForLoops.cpp
  RemoveUndef.cpp
  Schedule.cpp
  ScheduleFunctions.cpp
  SelectGPUAPI.cpp
  Simplify.cpp
  SimplifySpecializations.cpp
  SkipStages.cpp
  SlidingWindow.cpp
  Solve.cpp
  StmtToHtml.cpp
  StorageFlattening.cpp
  StorageFolding.cpp
  Substitute.cpp
  Target.cpp
  Tracing.cpp
  TrimNoOps.cpp
  Tuple.cpp
  Type.cpp
  UnifyDuplicateLets.cpp
  UniquifyVariableNames.cpp
  UnrollLoops.cpp
  Util.cpp
  Var.cpp
  VaryingAttributes.cpp
  VectorizeLoops.cpp
  WrapCalls.cpp
  AutoSchedule.cpp
  RegionCosts.cpp
  ${BITWRITER_FILES}
  "${CMAKE_BINARY_DIR}/include/Halide.h"
  ${HEADER_FILES}
  ${INITIAL_MODULES}
)

   if (WIN32)
     if (MSVC)
           # empty
     else()
       set_target_properties(Halide PROPERTIES LINK_FLAGS "-Wl,--export-all-symbols")
     endif()
   endif()

# List of LLVM Components required
# This list will be appended to depending on the targets we need to support
# See the output of ``llvm-config --components`` for a list of possible components
set(LLVM_COMPONENTS mcjit;bitwriter;linker)
list(APPEND LLVM_COMPONENTS passes)

# Set definitions and compiler flags

# Note when PUBLIC or INTERFACE scope is used in target_compile_* then targets
# that link against the Halide library inherit those options and definitions
target_include_directories(Halide PRIVATE ${LLVM_INCLUDE})
target_include_directories(Halide INTERFACE "${CMAKE_BINARY_DIR}/include")

if (TARGET_NATIVE_CLIENT)
  target_compile_definitions(Halide PRIVATE "-DWITH_NATIVE_CLIENT=1")
endif()

# TODO: For targets we can link against even fewer libraries by specifying
# only the components we **REALLY** need (e.g. x86asmprinter;x86codegen rather than x86)
if (TARGET_X86)
  target_compile_definitions(Halide PRIVATE "-DWITH_X86=1")
  list(APPEND LLVM_COMPONENTS x86)
endif()

if (TARGET_ARM)
  target_compile_definitions(Halide PRIVATE "-DWITH_ARM=1")
  list(APPEND LLVM_COMPONENTS arm)
endif()

if (TARGET_AARCH64)
  target_compile_definitions(Halide PRIVATE "-DWITH_AARCH64=1")
  list(APPEND LLVM_COMPONENTS aarch64)
endif()

if (TARGET_HEXAGON)
  target_compile_definitions(Halide PRIVATE "-DWITH_HEXAGON=1")
  list(APPEND LLVM_COMPONENTS hexagon)
endif()

if (TARGET_PTX)
  target_compile_definitions(Halide PRIVATE "-DWITH_PTX=1")
  list(APPEND LLVM_COMPONENTS nvptx)
endif()

if (TARGET_OPENCL)
  target_compile_definitions(Halide PRIVATE "-DWITH_OPENCL=1")
endif()

if (TARGET_OPENGL)
  target_compile_definitions(Halide PRIVATE "-DWITH_OPENGL=1")
endif()

if (TARGET_MIPS)
  target_compile_definitions(Halide PRIVATE "-DWITH_MIPS=1")
  list(APPEND LLVM_COMPONENTS mips)
endif()

if (TARGET_METAL)
  target_compile_definitions(Halide PRIVATE "-DWITH_METAL=1")
endif()

target_compile_definitions(Halide PRIVATE "-DLLVM_VERSION=${LLVM_VERSION}")
target_compile_definitions(Halide PRIVATE "-DCOMPILING_HALIDE")

if (MSVC)
  # Suppress some warnings
  target_compile_options(Halide PUBLIC /wd4244 /wd4267 /wd4800 /wd4996)
  target_compile_definitions(Halide PUBLIC "-D_CRT_SECURE_NO_WARNINGS" "-D_SCL_SECURE_NO_WARNINGS")
  # To compile LLVM headers following was taken from LLVM CMake files:
  # Disable sized deallocation if the flag is supported. MSVC fails to compile
  # the operator new overload in LLVM/IR/Function.h and Instruction.h otherwise.
  # See LLVM PR: 23513 (https://llvm.org/bugs/show_bug.cgi?id=23513)
  check_cxx_compiler_flag("/WX /Zc:sizedDealloc-" SUPPORTS_SIZED_DEALLOC)
  if (SUPPORTS_SIZED_DEALLOC)
    target_compile_options(Halide PRIVATE "/Zc:sizedDealloc-")
  endif()
else()
  # I'm not sure if we want targets that link against Halide to inherit
  # the LLVM definitions so make the scope PRIVATE for now.
  # FIXME: These defines should come from ``llvm-config --cppflags``
  target_compile_definitions(Halide PRIVATE "-D__STDC_LIMIT_MACROS" "-D__STDC_CONSTANT_MACROS" "-D__STDC_FORMAT_MACROS")
  target_compile_options(Halide PUBLIC "-std=c++11") # Halide and its clients need to use C++11
  if(NOT HALIDE_ENABLE_RTTI)
    target_compile_options(Halide PUBLIC "-fno-rtti")
  endif()
endif()

# Get the LLVM libraries we need
set(LLVM_CONFIG ${LLVM_BIN}/llvm-config)
if(MSVC)
  file(GLOB LIBS "${LLVM_LIB}/LLVM*.lib")
else()
  execute_process(COMMAND "${LLVM_CONFIG}" --libfiles ${LLVM_COMPONENTS} 
                  RESULT_VARIABLE LLVM_CONFIG_RESULT
                  OUTPUT_VARIABLE LIBS_UNSTRIPPED
                  ERROR_VARIABLE LLVM_CONFIG_ERROR)
  if (${LLVM_CONFIG_RESULT})
    message(FATAL_ERROR "llvm-config failed: ${LLVM_CONFIG_ERROR}")
  endif()
  string(STRIP "${LIBS_UNSTRIPPED}" LIBS_SPACES)
  string(REPLACE " " ";" LIBS "${LIBS_SPACES}")
endif()

# When building a shared library the LLVM libraries will be
# embedded in the Halide library. When building a static library
# LLVM is not embedded but CMake knows that when building an executable
# against the Halide static library that it needs to link LLVM too so
# PRIVATE scope is the correct choice here.
target_link_libraries(Halide PRIVATE ${LIBS})

if (NOT MSVC)
  execute_process(COMMAND "${LLVM_CONFIG}" --system-libs ${LLVM_COMPONENTS} OUTPUT_VARIABLE EXTRA_LIBS)
  string(STRIP EXTRA_LIBS "${EXTRA_LIBS}")
  string(REPLACE "-l" ";" EXTRA_LIBS "${EXTRA_LIBS}")
  string(REPLACE "\n" "" EXTRA_LIBS "${EXTRA_LIBS}")
  string(REPLACE " " "" EXTRA_LIBS "${EXTRA_LIBS}")
  target_link_libraries(Halide PUBLIC ${EXTRA_LIBS})
endif()

add_dependencies(Halide
  bitcode2cpp
  build_halide_h
)<|MERGE_RESOLUTION|>--- conflicted
+++ resolved
@@ -334,12 +334,9 @@
   VectorizeLoops.h
   WrapCalls.h
   runtime/HalideRuntime.h
-<<<<<<< HEAD
+  runtime/HalideBuffer.h
   AutoSchedule.h
   RegionCosts.h
-=======
-  runtime/HalideBuffer.h
->>>>>>> bad06677
 )
 
 file(MAKE_DIRECTORY "${CMAKE_BINARY_DIR}/include")
