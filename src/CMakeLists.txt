include(CheckCXXCompilerFlag)

add_executable(build_halide_h ../tools/build_halide_h.cpp)
add_executable(bitcode2cpp ../tools/bitcode2cpp.cpp)

if (MSVC)
  # disable irrelevant warnings
  target_compile_options(build_halide_h PUBLIC /wd4996)
  target_compile_options(bitcode2cpp PUBLIC /wd4996)
endif()

if (MSVC)
  # -g produces dwarf debugging info, which is not useful on windows
  #  (and fails to compile due to llvm bug 15393)
  set(RUNTIME_DEBUG_FLAG "")
else()
  set(RUNTIME_DEBUG_FLAG "-g")
endif()

if (HALIDE_SHARED_LIBRARY)
  add_definitions("-DHalide_SHARED")
  set(HALIDE_LIBRARY_TYPE SHARED)
else()
  set(HALIDE_LIBRARY_TYPE STATIC)
endif()

set(RUNTIME_CPP
  aarch64_cpu_features
  android_clock
  android_host_cpu_count
  android_io
  android_opengl_context
  android_tempfile
  arm_cpu_features
  cache
  can_use_target
  cuda
  destructors
  device_interface
  errors
  fake_thread_pool
  float16_t
  gcd_thread_pool
  gpu_device_selection
  hexagon_host
  ios_io
  linux_clock
  linux_host_cpu_count
  linux_opengl_context
  matlab
  metadata
  metal
  metal_objc_arm
  metal_objc_x86
  mingw_math
  mips_cpu_features
  module_aot_ref_count
  module_jit_ref_count
  msan
  msan_stubs
  noos
  opencl
  opengl
  openglcompute
  osx_clock
  osx_get_symbol
  osx_host_cpu_count
  osx_opengl_context
  posix_allocator
  posix_clock
  posix_error_handler
  posix_get_symbol
  posix_io
  posix_print
  posix_tempfile
  posix_threads
  powerpc_cpu_features
  profiler
  profiler_inlined
  qurt_allocator
  qurt_hvx
  runtime_api
  ssp
  thread_pool
  to_string
  tracing
  windows_clock
  windows_cuda
  windows_get_symbol
  windows_io
  windows_opencl
  windows_tempfile
  windows_threads
  write_debug_image
  x86_cpu_features
)

set (RUNTIME_LL
  aarch64
  arm
  arm_no_neon
  hvx_64
  hvx_128
  mips
  posix_math
  ptx_dev
  win32_math
  x86
  x86_avx
  x86_sse41
)
set (RUNTIME_BC
  compute_20
  compute_30
  compute_35
)

set(RUNTIME_DIR "${CMAKE_CURRENT_SOURCE_DIR}/runtime")
file(TO_NATIVE_PATH "${RUNTIME_DIR}/" NATIVE_RUNTIME_DIR)
file(TO_NATIVE_PATH "${CMAKE_CFG_INTDIR}/" NATIVE_INT_DIR)

# ./ seems to confuse cmake on linux
if("${NATIVE_INT_DIR}" STREQUAL "./")
  set(NATIVE_INT_DIR "")
endif()

# Commands to build initial module objects.
file(MAKE_DIRECTORY "${PROJECT_BINARY_DIR}/${PROJECT_NAME}.build")
set (CXX_WARNING_FLAGS -Wall -Werror -Wno-unused-function -Wcast-qual)
set (INITMOD_PREFIX "_initmod_")
set (ARCHS 32 64)
set(INITIAL_MODULES )

function(add_runtime_modules TARGET_RUNTIME_FILES TARGET_RUNTIME_DIR)
  foreach (i ${TARGET_RUNTIME_FILES} )
    foreach (j ${ARCHS} )
      IF (${j} EQUAL 32)
        IF (${i} MATCHES "windows_.*")
          # win32 uses the stdcall calling convention, which is x86-specific
          set(TARGET "i386-unknown-unknown-unknown")
        ELSE()
          # (The 'nacl' is a red herring. This is just a generic 32-bit little-endian target.)
          set(TARGET "le32-unknown-nacl-unknown")
        ENDIF()
      ELSE()
        # generic 64-bit code
        set(TARGET "le64-unknown-unknown-unknown")
      ENDIF()
      set(SOURCE "${TARGET_RUNTIME_DIR}${i}.cpp")
      set(LL_D "${PROJECT_BINARY_DIR}/${PROJECT_NAME}.build/${NATIVE_INT_DIR}initmod.${i}_${j}_debug.ll")
      set(LL "${PROJECT_BINARY_DIR}/${PROJECT_NAME}.build/${NATIVE_INT_DIR}initmod.${i}_${j}.ll")
      set(BC_D "${PROJECT_BINARY_DIR}/${PROJECT_NAME}.build/${NATIVE_INT_DIR}initmod.${i}_${j}_debug.bc")
      set(BC "${PROJECT_BINARY_DIR}/${PROJECT_NAME}.build/${NATIVE_INT_DIR}initmod.${i}_${j}.bc")
      set(INITMOD_D "${INITMOD_PREFIX}${i}_${j}_debug.cpp")
      set(INITMOD "${INITMOD_PREFIX}${i}_${j}.cpp")

      add_custom_command(OUTPUT "${LL_D}"
                         DEPENDS "${SOURCE}"
                         COMMAND ${CLANG} ${CXX_WARNING_FLAGS} ${RUNTIME_DEBUG_FLAG} -DDEBUG_RUNTIME -O3 -fno-ms-compatibility -ffreestanding -fno-blocks -fno-exceptions -fno-unwind-tables -m${j} -target "${TARGET}" "-I${TARGET_RUNTIME_DIR}" -DCOMPILING_HALIDE_RUNTIME "-DLLVM_VERSION=${LLVM_VERSION}" -DBITS_${j} -emit-llvm -S "${SOURCE}" -o "${LL_D}"
                         COMMENT "${SOURCE} -> ${LL_D}"
                         # Make sure that the output of this command also depends
                         # on the header files that ${SOURCE} uses
                         # FIXME: Only works for makefile generator
                         IMPLICIT_DEPENDS CXX "${SOURCE}"
                        )
      add_custom_command(OUTPUT "${LL}"
                         DEPENDS "${SOURCE}"
                         COMMAND ${CLANG} ${CXX_WARNING_FLAGS} -O3 -fno-ms-compatibility -ffreestanding -fno-blocks -fno-exceptions -fno-unwind-tables -m${j} -target "${TARGET}" "-I${TARGET_RUNTIME_DIR}" -DCOMPILING_HALIDE_RUNTIME "-DLLVM_VERSION=${LLVM_VERSION}" -DBITS_${j} -emit-llvm -S "${SOURCE}" -o "${LL}"
                         COMMENT "${SOURCE} -> ${LL}")

      add_custom_command(OUTPUT "${BC_D}"
                         DEPENDS "${LL_D}"
                         COMMAND "${LLVM_AS}" "${LL_D}" -o "${BC_D}"
                         COMMENT "${LL_D} -> ${BC_D}")
      add_custom_command(OUTPUT "${BC}"
                         DEPENDS "${LL}"
                         COMMAND "${LLVM_AS}" "${LL}" -o "${BC}"
                         COMMENT "${LL} -> ${BC}")

      add_custom_command(OUTPUT "${INITMOD_D}"
                         DEPENDS "${BC_D}"
                         COMMAND bitcode2cpp "${i}_${j}_debug" < "${BC_D}" > "${INITMOD_D}"
                         COMMENT "${BC_D} -> ${INITMOD_D}")
      add_custom_command(OUTPUT "${INITMOD}"
                         DEPENDS "${BC}"
                         COMMAND bitcode2cpp "${i}_${j}" < "${BC}" > "${INITMOD}"
                         COMMENT "${BC} -> ${INITMOD}")
      list(APPEND INITIAL_MODULES ${INITMOD})
      list(APPEND INITIAL_MODULES ${INITMOD_D})
    endforeach()
  endforeach()
  # This seems to be how you return values from functions in cmake.
  # I just threw up in my mouth a little.
  set(INITIAL_MODULES "${INITIAL_MODULES}" PARENT_SCOPE)
endfunction (add_runtime_modules)

add_runtime_modules("${RUNTIME_CPP}" "${NATIVE_RUNTIME_DIR}")

foreach (i ${RUNTIME_LL} )
  set(LL "${NATIVE_RUNTIME_DIR}${i}.ll")
  set(BC "${PROJECT_BINARY_DIR}/${PROJECT_NAME}.build/${NATIVE_INT_DIR}initmod.${i}.bc")
  set(INITMOD "${INITMOD_PREFIX}${i}.cpp")
  add_custom_command(OUTPUT "${BC}"
                     DEPENDS "${LL}"
                     COMMAND "${LLVM_AS}" "${LL}" -o "${BC}"
                     COMMENT "${LL} -> ${BC}")
  add_custom_command(OUTPUT "${INITMOD}"
                     DEPENDS "${BC}"
                     COMMAND bitcode2cpp ${i}_ll < "${BC}" > "${INITMOD}"
                     COMMENT "${BC} -> ${INITMOD}")
  list(APPEND INITIAL_MODULES "${INITMOD}")
endforeach()
foreach (i ${RUNTIME_BC} )
  set(INITMOD "${INITMOD_PREFIX}ptx_${i}.cpp")
  add_custom_command(OUTPUT "${INITMOD}"
                     COMMAND bitcode2cpp "ptx_${i}_ll" < "${NATIVE_RUNTIME_DIR}nvidia_libdevice_bitcode/libdevice.${i}.10.bc" > "${INITMOD}"
                     COMMENT "Building initial module ptx_${i}..."
                     VERBATIM)
  list(APPEND INITIAL_MODULES "${INITMOD}")
endforeach()


set(HEADER_FILES
  AddImageChecks.h
  AddParameterChecks.h
  AllocationBoundsInference.h
  ApplySplit.h
  Argument.h
  Associativity.h
  BoundaryConditions.h
  Bounds.h
  BoundsInference.h
  Buffer.h
  CSE.h
  CanonicalizeGPUVars.h
  Closure.h
  CodeGen_ARM.h
  CodeGen_C.h
  CodeGen_GPU_Dev.h
  CodeGen_GPU_Host.h
  CodeGen_Hexagon.h
  CodeGen_LLVM.h
  CodeGen_MIPS.h
  CodeGen_OpenCL_Dev.h
  CodeGen_Metal_Dev.h
  CodeGen_OpenGL_Dev.h
  CodeGen_OpenGLCompute_Dev.h
  CodeGen_PowerPC.h
  CodeGen_PTX_Dev.h
  CodeGen_Posix.h
  CodeGen_X86.h
  ConciseCasts.h
  CPlusPlusMangle.h
  Debug.h
  DebugToFile.h
  DeepCopy.h
  Definition.h
  Deinterleave.h
  DeviceArgument.h
  DeviceInterface.h
  EarlyFree.h
  EliminateBoolVectors.h
  Error.h
  Expr.h
  ExprUsesVar.h
  Extern.h
  FastIntegerDivide.h
  FindCalls.h
  Float16.h
  Func.h
  Function.h
  FuseGPUThreadLoops.h
  FuzzFloatStores.h
  Generator.h
  HexagonOffload.h
  HexagonOptimize.h
  IR.h
  IREquality.h
  IRMatch.h
  IRMutator.h
  IROperator.h
  IRPrinter.h
  IRVisitor.h
  ImageParam.h
  Interval.h
  InjectHostDevBufferCopies.h
  InjectImageIntrinsics.h
  InjectOpenGLIntrinsics.h
  Inline.h
  InlineReductions.h
  IntegerDivisionTable.h
  Introspection.h
  IntrusivePtr.h
  JITModule.h
  LLVM_Output.h
  LLVM_Runtime_Linker.h
  Lambda.h
  Lerp.h
  LoopCarry.h
  Lower.h
  MainPage.h
  MatlabWrapper.h
  Memoization.h
  Module.h
  ModulusRemainder.h
  Monotonic.h
  ObjectInstanceRegistry.h
  OutputImageParam.h
  Outputs.h
  ParallelRVar.h
  Param.h
  Parameter.h
  PartitionLoops.h
  Pipeline.h
  Prefetch.h
  Profiling.h
  Qualify.h
  RDom.h
  Random.h
  RealizationOrder.h
  Reduction.h
  RemoveDeadAllocations.h
  RemoveTrivialForLoops.h
  RemoveUndef.h
  Schedule.h
  ScheduleFunctions.h
  Scope.h
  SelectGPUAPI.h
  Simplify.h
  SimplifySpecializations.h
  SkipStages.h
  SlidingWindow.h
  Solve.h
  SplitTuples.h
  StmtToHtml.h
  StorageFlattening.h
  StorageFolding.h
  Substitute.h
  Target.h
  Tracing.h
  TrimNoOps.h
  Tuple.h
  Type.h
  UnifyDuplicateLets.h
  UniquifyVariableNames.h
  UnrollLoops.h
  Util.h
  Var.h
  VaryingAttributes.h
  VectorizeLoops.h
  WrapCalls.h
  runtime/HalideRuntime.h
  runtime/HalideBuffer.h
  AutoSchedule.h
  RegionCosts.h
)

file(MAKE_DIRECTORY "${CMAKE_BINARY_DIR}/include")
file(TO_NATIVE_PATH "${CMAKE_BINARY_DIR}/include/" NATIVE_INCLUDE_PATH)
add_custom_command(OUTPUT "${CMAKE_BINARY_DIR}/include/Halide.h"
  COMMAND build_halide_h ${HEADER_FILES} > "${NATIVE_INCLUDE_PATH}Halide.h"
  WORKING_DIRECTORY "${CMAKE_CURRENT_LIST_DIR}"
  DEPENDS build_halide_h ${HEADER_FILES})

configure_file(runtime/HalideRuntime.h "${CMAKE_BINARY_DIR}/include" COPYONLY)
configure_file(runtime/HalideRuntimeCuda.h "${CMAKE_BINARY_DIR}/include" COPYONLY)
configure_file(runtime/HalideRuntimeHexagonHost.h "${CMAKE_BINARY_DIR}/include" COPYONLY)
configure_file(runtime/HalideRuntimeOpenCL.h "${CMAKE_BINARY_DIR}/include" COPYONLY)
configure_file(runtime/HalideRuntimeMetal.h "${CMAKE_BINARY_DIR}/include" COPYONLY)
configure_file(runtime/HalideRuntimeOpenGL.h "${CMAKE_BINARY_DIR}/include" COPYONLY)
configure_file(runtime/HalideRuntimeOpenGLCompute.h "${CMAKE_BINARY_DIR}/include" COPYONLY)
configure_file(runtime/HalideRuntimeQurt.h "${CMAKE_BINARY_DIR}/include" COPYONLY)
configure_file(runtime/HalideBuffer.h "${CMAKE_BINARY_DIR}/include" COPYONLY)


add_library(Halide ${HALIDE_LIBRARY_TYPE}
  AddImageChecks.cpp
  AddParameterChecks.cpp
  AlignLoads.cpp
  AllocationBoundsInference.cpp
  ApplySplit.cpp
  Associativity.cpp
  BoundaryConditions.cpp
  Bounds.cpp
  BoundsInference.cpp
  Buffer.cpp
  Closure.cpp
  CodeGen_ARM.cpp
  CodeGen_C.cpp
  CodeGen_GPU_Dev.cpp
  CodeGen_GPU_Host.cpp
  CodeGen_Hexagon.cpp
  CodeGen_Internal.cpp
  CodeGen_LLVM.cpp
  CodeGen_MIPS.cpp
  CodeGen_OpenCL_Dev.cpp
  CodeGen_Metal_Dev.cpp
  CodeGen_OpenGL_Dev.cpp
  CodeGen_OpenGLCompute_Dev.cpp
  CodeGen_PowerPC.cpp
  CodeGen_PTX_Dev.cpp
  CodeGen_Posix.cpp
  CodeGen_X86.cpp
  CPlusPlusMangle.cpp
  CSE.cpp
  CanonicalizeGPUVars.cpp
  Debug.cpp
  Debug.cpp
  DebugToFile.cpp
  DeepCopy.cpp
  Definition.cpp
  Deinterleave.cpp
  DeviceArgument.cpp
  DeviceInterface.cpp
  EarlyFree.cpp
  EliminateBoolVectors.cpp
  Error.cpp
  FastIntegerDivide.cpp
  FindCalls.cpp
  Float16.cpp
  Func.cpp
  Function.cpp
  FuseGPUThreadLoops.cpp
  FuzzFloatStores.cpp
  Generator.cpp
  HexagonOffload.cpp
  HexagonOptimize.cpp
  IR.cpp
  IREquality.cpp
  IRMatch.cpp
  IRMutator.cpp
  IROperator.cpp
  IRPrinter.cpp
  IRVisitor.cpp
  ImageParam.cpp
  Interval.cpp
  InjectHostDevBufferCopies.cpp
  InjectImageIntrinsics.cpp
  InjectOpenGLIntrinsics.cpp
  Inline.cpp
  InlineReductions.cpp
  IntegerDivisionTable.cpp
  Introspection.cpp
  JITModule.cpp
  LLVM_Output.cpp
  LLVM_Runtime_Linker.cpp
  Lerp.cpp
  LoopCarry.cpp
  Lower.cpp
  MatlabWrapper.cpp
  Memoization.cpp
  Module.cpp
  ModulusRemainder.cpp
  Monotonic.cpp
  ObjectInstanceRegistry.cpp
  OutputImageParam.cpp
  ParallelRVar.cpp
  Parameter.cpp
  PartitionLoops.cpp
  Pipeline.cpp
  PrintLoopNest.cpp
  Prefetch.cpp
  Profiling.cpp
  Qualify.cpp
  RDom.cpp
  Random.cpp
  RealizationOrder.cpp
  Reduction.cpp
  RemoveDeadAllocations.cpp
  RemoveTrivialForLoops.cpp
  RemoveUndef.cpp
  Schedule.cpp
  ScheduleFunctions.cpp
  SelectGPUAPI.cpp
  Simplify.cpp
  SimplifySpecializations.cpp
  SkipStages.cpp
  SlidingWindow.cpp
  Solve.cpp
  SplitTuples.cpp
  StmtToHtml.cpp
  StorageFlattening.cpp
  StorageFolding.cpp
  Substitute.cpp
  Target.cpp
  Tracing.cpp
  TrimNoOps.cpp
  Tuple.cpp
  Type.cpp
  UnifyDuplicateLets.cpp
  UniquifyVariableNames.cpp
  UnrollLoops.cpp
  Util.cpp
  Var.cpp
  VaryingAttributes.cpp
  VectorizeLoops.cpp
  WrapCalls.cpp
<<<<<<< HEAD
  AutoSchedule.cpp
  RegionCosts.cpp
  ${BITWRITER_FILES}
=======
>>>>>>> a109f85e
  "${CMAKE_BINARY_DIR}/include/Halide.h"
  ${HEADER_FILES}
  ${INITIAL_MODULES}
)

   if (WIN32)
     if (MSVC)
           # empty
     else()
       set_target_properties(Halide PROPERTIES LINK_FLAGS "-Wl,--export-all-symbols")
     endif()
   endif()

# List of LLVM Components required
# This list will be appended to depending on the targets we need to support
# See the output of ``llvm-config --components`` for a list of possible components
set(LLVM_COMPONENTS mcjit;bitwriter;linker)
list(APPEND LLVM_COMPONENTS passes)

# Set definitions and compiler flags

# Note when PUBLIC or INTERFACE scope is used in target_compile_* then targets
# that link against the Halide library inherit those options and definitions
target_include_directories(Halide PRIVATE ${LLVM_INCLUDE})
target_include_directories(Halide INTERFACE "${CMAKE_BINARY_DIR}/include")

# TODO: For targets we can link against even fewer libraries by specifying
# only the components we **REALLY** need (e.g. x86asmprinter;x86codegen rather than x86)
if (TARGET_X86)
  target_compile_definitions(Halide PRIVATE "-DWITH_X86=1")
  list(APPEND LLVM_COMPONENTS x86)
endif()

if (TARGET_ARM)
  target_compile_definitions(Halide PRIVATE "-DWITH_ARM=1")
  list(APPEND LLVM_COMPONENTS arm)
endif()

if (TARGET_AARCH64)
  target_compile_definitions(Halide PRIVATE "-DWITH_AARCH64=1")
  list(APPEND LLVM_COMPONENTS aarch64)
endif()

if (TARGET_HEXAGON)
  target_compile_definitions(Halide PRIVATE "-DWITH_HEXAGON=1")
  list(APPEND LLVM_COMPONENTS hexagon)
endif()

if (TARGET_PTX)
  target_compile_definitions(Halide PRIVATE "-DWITH_PTX=1")
  list(APPEND LLVM_COMPONENTS nvptx)
endif()

if (TARGET_OPENCL)
  target_compile_definitions(Halide PRIVATE "-DWITH_OPENCL=1")
endif()

if (TARGET_OPENGL)
  target_compile_definitions(Halide PRIVATE "-DWITH_OPENGL=1")
endif()

if (TARGET_MIPS)
  target_compile_definitions(Halide PRIVATE "-DWITH_MIPS=1")
  list(APPEND LLVM_COMPONENTS mips)
endif()

if (TARGET_METAL)
  target_compile_definitions(Halide PRIVATE "-DWITH_METAL=1")
endif()

target_compile_definitions(Halide PRIVATE "-DLLVM_VERSION=${LLVM_VERSION}")
target_compile_definitions(Halide PRIVATE "-DCOMPILING_HALIDE")

if (MSVC)
  # Suppress some warnings
  # 4244: conversion, possible loss of data
  # 4267: conversion, possible loss of data
  # 4800: BOOL -> true or false
  # 4996: compiler encountered deprecated declaration
  target_compile_options(Halide PUBLIC /wd4244 /wd4267 /wd4800 /wd4996)
  # Injected from recent LLVM:
  target_compile_options(Halide PUBLIC /wd4141)  # 'inline' used more than once
  target_compile_options(Halide PUBLIC /wd4146)  # unary minus applied to unsigned type
  target_compile_options(Halide PUBLIC /wd4291)  # No matching operator delete found

  target_compile_definitions(Halide PUBLIC "-D_CRT_SECURE_NO_WARNINGS" "-D_SCL_SECURE_NO_WARNINGS")
  # To compile LLVM headers following was taken from LLVM CMake files:
  # Disable sized deallocation if the flag is supported. MSVC fails to compile
  # the operator new overload in LLVM/IR/Function.h and Instruction.h otherwise.
  # See LLVM PR: 23513 (https://llvm.org/bugs/show_bug.cgi?id=23513)
  check_cxx_compiler_flag("/WX /Zc:sizedDealloc-" SUPPORTS_SIZED_DEALLOC)
  if (SUPPORTS_SIZED_DEALLOC)
    target_compile_options(Halide PRIVATE "/Zc:sizedDealloc-")
  endif()
else()
  # I'm not sure if we want targets that link against Halide to inherit
  # the LLVM definitions so make the scope PRIVATE for now.
  # FIXME: These defines should come from ``llvm-config --cppflags``
  target_compile_definitions(Halide PRIVATE "-D__STDC_LIMIT_MACROS" "-D__STDC_CONSTANT_MACROS" "-D__STDC_FORMAT_MACROS")
  target_compile_options(Halide PUBLIC "-std=c++11") # Halide and its clients need to use C++11
  if(NOT HALIDE_ENABLE_RTTI)
    target_compile_options(Halide PUBLIC "-fno-rtti")
  endif()
endif()

# Get the LLVM libraries we need
set(LLVM_CONFIG ${LLVM_BIN}/llvm-config)
if(MSVC)
  file(GLOB LIBS "${LLVM_LIB}/LLVM*.lib")
else()
  execute_process(COMMAND "${LLVM_CONFIG}" --libfiles ${LLVM_COMPONENTS}
                  RESULT_VARIABLE LLVM_CONFIG_RESULT
                  OUTPUT_VARIABLE LIBS_UNSTRIPPED
                  ERROR_VARIABLE LLVM_CONFIG_ERROR)
  if (${LLVM_CONFIG_RESULT})
    message(FATAL_ERROR "llvm-config failed: ${LLVM_CONFIG_ERROR}")
  endif()
  string(STRIP "${LIBS_UNSTRIPPED}" LIBS_SPACES)
  string(REPLACE " " ";" LIBS "${LIBS_SPACES}")
endif()

# When building a shared library the LLVM libraries will be
# embedded in the Halide library. When building a static library
# LLVM is not embedded but CMake knows that when building an executable
# against the Halide static library that it needs to link LLVM too so
# PRIVATE scope is the correct choice here.
target_link_libraries(Halide PRIVATE ${LIBS})

if (NOT MSVC)
  execute_process(COMMAND "${LLVM_CONFIG}" --system-libs ${LLVM_COMPONENTS} OUTPUT_VARIABLE EXTRA_LIBS)
  string(STRIP EXTRA_LIBS "${EXTRA_LIBS}")
  string(REPLACE "-l" ";" EXTRA_LIBS "${EXTRA_LIBS}")
  string(REPLACE "\n" "" EXTRA_LIBS "${EXTRA_LIBS}")
  string(REPLACE " " "" EXTRA_LIBS "${EXTRA_LIBS}")
  target_link_libraries(Halide PUBLIC ${EXTRA_LIBS})
endif()

add_dependencies(Halide
  bitcode2cpp
  build_halide_h
)<|MERGE_RESOLUTION|>--- conflicted
+++ resolved
@@ -227,6 +227,7 @@
   ApplySplit.h
   Argument.h
   Associativity.h
+  AutoSchedule.h
   BoundaryConditions.h
   Bounds.h
   BoundsInference.h
@@ -319,6 +320,7 @@
   Random.h
   RealizationOrder.h
   Reduction.h
+  RegionCosts.h
   RemoveDeadAllocations.h
   RemoveTrivialForLoops.h
   RemoveUndef.h
@@ -351,8 +353,6 @@
   WrapCalls.h
   runtime/HalideRuntime.h
   runtime/HalideBuffer.h
-  AutoSchedule.h
-  RegionCosts.h
 )
 
 file(MAKE_DIRECTORY "${CMAKE_BINARY_DIR}/include")
@@ -380,6 +380,7 @@
   AllocationBoundsInference.cpp
   ApplySplit.cpp
   Associativity.cpp
+  AutoSchedule.cpp
   BoundaryConditions.cpp
   Bounds.cpp
   BoundsInference.cpp
@@ -466,6 +467,7 @@
   Random.cpp
   RealizationOrder.cpp
   Reduction.cpp
+  RegionCosts.cpp
   RemoveDeadAllocations.cpp
   RemoveTrivialForLoops.cpp
   RemoveUndef.cpp
@@ -495,12 +497,6 @@
   VaryingAttributes.cpp
   VectorizeLoops.cpp
   WrapCalls.cpp
-<<<<<<< HEAD
-  AutoSchedule.cpp
-  RegionCosts.cpp
-  ${BITWRITER_FILES}
-=======
->>>>>>> a109f85e
   "${CMAKE_BINARY_DIR}/include/Halide.h"
   ${HEADER_FILES}
   ${INITIAL_MODULES}
