#include <iostream>
#include <string>

#include "Target.h"
#include "Debug.h"
#include "Error.h"
#include "LLVM_Headers.h"
#include "Util.h"

#if defined(__powerpc__) && defined(__linux__)
// This uses elf.h and must be included after "LLVM_Headers.h", which
// uses llvm/support/Elf.h.
#include <sys/auxv.h>
#endif

namespace Halide {

using std::string;
using std::vector;

namespace {
#if defined(__x86_64__) || defined(__i386__)

#ifdef _MSC_VER
static void cpuid(int info[4], int infoType, int extra) {
    __cpuidex(info, infoType, extra);
}

#else
// CPU feature detection code taken from ispc
// (https://github.com/ispc/ispc/blob/master/builtins/dispatch.ll)

#ifdef _LP64
static void cpuid(int info[4], int infoType, int extra) {
    __asm__ __volatile__ (
        "cpuid                 \n\t"
        : "=a" (info[0]), "=b" (info[1]), "=c" (info[2]), "=d" (info[3])
        : "0" (infoType), "2" (extra));
}
#else
static void cpuid(int info[4], int infoType, int extra) {
    // We save %ebx in case it's the PIC register
    __asm__ __volatile__ (
        "mov{l}\t{%%}ebx, %1  \n\t"
        "cpuid                 \n\t"
        "xchg{l}\t{%%}ebx, %1  \n\t"
        : "=a" (info[0]), "=r" (info[1]), "=c" (info[2]), "=d" (info[3])
        : "0" (infoType), "2" (extra));
}
#endif
#endif
#endif
}

Target get_host_target() {
    Target::OS os = Target::OSUnknown;
    #ifdef __linux__
    os = Target::Linux;
    #endif
    #ifdef _MSC_VER
    os = Target::Windows;
    #endif
    #ifdef __APPLE__
    os = Target::OSX;
    #endif

    bool use_64_bits = (sizeof(size_t) == 8);
    int bits = use_64_bits ? 64 : 32;

    #if __mips__ || __mips || __MIPS__
    Target::Arch arch = Target::MIPS;
    return Target(os, arch, bits);
    #else
    #ifdef __arm__
    Target::Arch arch = Target::ARM;
    return Target(os, arch, bits);
    #else
    #if defined(__powerpc__) && defined(__linux__)
    Target::Arch arch = Target::POWERPC;

    unsigned long hwcap = getauxval(AT_HWCAP);
    unsigned long hwcap2 = getauxval(AT_HWCAP2);
    bool have_altivec = (hwcap & PPC_FEATURE_HAS_ALTIVEC) != 0;
    bool have_vsx     = (hwcap & PPC_FEATURE_HAS_VSX) != 0;
    bool arch_2_07    = (hwcap2 & PPC_FEATURE2_ARCH_2_07) != 0;

    user_assert(have_altivec)
        << "The POWERPC backend assumes at least AltiVec support. This machine does not appear to have AltiVec.\n";

    std::vector<Target::Feature> initial_features;
    if (have_vsx)     initial_features.push_back(Target::VSX);
    if (arch_2_07)    initial_features.push_back(Target::POWER_ARCH_2_07);

    return Target(os, arch, bits, initial_features);
#else

    Target::Arch arch = Target::X86;

    int info[4];
    cpuid(info, 1, 0);
    bool have_sse41 = info[2] & (1 << 19);
    bool have_sse2 = info[3] & (1 << 26);
    bool have_avx = info[2] & (1 << 28);
    bool have_f16c = info[2] & (1 << 29);
    bool have_rdrand = info[2] & (1 << 30);
    bool have_fma = info[2] & (1 << 12);

    user_assert(have_sse2)
        << "The x86 backend assumes at least sse2 support. This machine does not appear to have sse2.\n"
        << "cpuid returned: "
        << std::hex << info[0]
        << ", " << info[1]
        << ", " << info[2]
        << ", " << info[3]
        << std::dec << "\n";

    std::vector<Target::Feature> initial_features;
    if (have_sse41) initial_features.push_back(Target::SSE41);
    if (have_avx)   initial_features.push_back(Target::AVX);
    if (have_f16c)  initial_features.push_back(Target::F16C);
    if (have_fma)   initial_features.push_back(Target::FMA);

    if (use_64_bits && have_avx && have_f16c && have_rdrand) {
        // So far, so good.  AVX2?
        // Call cpuid with eax=7, ecx=0
        int info2[4];
        cpuid(info2, 7, 0);
        bool have_avx2 = info[1] & (1 << 5);
        if (have_avx2) {
            initial_features.push_back(Target::AVX2);
        }
    }

    return Target(os, arch, bits, initial_features);
#endif
#endif
#endif
}

namespace {
string get_env(const char *name) {
#ifdef _WIN32
    char buf[128];
    size_t read = 0;
    getenv_s(&read, buf, name);
    if (read) {
        return string(buf);
    } else {
        return "";
    }
#else
    char *buf = getenv(name);
    if (buf) {
        return string(buf);
    } else {
        return "";
    }
#endif
}

const std::map<std::string, Target::OS> os_name_map = {
    {"os_unknown", Target::OSUnknown},
    {"linux", Target::Linux},
    {"windows", Target::Windows},
    {"osx", Target::OSX},
    {"android", Target::Android},
    {"ios", Target::IOS},
    {"nacl", Target::NaCl},
    {"HexagonStandalone", Target::HexagonStandalone},
    {"HexagonQurt", Target::HexagonQurt},
};

bool lookup_os(const std::string &tok, Target::OS &result) {
    auto os_iter = os_name_map.find(tok);
    if (os_iter != os_name_map.end()) {
        result = os_iter->second;
        return true;
    }
    return false;
}

const std::map<std::string, Target::Arch> arch_name_map = {
    {"arch_unknown", Target::ArchUnknown},
    {"x86", Target::X86},
    {"arm", Target::ARM},
    {"pnacl", Target::PNaCl},
    {"mips", Target::MIPS},
<<<<<<< HEAD
    {"hexagon", Target::Hexagon},
=======
    {"powerpc", Target::POWERPC},
>>>>>>> f1df7489
};

bool lookup_arch(const std::string &tok, Target::Arch &result) {
    auto arch_iter = arch_name_map.find(tok);
    if (arch_iter != arch_name_map.end()) {
        result = arch_iter->second;
        return true;
    }
    return false;
}

const std::map<std::string, Target::Feature> feature_name_map = {
    {"jit", Target::JIT},
    {"debug", Target::Debug},
    {"no_asserts", Target::NoAsserts},
    {"no_bounds_query", Target::NoBoundsQuery},
    {"sse41", Target::SSE41},
    {"avx", Target::AVX},
    {"avx2", Target::AVX2},
    {"fma", Target::FMA},
    {"fma4", Target::FMA4},
    {"f16c", Target::F16C},
    {"armv7s", Target::ARMv7s},
    {"no_neon", Target::NoNEON},
    {"vsx", Target::VSX},
    {"power_arch_2_07", Target::POWER_ARCH_2_07},
    {"cuda", Target::CUDA},
    {"cuda_capability_30", Target::CUDACapability30},
    {"cuda_capability_32", Target::CUDACapability32},
    {"cuda_capability_35", Target::CUDACapability35},
    {"cuda_capability_50", Target::CUDACapability50},
    {"opencl", Target::OpenCL},
    {"cl_doubles", Target::CLDoubles},
    {"opengl", Target::OpenGL},
    {"openglcompute", Target::OpenGLCompute},
    {"renderscript", Target::Renderscript},
    {"user_context", Target::UserContext},
    {"hvx-64", Target::HVX_64},
    {"hvx-128", Target::HVX_128},
    {"hvx-v62", Target::HVX_V62},
    {"register_metadata", Target::RegisterMetadata},
    {"matlab", Target::Matlab},
    {"profile", Target::Profile},
    {"no_runtime", Target::NoRuntime},
    {"metal", Target::Metal},
};

bool lookup_feature(const std::string &tok, Target::Feature &result) {
    auto feature_iter = feature_name_map.find(tok);
    if (feature_iter != feature_name_map.end()) {
        result = feature_iter->second;
        return true;
    }
    return false;
}

} // End anonymous namespace

Target get_target_from_environment() {
    string target = get_env("HL_TARGET");
    if (target.empty()) {
        return get_host_target();
    } else {
        return parse_target_string(target);
    }
}

Target get_jit_target_from_environment() {
    Target host = get_host_target();
    host.set_feature(Target::JIT);
    string target = get_env("HL_JIT_TARGET");
    if (target.empty()) {
        return host;
    } else {
        Target t = parse_target_string(target);
        t.set_feature(Target::JIT);
        user_assert(t.os == host.os && t.arch == host.arch && t.bits == host.bits)
            << "HL_JIT_TARGET must match the host OS, architecture, and bit width.\n"
            << "HL_JIT_TARGET was " << target << ". "
            << "Host is " << host.to_string() << ".\n";
        return t;
    }
}

Target parse_target_string(const std::string &target) {
    Target host = get_host_target();

    if (target.empty()) {
        // If nothing is specified, use the host target.
        return host;
    }

    // Default to the host OS and architecture.
    Target t;
    t.os = host.os;
    t.arch = host.arch;
    t.bits = host.bits;

    if (!t.merge_string(target)) {
        const char *separator = "";
        std::string architectures;
        for (auto const &arch_entry : arch_name_map) {
            architectures += separator + arch_entry.first;
            separator = ", ";
        }
        separator = "";
        std::string oses;
        for (auto os_entry : os_name_map) {
            oses += separator + os_entry.first;
            separator = ", ";
        }
        separator = "";
        // Format the features to go one feature over 70 characters per line,
        // assume the first line starts with "Features are ".
        int line_char_start = -(int)sizeof("Features are");
        std::string features;
        for (auto feature_entry : feature_name_map) {
            features += separator + feature_entry.first;
            if (features.length() - line_char_start > 70) {
                separator = "\n";
                line_char_start = features.length();
            } else {
                separator = ", ";
            }
        }
        user_error << "Did not understand HL_TARGET=" << target << "\n"
                   << "Expected format is arch-os-feature1-feature2-...\n"
                   << "Where arch is " << architectures << " .\n"
                   << "Os is " << oses << " .\n"
                   << "If arch or os are omitted, they default to the host.\n"
                   << "Features are " << features << " .\n"
                   << "HL_TARGET can also begin with \"host\", which sets the "
                   << "host's architecture, os, and feature set, with the "
                   << "exception of the GPU runtimes, which default to off.\n"
                   << "On this platform, the host target is: " << host.to_string() << "\n";
    }

    return t;
}

bool Target::merge_string(const std::string &target) {
    string rest = target;
    vector<string> tokens;
    size_t first_dash;
    while ((first_dash = rest.find('-')) != string::npos) {
        //Internal::debug(0) << first_dash << ", " << rest << "\n";
        tokens.push_back(rest.substr(0, first_dash));
        rest = rest.substr(first_dash + 1);
    }
    tokens.push_back(rest);

    bool os_specified = false, arch_specified = false, bits_specified = false;

    for (size_t i = 0; i < tokens.size(); i++) {
        const string &tok = tokens[i];
        Target::Feature feature;

        if (tok == "host") {
            if (i > 0) {
                // "host" is now only allowed as the first token.
                return false;
            }
            *this = get_host_target();
        } else if (tok == "32" || tok == "64") {
            if (bits_specified) {
                return false;
            }
            bits_specified = true;
            bits = std::stoi(tok);
        } else if (lookup_arch(tok, arch)) {
            if (arch_specified) {
                return false;
            }
            arch_specified = true;
        } else if (lookup_os(tok, os)) {
            if (os_specified) {
                return false;
            }
            os_specified = true;
        } else if (lookup_feature(tok, feature)) {
            set_feature(feature);
        } else {
            return false;
        }
    }

    if (arch_specified && !bits_specified) {
        return false;
    }

    // If arch is PNaCl, require explicit setting of os and bits as well.
    if (arch_specified && arch == Target::PNaCl) {
        if (!os_specified || os != Target::NaCl) {
            return false;
        }
        if (!bits_specified || bits != 32) {
            return false;
        }
    }

    return true;
}

std::string Target::to_string() const {
    string result;
    for (auto const &arch_entry : arch_name_map) {
        if (arch_entry.second == arch) {
            result += arch_entry.first;
            break;
        }
    }
    result += "-" + std::to_string(bits);
    for (auto const &os_entry : os_name_map) {
        if (os_entry.second == os) {
            result += "-" + os_entry.first;
            break;
        }
    }
    for (auto const &feature_entry : feature_name_map) {
        if (has_feature(feature_entry.second)) {
            result += "-" + feature_entry.first;
        }
    }
    return result;
}

namespace Internal{ 

EXPORT void target_test() {
    Target t;
    for (auto const &feature : feature_name_map) {
        t.set_feature(feature.second);
    }
    for (int i = 0; i < (int)(Target::FeatureEnd); i++) {
        internal_assert(t.has_feature((Target::Feature)i)) << "Feature " << i << " not in feature_names_map.\n";
    }
    std::cout << "Target test passed" << std::endl;
}


}

}<|MERGE_RESOLUTION|>--- conflicted
+++ resolved
@@ -185,11 +185,8 @@
     {"arm", Target::ARM},
     {"pnacl", Target::PNaCl},
     {"mips", Target::MIPS},
-<<<<<<< HEAD
     {"hexagon", Target::Hexagon},
-=======
     {"powerpc", Target::POWERPC},
->>>>>>> f1df7489
 };
 
 bool lookup_arch(const std::string &tok, Target::Arch &result) {
