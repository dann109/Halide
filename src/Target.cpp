--- conflicted
+++ resolved
@@ -231,13 +231,10 @@
     {"no_runtime", Target::NoRuntime},
     {"metal", Target::Metal},
     {"mingw", Target::MinGW},
-<<<<<<< HEAD
+    {"c_plus_plus_name_mangling", Target::CPlusPlusMangling},
     {"javascript", Target::JavaScript},
     {"v8", Target::JavaScript_V8},
     {"spidermonkey", Target::JavaScript_SpiderMonkey},
-=======
-    {"c_plus_plus_name_mangling", Target::CPlusPlusMangling},
->>>>>>> db7308a6
 };
 
 bool lookup_feature(const std::string &tok, Target::Feature &result) {
