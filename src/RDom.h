#ifndef HALIDE_RDOM_H
#define HALIDE_RDOM_H

/** \file
 * Defines the front-end syntax for reduction domains and reduction
 * variables.
 */

#include "IR.h"
#include "Param.h"

#include <vector>

namespace Halide {

/** A reduction variable represents a single dimension of a reduction
 * domain (RDom). Don't construct them directly, instead construct an
 * RDom, and use RDom::operator[] to get at the variables. For
 * single-dimensional reduction domains, you can just cast a
 * single-dimensional RDom to an RVar. */
class RVar {
    std::string _name;
    Internal::ReductionDomain _domain;
    int _index;

    const Internal::ReductionVariable &_var() const {
        return _domain.domain().at(_index);
    }

public:
    /** An empty reduction variable. */
    RVar() : _name(Internal::make_entity_name(this, "Halide::RVar", 'r')) {}

    /** Construct an RVar with the given name */
    explicit RVar(const std::string &n) : _name(n) {
        // Make sure we don't get a unique name with the same name as
        // this later:
        Internal::unique_name(n, false);
    }

    /** Construct a reduction variable with the given name and
     * bounds. Must be a member of the given reduction domain. */
    RVar(Internal::ReductionDomain domain, int index) :
        _domain(domain), _index(index) {
    }

    /** The minimum value that this variable will take on */
    EXPORT Expr min() const;

    /** The number that this variable will take on. The maximum value
     * of this variable will be min() + extent() - 1 */
    EXPORT Expr extent() const;

    /** The reduction domain this is associated with. */
    EXPORT Internal::ReductionDomain domain() const {return _domain;}

    /** The name of this reduction variable */
    EXPORT const std::string &name() const;

    /** Reduction variables can be used as expressions. */
    EXPORT operator Expr() const;
};

/** A multi-dimensional domain over which to iterate. Used when
 * defining functions with update definitions.
 *
 * An reduction is a function with a two-part definition. It has an
 * initial value, which looks much like a pure function, and an update
 * definition, which may refer to some RDom. Evaluating such a
 * function first initializes it over the required domain (which is
 * inferred based on usage), and then runs update rule for all points
 * in the RDom. For example:
 *
 \code
 Func f;
 Var x;
 RDom r(0, 10);
 f(x) = x; // the initial value
 f(r) = f(r) * 2;
 Image<int> result = f.realize(10);
 \endcode
 *
 * This function creates a single-dimensional buffer of size 10, in
 * which element x contains the value x*2. Internally, first the
 * initialization rule fills in x at every site, and then the update
 * definition doubles every site.
 *
 * One use of reductions is to build a function recursively (pure
 * functions in halide cannot be recursive). For example, this
 * function fills in an array with the first 20 fibonacci numbers:
 *
 \code
 Func f;
 Var x;
 RDom r(2, 18);
 f(x) = 1;
 f(r) = f(r-1) + f(r-2);
 \endcode
 *
 * Another use of reductions is to perform scattering operations, as
 * unlike a pure function declaration, the left-hand-side of an update
 * definition may contain general expressions:
 *
 \code
 ImageParam input(UInt(8), 2);
 Func histogram;
 Var x;
 RDom r(input); // Iterate over all pixels in the input
 histogram(x) = 0;
 histogram(input(r.x, r.y)) = histogram(input(r.x, r.y)) + 1;
 \endcode
 *
 * An update definition may also be multi-dimensional. This example
 * computes a summed-area table by first summing horizontally and then
 * vertically:
 *
 \code
 ImageParam input(Float(32), 2);
 Func sum_x, sum_y;
 Var x, y;
 RDom r(input);
 sum_x(x, y)     = input(x, y);
 sum_x(r.x, r.y) = sum_x(r.x, r.y) + sum_x(r.x-1, r.y);
 sum_y(x, y)     = sum_x(x, y);
 sum_y(r.x, r.y) = sum_y(r.x, r.y) + sum_y(r.x, r.y-1);
 \endcode
 *
 * You can also mix pure dimensions with reduction variables. In the
 * previous example, note that there's no need for the y coordinate in
 * sum_x to be traversed serially. The sum within each row is entirely
 * independent. The rows could be computed in parallel, or in a
 * different order, without changing the meaning. Therefore, we can
 * instead write this definition as follows:
 *
 \code
 ImageParam input(Float(32), 2);
 Func sum_x, sum_y;
 Var x, y;
 RDom r(input);
 sum_x(x, y)   = input(x, y);
 sum_x(r.x, y) = sum_x(r.x, y) + sum_x(r.x-1, y);
 sum_y(x, y)   = sum_x(x, y);
 sum_y(x, r.y) = sum_y(x, r.y) + sum_y(x, r.y-1);
 \endcode
 *
 * This lets us schedule it more flexibly. You can now parallelize the
 * update step of sum_x over y by calling:
 \code
 sum_x.update().parallel(y).
 \endcode
 *
 * Note that calling sum_x.parallel(y) only parallelizes the
 * initialization step, and not the update step! Scheduling the update
 * step of a reduction must be done using the handle returned by
 * \ref Func::update(). This code parallelizes both the initialization
 * step and the update step:
 *
 \code
 sum_x.parallel(y);
 sum_x.update().parallel(y);
 \endcode
 *
 * When you mix reduction variables and pure dimensions, the reduction
 * domain is traversed outermost. That is, for each point in the
 * reduction domain, the inferred pure domain is traversed in its
 * entirety. For the above example, this means that sum_x walks down
 * the columns, and sum_y walks along the rows. This may not be
 * cache-coherent. You may try reordering these dimensions using the
 * schedule, but Halide will return an error if it decides that this
 * risks changing the meaning of your function. The solution lies in
 * clever scheduling. If we say:
 *
 \code
 sum_x.compute_at(sum_y, y);
 \endcode
 *
 * Then the sum in x is computed only as necessary for each scanline
 * of the sum in y. This not only results in sum_x walking along the
 * rows, it also improves the locality of the entire pipeline.
 */
class RDom {
    Internal::ReductionDomain dom;

    void init_vars(std::string name);

    EXPORT void initialize_from_ranges(const std::vector<std::pair<Expr, Expr>> &ranges, std::string name = "");

    template <typename... Args>
    NO_INLINE void initialize_from_ranges(std::vector<std::pair<Expr, Expr>> &ranges,
                                          Expr min, Expr extent, Args... args) {
        ranges.push_back(std::make_pair(min, extent));
        initialize_from_ranges(ranges, args...);
    }

    template <typename... Args>
    NO_INLINE void initialize_from_ranges(std::vector<std::pair<Expr, Expr>> &ranges,
                                          const Buffer::Dimension &d, Args... args) {
        ranges.push_back(std::make_pair(d.min(), d.extent()));
        initialize_from_ranges(ranges, args...);
    }

    template <typename... Args>
    NO_INLINE void initialize_from_ranges(std::vector<std::pair<Expr, Expr>> &ranges,
                                          const OutputImageParam::Dimension &d, Args... args) {
        ranges.push_back(std::make_pair(d.min(), d.extent()));
        initialize_from_ranges(ranges, args...);
    }

public:
    /** Construct an undefined reduction domain. */
    EXPORT RDom() {}

    /** Construct a multi-dimensional reduction domain with the given name. If the name
     * is left blank, a unique one is auto-generated. */
    // @{
    NO_INLINE RDom(const std::vector<std::pair<Expr, Expr>> &ranges, std::string name = "") {
        initialize_from_ranges(ranges, name);
    }

    template <typename... Args>
    NO_INLINE RDom(Expr min, Expr extent, Args... args) {
        // This should really just be a delegating constructor, but I couldn't make
        // that work with variadic template unpacking in visual studio 2013
        std::vector<std::pair<Expr, Expr>> ranges;
        initialize_from_ranges(ranges, min, extent, args...);
    }

    template <typename... Args>
    NO_INLINE RDom(const Buffer::Dimension &d, Args... args) {
        std::vector<std::pair<Expr, Expr>> ranges;
        initialize_from_ranges(ranges, d.min(), d.extent(), args...);
    }

    template <typename... Args>
    NO_INLINE RDom(const OutputImageParam::Dimension &d, Args... args) {
        std::vector<std::pair<Expr, Expr>> ranges;
        initialize_from_ranges(ranges, d.min(), d.extent(), args...);
    }
    // @}

    /** Construct a reduction domain that iterates over all points in
     * a given Buffer, Image, or ImageParam. Has the same
     * dimensionality as the argument. */
    // @{
    EXPORT RDom(Buffer);
    EXPORT RDom(ImageParam);
    // @}

    /** Construct a reduction domain that wraps an Internal ReductionDomain object. */
    EXPORT RDom(Internal::ReductionDomain d);

    /** Get at the internal reduction domain object that this wraps. */
    Internal::ReductionDomain domain() const {return dom;}

<<<<<<< HEAD
    /** Check if this reduction domain is non-nullptr */
=======
    /** Check if this reduction domain is non-null */
>>>>>>> c1d19e77
    bool defined() const {return dom.defined();}

    /** Compare two reduction domains for equality of reference */
    bool same_as(const RDom &other) const {return dom.same_as(other.dom);}

    /** Get the dimensionality of a reduction domain */
    EXPORT int dimensions() const;

    /** Get at one of the dimensions of the reduction domain */
    EXPORT RVar operator[](int) const;

    /** Single-dimensional reduction domains can be used as RVars directly. */
    EXPORT operator RVar() const;

    /** Single-dimensional reduction domains can be also be used as Exprs directly. */
    EXPORT operator Expr() const;

    /** Direct access to the first four dimensions of the reduction
     * domain. Some of these variables may be undefined if the
     * reduction domain has fewer than four dimensions. */
    // @{
    RVar x, y, z, w;
    // @}
};

/** Emit an RVar in a human-readable form */
std::ostream &operator<<(std::ostream &stream, RVar);

/** Emit an RDom in a human-readable form. */
std::ostream &operator<<(std::ostream &stream, RDom);
}

#endif<|MERGE_RESOLUTION|>--- conflicted
+++ resolved
@@ -252,11 +252,7 @@
     /** Get at the internal reduction domain object that this wraps. */
     Internal::ReductionDomain domain() const {return dom;}
 
-<<<<<<< HEAD
-    /** Check if this reduction domain is non-nullptr */
-=======
     /** Check if this reduction domain is non-null */
->>>>>>> c1d19e77
     bool defined() const {return dom.defined();}
 
     /** Compare two reduction domains for equality of reference */
