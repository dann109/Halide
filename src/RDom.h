--- conflicted
+++ resolved
@@ -7,7 +7,6 @@
  */
 
 #include "IR.h"
-#include "OutputImageParam.h"
 
 #include <vector>
 
@@ -185,28 +184,9 @@
     EXPORT void initialize_from_ranges(const std::vector<std::pair<Expr, Expr>> &ranges, std::string name = "");
 
     template <typename... Args>
-<<<<<<< HEAD
-    NO_INLINE void initialize_from_ranges(std::vector<std::pair<Expr, Expr>> &ranges,
-                                          Expr min, Expr extent, Args... args) {
-=======
     NO_INLINE void initialize_from_ranges(std::vector<std::pair<Expr, Expr>> &ranges, Expr min, Expr extent, Args&&... args) {
->>>>>>> 5f873c2c
         ranges.push_back(std::make_pair(min, extent));
         initialize_from_ranges(ranges, std::forward<Args>(args)...);
-    }
-
-    template <typename... Args>
-    NO_INLINE void initialize_from_ranges(std::vector<std::pair<Expr, Expr>> &ranges,
-                                          const Buffer::Dimension &d, Args... args) {
-        ranges.push_back(std::make_pair(d.min(), d.extent()));
-        initialize_from_ranges(ranges, args...);
-    }
-
-    template <typename... Args>
-    NO_INLINE void initialize_from_ranges(std::vector<std::pair<Expr, Expr>> &ranges,
-                                          const OutputImageParam::Dimension &d, Args... args) {
-        ranges.push_back(std::make_pair(d.min(), d.extent()));
-        initialize_from_ranges(ranges, args...);
     }
 
 public:
@@ -226,18 +206,6 @@
         // that work with variadic template unpacking in visual studio 2013
         std::vector<std::pair<Expr, Expr>> ranges;
         initialize_from_ranges(ranges, min, extent, std::forward<Args>(args)...);
-    }
-
-    template <typename... Args>
-    NO_INLINE RDom(const Buffer::Dimension &d, Args... args) {
-        std::vector<std::pair<Expr, Expr>> ranges;
-        initialize_from_ranges(ranges, d.min(), d.extent(), args...);
-    }
-
-    template <typename... Args>
-    NO_INLINE RDom(const OutputImageParam::Dimension &d, Args... args) {
-        std::vector<std::pair<Expr, Expr>> ranges;
-        initialize_from_ranges(ranges, d.min(), d.extent(), args...);
     }
     // @}
 
