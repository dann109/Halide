--- conflicted
+++ resolved
@@ -353,7 +353,6 @@
     return llvm_module;
 }
 
-<<<<<<< HEAD
 void CodeGen_Hexagon::compile_func(const LoweredFunc &f) {
     CodeGen_Posix::begin_func(f.linkage, f.name, f.args);
 
@@ -382,13 +381,8 @@
     CodeGen_Posix::end_func(f.args);
 }
 
-llvm::Value *
-CodeGen_Hexagon::CallLLVMIntrinsic(llvm::Function *F,
-                               std::vector<Value *> &Ops) {
-=======
 llvm::Value *CodeGen_Hexagon::callLLVMIntrinsic(llvm::Function *F,
                                                 std::vector<Value *> Ops) {
->>>>>>> 23ce2879
   unsigned I;
   llvm::FunctionType *FType = F->getFunctionType();
   internal_assert(FType->getNumParams() == Ops.size());
