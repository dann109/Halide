--- conflicted
+++ resolved
@@ -400,13 +400,7 @@
                     builder.extents.push_back(max - min + 1);
                     builder.strides.push_back(stride);
                 }
-<<<<<<< HEAD
-
-                Expr output_buffer_t = Call::make(type_of<struct halide_buffer_t *>(), Call::create_buffer_t,
-                                                  buffer_args, Call::Intrinsic);
-=======
                 Expr output_buffer_t = builder.build();
->>>>>>> 15e86bb7
 
                 string buf_name = f.name() + "." + std::to_string(j) + ".tmp_buffer";
                 extern_call_args.push_back(Variable::make(type_of<struct halide_buffer_t *>(), buf_name));
