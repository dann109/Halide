--- conflicted
+++ resolved
@@ -726,14 +726,9 @@
             modules.push_back(get_initmod_cache(c, bits_64, debug));
             // PDB: Need this for Hexagon. Realized this when trying to compile lesson_07
             // from the tutorials.
-<<<<<<< HEAD
-            if (!(t.arch == Target::Hexagon && t.os == Target::HexagonStandalone))
-                modules.push_back(get_initmod_to_string(c, bits_64, debug));
-=======
             if (!(t.arch == Target::Hexagon && t.os == Target::HexagonStandalone)) {
                 modules.push_back(get_initmod_to_string(c, bits_64, debug));
             }
->>>>>>> 8912d2d3
 
             modules.push_back(get_initmod_device_interface(c, bits_64, debug));
             modules.push_back(get_initmod_metadata(c, bits_64, debug));
