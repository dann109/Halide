--- conflicted
+++ resolved
@@ -11,81 +11,6 @@
 namespace Halide {
 namespace Internal {
 
-<<<<<<< HEAD
-/** A GPU_Argument looks similar to an Halide::Argument, but has behavioral
- * differences that make it specific to the GPU pipeline; the fact that
- * neither is-a nor has-a Halide::Argument is deliberate. In particular, note
- * that a Halide::Argument that is a buffer can be read or write, but not both,
- * while a GPU_Argument that is a buffer can be read *and* write for some GPU
- * backends. */
-struct GPU_Argument {
-    /** The name of the argument */
-    std::string name;
-
-    /** An argument is either a primitive type (for parameters), or a
-     * buffer pointer.
-     *
-     * If is_buffer == false, then type fully encodes the expected type
-     * of the scalar argument.
-     *
-     * If is_buffer == true, then type.bytes() should be used to determine
-     * elem_size of the buffer; additionally, type.code *should* reflect
-     * the expected interpretation of the buffer data (e.g. float vs int),
-     * but there is no runtime enforcement of this at present.
-     */
-    bool is_buffer;
-
-    /** If is_buffer is true, this is the dimensionality of the buffer.
-     * If is_buffer is false, this value is ignored (and should always be set to zero) */
-    uint8_t dimensions;
-
-    /** If this is a scalar parameter, then this is its type.
-     *
-     * If this is a buffer parameter, then this is the type of the elements.
-     *
-     * Note that type.lanes() should always be 1 here. */
-    Type type;
-
-    /** The static size of the argument if known, or zero otherwise. */
-    size_t size;
-
-    /** The index of the first element of the argument when packed into a wider
-     * type, such as packing scalar floats into vec4 for GLSL. */
-    size_t packed_index;
-
-    /** For buffers, these two variables can be used to specify whether the
-     * buffer is read or written. By default, we assume that the argument
-     * buffer is read-write and set both flags. */
-    // @{
-    bool read;
-    bool write;
-    // @}
-
-    GPU_Argument() :
-        is_buffer(false),
-        dimensions(0),
-        size(0),
-        packed_index(0),
-        read(false),
-        write(false) {}
-
-    GPU_Argument(const std::string &_name,
-                 bool _is_buffer,
-                 Type _type,
-                 uint8_t _dimensions,
-                 size_t _size = 0) :
-        name(_name),
-        is_buffer(_is_buffer),
-        dimensions(_dimensions),
-        type(_type),
-        size(_size),
-        packed_index(0),
-        read(_is_buffer),
-        write(_is_buffer) {}
-};
-
-=======
->>>>>>> 7b11227e
 /** A code generator that emits GPU code from a given Halide stmt. */
 struct CodeGen_GPU_Dev {
     virtual ~CodeGen_GPU_Dev();
