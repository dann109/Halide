#include "IR.h"
#include "IROperator.h"
#include "ObjectInstanceRegistry.h"
#include "Parameter.h"
#include "Simplify.h"

namespace Halide {
namespace Internal {

struct ParameterContents {
    mutable RefCount ref_count;
    const Type type;
    const int dimensions;
    const std::string name;
    const std::string handle_type;
    BufferPtr buffer;
    uint64_t data;
<<<<<<< HEAD

    uint64_t default_val;
=======
>>>>>>> 5f873c2c
    int host_alignment;
    std::vector<Expr> min_constraint;
    std::vector<Expr> extent_constraint;
    std::vector<Expr> stride_constraint;
    Expr min_value, max_value;
    const bool is_buffer;
    const bool is_explicit_name;
    const bool is_registered;
    ParameterContents(Type t, bool b, int d, const std::string &n, bool e, bool r)
<<<<<<< HEAD
        : type(t), is_buffer(b), dimensions(d), is_explicit_name(e), is_registered(r),
          name(n), buffer(Buffer()), data(0),
          default_val(0), host_alignment(t.bytes()),
          min_constraint(d), extent_constraint(d), stride_constraint(d) {
        // stride_constraint[0] defaults to 1. This is important for
        // dense vectorization. You can unset it by setting it to a
        // null expression. (param.set_stride(0, Expr());)
        if (d > 0) {
            stride_constraint[0] = 1;
        }
=======
        : type(t), dimensions(d), name(n), buffer(BufferPtr()), data(0), 
          host_alignment(t.bytes()), is_buffer(b), is_explicit_name(e), is_registered(r) {
        // stride_constraint[0] defaults to 1. This is important for
        // dense vectorization. You can unset it by setting it to a
        // null expression. (param.set_stride(0, Expr());)
        stride_constraint[0] = 1;
>>>>>>> 5f873c2c
    }
};

template<>
EXPORT RefCount &ref_count<Halide::Internal::ParameterContents>(const ParameterContents *p) {return p->ref_count;}

template<>
EXPORT void destroy<Halide::Internal::ParameterContents>(const ParameterContents *p) {delete p;}

void Parameter::check_defined() const {
    user_assert(defined()) << "Parameter is undefined\n";
}

void Parameter::check_is_buffer() const {
    check_defined();
    user_assert(contents->is_buffer) << "Parameter " << name() << " is not a Buffer\n";
}

void Parameter::check_is_scalar() const {
    check_defined();
    user_assert(!contents->is_buffer) << "Parameter " << name() << " is a Buffer\n";
}

void Parameter::check_dim_ok(int dim) const {
    user_assert(dim >= 0 && dim < dimensions())
        << "Dimension " << dim << " is not in the range [0, " << dimensions() - 1 << "]\n";
}

Parameter::Parameter() : contents(nullptr) {
    // Undefined Parameters are never registered.
}

Parameter::Parameter(Type t, bool is_buffer, int d) :
    contents(new ParameterContents(t, is_buffer, d, unique_name('p'), false, true)) {
    internal_assert(is_buffer || d == 0) << "Scalar parameters should be zero-dimensional";
    // Note that is_registered is always true here; this is just using a parallel code structure for clarity.
    if (contents.defined() && contents->is_registered) {
        ObjectInstanceRegistry::register_instance(this, 0, ObjectInstanceRegistry::FilterParam, this, nullptr);
    }
}

Parameter::Parameter(Type t, bool is_buffer, int d, const std::string &name, bool is_explicit_name, bool register_instance) :
    contents(new ParameterContents(t, is_buffer, d, name, is_explicit_name, register_instance)) {
    internal_assert(is_buffer || d == 0) << "Scalar parameters should be zero-dimensional";
    if (contents.defined() && contents->is_registered) {
        ObjectInstanceRegistry::register_instance(this, 0, ObjectInstanceRegistry::FilterParam, this, nullptr);
    }
}

Parameter::Parameter(const Parameter& that) : contents(that.contents) {
    if (contents.defined() && contents->is_registered) {
        ObjectInstanceRegistry::register_instance(this, 0, ObjectInstanceRegistry::FilterParam, this, nullptr);
    }
}

Parameter& Parameter::operator=(const Parameter& that) {
    bool was_registered = contents.defined() && contents->is_registered;
    contents = that.contents;
    bool should_be_registered = contents.defined() && contents->is_registered;
    if (should_be_registered && !was_registered) {
        // This can happen if you do:
        // Parameter p; // undefined
        // p = make_interesting_parameter();
        ObjectInstanceRegistry::register_instance(this, 0, ObjectInstanceRegistry::FilterParam, this, nullptr);
    } else if (!should_be_registered && was_registered) {
        // This can happen if you do:
        // Parameter p = make_interesting_parameter();
        // p = Parameter();
        ObjectInstanceRegistry::unregister_instance(this);
    }
    return *this;
}

Parameter::~Parameter() {
    if (contents.defined() && contents->is_registered) {
        ObjectInstanceRegistry::unregister_instance(this);
    }
}

Type Parameter::type() const {
    check_defined();
    return contents->type;
}

int Parameter::dimensions() const {
    check_defined();
    return contents->dimensions;
}

const std::string &Parameter::name() const {
    check_defined();
    return contents->name;
}

bool Parameter::is_explicit_name() const {
    check_defined();
    return contents->is_explicit_name;
}

bool Parameter::is_buffer() const {
    check_defined();
    return contents->is_buffer;
}

Expr Parameter::get_scalar_expr() const {
    check_is_scalar();
    const Type t = type();
    if (t.is_float()) {
        switch (t.bits()) {
        case 32: return Expr(get_scalar<float>());
        case 64: return Expr(get_scalar<double>());
        }
    } else if (t.is_int()) {
        switch (t.bits()) {
        case 8: return Expr(get_scalar<int8_t>());
        case 16: return Expr(get_scalar<int16_t>());
        case 32: return Expr(get_scalar<int32_t>());
        case 64: return Expr(get_scalar<int64_t>());
        }
    } else if (t.is_uint()) {
        switch (t.bits()) {
        case 1: return make_bool(get_scalar<bool>());
        case 8: return Expr(get_scalar<uint8_t>());
        case 16: return Expr(get_scalar<uint16_t>());
        case 32: return Expr(get_scalar<uint32_t>());
        case 64: return Expr(get_scalar<uint64_t>());
        }
    } else if (t.is_handle()) {
        // handles are always uint64 internally.
        switch (t.bits()) {
        case 64: return Expr(get_scalar<uint64_t>());
        }
    }
    internal_error << "Unsupported type " << t << " in get_scalar_expr\n";
    return Expr();
}

BufferPtr Parameter::get_buffer() const {
    check_is_buffer();
    return contents->buffer;
}

void Parameter::set_buffer(BufferPtr b) {
    check_is_buffer();
    if (b.defined()) {
        user_assert(contents->type == b.type())
            << "Can't bind Parameter " << name()
            << " of type " << contents->type
            << " to Buffer " << b.name()
            << " of type " << b.type() << "\n";
    }
    contents->buffer = b;
}

void *Parameter::get_scalar_address() const {
    check_is_scalar();
    return &contents->data;
}

/** Tests if this handle is the same as another handle */
bool Parameter::same_as(const Parameter &other) const {
    return contents.same_as(other.contents);
}

/** Tests if this handle is non-nullptr */
bool Parameter::defined() const {
    return contents.defined();
}

void Parameter::set_min_constraint(int dim, Expr e) {
    check_is_buffer();
    check_dim_ok(dim);
    contents->min_constraint[dim] = e;
}

void Parameter::set_extent_constraint(int dim, Expr e) {
    check_is_buffer();
    check_dim_ok(dim);
    contents->extent_constraint[dim] = e;
}

void Parameter::set_stride_constraint(int dim, Expr e) {
    check_is_buffer();
    check_dim_ok(dim);
    contents->stride_constraint[dim] = e;
}
void Parameter::set_host_alignment(int bytes) {
    check_is_buffer();
    contents->host_alignment = bytes;
}

Expr Parameter::min_constraint(int dim) const {
    check_is_buffer();
    check_dim_ok(dim);
    return contents->min_constraint[dim];
}

Expr Parameter::extent_constraint(int dim) const {
    check_is_buffer();
    check_dim_ok(dim);
    return contents->extent_constraint[dim];
}

Expr Parameter::stride_constraint(int dim) const {
    check_is_buffer();
    check_dim_ok(dim);
    return contents->stride_constraint[dim];
}
int Parameter::host_alignment() const {
    check_is_buffer();
    return contents->host_alignment;
}
void Parameter::set_min_value(Expr e) {
    check_is_scalar();
    user_assert(e.type() == contents->type)
        << "Can't set parameter " << name()
        << " of type " << contents->type
        << " to have min value " << e
        << " of type " << e.type() << "\n";
    contents->min_value = e;
}

Expr Parameter::get_min_value() const {
    check_is_scalar();
    return contents->min_value;
}

void Parameter::set_max_value(Expr e) {
    check_is_scalar();
    user_assert(e.type() == contents->type)
        << "Can't set parameter " << name()
        << " of type " << contents->type
        << " to have max value " << e
        << " of type " << e.type() << "\n";
    contents->max_value = e;
}

Expr Parameter::get_max_value() const {
    check_is_scalar();
    return contents->max_value;
}

void check_call_arg_types(const std::string &name, std::vector<Expr> *args, int dims) {
    user_assert(args->size() == (size_t)dims)
        << args->size() << "-argument call to \""
        << name << "\", which has " << dims << " dimensions.\n";

    for (size_t i = 0; i < args->size(); i++) {
        user_assert((*args)[i].defined())
            << "Argument " << i << " to call to \"" << name << "\" is an undefined Expr\n";
        Type t = (*args)[i].type();
        if (t.is_float() || (t.is_uint() && t.bits() >= 32) || (t.is_int() && t.bits() > 32)) {
            user_error << "Implicit cast from " << t << " to int in argument " << (i+1)
                       << " in call to \"" << name << "\" is not allowed. Use an explicit cast.\n";
        }
        // We're allowed to implicitly cast from other varieties of int
        if (t != Int(32)) {
            (*args)[i] = Internal::Cast::make(Int(32), (*args)[i]);
        }
    }
}



}
}<|MERGE_RESOLUTION|>--- conflicted
+++ resolved
@@ -15,11 +15,7 @@
     const std::string handle_type;
     BufferPtr buffer;
     uint64_t data;
-<<<<<<< HEAD
-
     uint64_t default_val;
-=======
->>>>>>> 5f873c2c
     int host_alignment;
     std::vector<Expr> min_constraint;
     std::vector<Expr> extent_constraint;
@@ -29,25 +25,14 @@
     const bool is_explicit_name;
     const bool is_registered;
     ParameterContents(Type t, bool b, int d, const std::string &n, bool e, bool r)
-<<<<<<< HEAD
-        : type(t), is_buffer(b), dimensions(d), is_explicit_name(e), is_registered(r),
-          name(n), buffer(Buffer()), data(0),
-          default_val(0), host_alignment(t.bytes()),
-          min_constraint(d), extent_constraint(d), stride_constraint(d) {
+        : type(t), dimensions(d), name(n), buffer(BufferPtr()), data(0), 
+          host_alignment(t.bytes()), is_buffer(b), is_explicit_name(e), is_registered(r) {
         // stride_constraint[0] defaults to 1. This is important for
         // dense vectorization. You can unset it by setting it to a
         // null expression. (param.set_stride(0, Expr());)
         if (d > 0) {
             stride_constraint[0] = 1;
         }
-=======
-        : type(t), dimensions(d), name(n), buffer(BufferPtr()), data(0), 
-          host_alignment(t.bytes()), is_buffer(b), is_explicit_name(e), is_registered(r) {
-        // stride_constraint[0] defaults to 1. This is important for
-        // dense vectorization. You can unset it by setting it to a
-        // null expression. (param.set_stride(0, Expr());)
-        stride_constraint[0] = 1;
->>>>>>> 5f873c2c
     }
 };
 
