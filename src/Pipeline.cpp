--- conflicted
+++ resolved
@@ -259,7 +259,7 @@
     m.compile(outputs);
 }
 
-void Pipeline::compile_to_multitarget_static_library(const std::string &filename_prefix, 
+void Pipeline::compile_to_multitarget_static_library(const std::string &filename_prefix,
                                                      const std::vector<Argument> &args,
                                                      const std::vector<Target> &targets) {
     auto module_producer = [this, &args](const std::string &name, const Target &target) -> Module {
@@ -1185,10 +1185,10 @@
     vector<TrackedBuffer> tracked_buffers(args.size());
 
     vector<size_t> query_indices;
-    for (size_t i = 0; i < contents.ptr->inferred_args.size(); i++) {
+    for (size_t i = 0; i < contents->inferred_args.size(); i++) {
         if (args[i] == nullptr) {
             query_indices.push_back(i);
-            InferredArgument ia = contents.ptr->inferred_args[i];
+            InferredArgument ia = contents->inferred_args[i];
             internal_assert(ia.param.defined() && ia.param.is_buffer());
             // Make some empty halide_buffer_t's
             tracked_buffers[i].query = BoundsQueryBuffer(ia.param.dimensions());
@@ -1284,13 +1284,8 @@
     user_assert(defined()) << "Can't infer input bounds on an undefined Pipeline.\n";
 
     vector<Buffer> bufs;
-<<<<<<< HEAD
-    for (Type t : contents.ptr->outputs[0].output_types()) {
+    for (Type t : contents->outputs[0].output_types()) {
         bufs.push_back(Buffer(t, sizes));
-=======
-    for (Type t : contents->outputs[0].output_types()) {
-        bufs.push_back(Buffer(t, x_size, y_size, z_size, w_size));
->>>>>>> 120d0bd7
     }
     Realization r(bufs);
     infer_input_bounds(r);
