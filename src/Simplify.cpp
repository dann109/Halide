--- conflicted
+++ resolved
@@ -3819,7 +3819,6 @@
     check(max(cast(Int(8), x), cast(Int(8), -127)), max(cast(Int(8), x), make_const(Int(8), -127)));
 
     // Some quaternary rules with cancellations
-<<<<<<< HEAD
     check((x + y) - (z + y), x - z);
     check((x + y) - (y + z), x - z);
     check((y + x) - (z + y), x - z);
@@ -3830,8 +3829,6 @@
 
     check((x + 3) / 4 - (x + 2) / 4, ((x + 2) % 4 + 1)/4);
 
-=======
->>>>>>> 4deef8d3
     check(x - min(x + y, z), max(-y, x-z));
     check(x - min(y + x, z), max(-y, x-z));
     check(x - min(z, x + y), max(-y, x-z));
