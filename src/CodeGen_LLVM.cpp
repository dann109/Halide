--- conflicted
+++ resolved
@@ -469,7 +469,6 @@
                                                 { halide_handle_cplusplus_type::Pointer, halide_handle_cplusplus_type::Pointer } );
         Type void_star_star(Handle(1, &inner_type));
         names.argv_name = cplusplus_function_mangled_name(names.argv_name, namespaces, type_of<int>(), { ExternFuncArgument(make_zero(void_star_star)) }, target);
-        names.metadata_name = cplusplus_function_mangled_name(names.metadata_name, namespaces, type_of<const struct halide_filter_metadata_t *>(), {}, target);
     }
     return names;
 }
@@ -551,6 +550,7 @@
     // Disown the module and return it.
     return std::move(module);
 }
+
 
 void CodeGen_LLVM::begin_func(LoweredFunc::LinkageType linkage, const std::string& name,
                               const std::string& extern_name, const std::vector<LoweredArgument>& args) {
@@ -593,7 +593,7 @@
         for (auto &arg : function->args()) {
             sym_push(args[i].name, &arg);
             if (args[i].is_buffer()) {
-                push_buffer(args[i].name, args[i].dimensions, &arg);
+                push_buffer(args[i].name, &arg);
             }
 
             if (args[i].alignment.modulus != 0) {
@@ -612,7 +612,7 @@
     for (size_t i = 0; i < args.size(); i++) {
         sym_pop(args[i].name);
         if (args[i].is_buffer()) {
-            pop_buffer(args[i].name, args[i].dimensions);
+            pop_buffer(args[i].name);
         }
 
         if (args[i].alignment.modulus != 0) {
@@ -748,60 +748,57 @@
     // Embed the buffer declaration as a global.
     internal_assert(buf.defined());
 
-    halide_buffer_t b = *(buf.raw_buffer());
+    buffer_t b = *(buf.raw_buffer());
     user_assert(b.host)
         << "Can't embed buffer " << buf.name() << " because it has a null host pointer.\n";
-    user_assert(!b.device_dirty())
+    user_assert(!b.dev_dirty)
         << "Can't embed Image \"" << buf.name() << "\""
         << " because it has a dirty device pointer\n";
 
     // Figure out the offset of the last pixel.
-    size_t storage_size = 1;
-    for (int d = 0; d < b.dimensions; d++) {
-        storage_size += b.dim[d].stride * (b.dim[d].extent - 1);
-    }
-    storage_size *= buf.type().bytes();
-
-    Constant *type_fields[] = {
-        ConstantInt::get(i8_t, buf.type().code()),
-        ConstantInt::get(i8_t, buf.type().bits()),
-        ConstantInt::get(i16_t, buf.type().lanes())
-    };
-
-    size_t shape_size = b.dimensions * sizeof(halide_dimension_t);
-    vector<char> shape_blob((char *)b.dim, (char *)b.dim + shape_size);
-    Constant *shape = create_binary_blob(shape_blob, buf.name() + ".shape");
-    shape = ConstantExpr::getPointerCast(shape, dimension_t_type->getPointerTo());
+    size_t num_elems = 1;
+    for (int d = 0; b.extent[d]; d++) {
+        num_elems += b.stride[d] * (b.extent[d] - 1);
+    }
+    vector<char> array(b.host, b.host + num_elems * b.elem_size);
+
+    // Embed the buffer_t and make it point to the data array.
+    GlobalVariable *global = new GlobalVariable(*module, buffer_t_type,
+                                                false, GlobalValue::PrivateLinkage,
+                                                0, buf.name() + ".buffer");
+    llvm::ArrayType *i32_array = ArrayType::get(i32_t, 4);
+
+    llvm::Type *padding_bytes_type =
+        buffer_t_type->getElementType(buffer_t_type->getNumElements()-1);
 
     // For now, we assume buffers that aren't scalar are constant,
     // while scalars can be mutated. This accomodates all our existing
     // use cases, which is that all buffers are constant, except those
     // used to store stateful module information in offloading runtimes.
-    bool constant = b.dimensions == 0;
-
-    vector<char> data_blob((char *)b.host, (char *)b.host + storage_size);
+    bool constant = num_elems > 1;
 
     Constant *fields[] = {
-        ConstantInt::get(i64_t, 0),                                 // device
-        ConstantPointerNull::get(device_interface_t_type->getPointerTo()), // device_interface
-        create_binary_blob(data_blob, buf.name() + ".data", constant), // host
-        ConstantInt::get(i64_t, 1 << halide_buffer_t::flag_host_dirty),  // flags
-        ConstantStruct::get(type_t_type, type_fields),            // type
-        ConstantInt::get(i32_t, buf.dimensions()),                  // dimensions
-        shape,                                                    // dim
-        ConstantPointerNull::get(i8_t->getPointerTo()),         // padding
+        ConstantInt::get(i64_t, 0), // dev
+        create_binary_blob(array, buf.name() + ".data", constant), // host
+        ConstantArray::get(i32_array, get_constants(i32_t, b.extent, b.extent + 4)),
+        ConstantArray::get(i32_array, get_constants(i32_t, b.stride, b.stride + 4)),
+        ConstantArray::get(i32_array, get_constants(i32_t, b.min, b.min + 4)),
+        ConstantInt::get(i32_t, b.elem_size),
+        ConstantInt::get(i8_t, 1), // host_dirty
+        ConstantInt::get(i8_t, 0), // dev_dirty
+        Constant::getNullValue(padding_bytes_type)
     };
     Constant *buffer_struct = ConstantStruct::get(buffer_t_type, fields);
-
-    // Embed the halide_buffer_t and make it point to the data array.
-    GlobalVariable *global = new GlobalVariable(*module, buffer_t_type,
-                                                false, GlobalValue::PrivateLinkage,
-                                                0, buf.name() + ".buffer");
     global->setInitializer(buffer_struct);
+
 
     // Finally, dump it in the symbol table
     Constant *zero[] = {ConstantInt::get(i32_t, 0)};
+#if LLVM_VERSION >= 37
     Constant *global_ptr = ConstantExpr::getInBoundsGetElementPtr(buffer_t_type, global, zero);
+#else
+    Constant *global_ptr = ConstantExpr::getInBoundsGetElementPtr(global, zero);
+#endif
     sym_push(buf.name(), global_ptr);
     sym_push(buf.name() + ".buffer", global_ptr);
 }
@@ -827,9 +824,9 @@
     Constant *zero[] = {ConstantInt::get(i32_t, 0)};
     return ConstantExpr::getBitCast(
         ConstantExpr::getInBoundsGetElementPtr(constant->getType(), storage, zero),
+        ConstantExpr::getInBoundsGetElementPtr(storage, zero),
         scalar_value_t_type->getPointerTo());
 }
-
 
 // Make a wrapper to call the function with an array of pointer
 // args. This is easier for the JIT to call than a function with an
@@ -1097,24 +1094,6 @@
     }
 }
 
-/**
-llvm::StructType *CodeGen_LLVM::make_buffer_t_type(int dims) {
-    const int default_dims = sizeof(halide_buffer_t().dim) / sizeof(halide_buffer_t().dim[0]);
-    if (dims <= default_dims) {
-        // For dimensionalities that fit into a halide_buffer_t, just use halide_buffer_t
-        return buffer_t_type;
-    } else {
-        // There are extra dimensions. Grab the members of halide_buffer_t ...
-        vector<llvm::Type *> elts = buffer_t_type->elements();
-        // .. and mutate the array at the end to be large enough
-        llvm::ArrayType *dims_array = dyn_cast<llvm::ArrayType>(elts.back());
-        internal_assert(dims_array && dims_array->getNumElements() == default_dims);
-        elts.back() = ArrayType::get(dims_array->getElementType(), dims);
-        return StructType::get(*context, elts);
-    }
-}
-*/
-
 llvm::Value *CodeGen_LLVM::create_gep(llvm::Type *t, llvm::Value *obj, std::vector<int> field) {
     vector<llvm::Value *> args;
     for (int i : field) {
@@ -1122,9 +1101,7 @@
     }
     llvm::Value *result;
     result = builder->CreateInBoundsGEP(
-#if LLVM_VERSION >= 37
         t,
-#endif
         obj,
         args);
     return result;
@@ -1210,7 +1187,6 @@
 }
 
 Value *CodeGen_LLVM::buffer_host_ptr(Value *buffer) {
-<<<<<<< HEAD
     return create_gep(buffer_t_type, buffer, {0, 2});
 }
 
@@ -1255,86 +1231,6 @@
 Value *CodeGen_LLVM::buffer_stride_ptr(Value *buffer, int i) {
     Value *dim_array = buffer_dim_array(buffer);
     return create_gep(dimension_t_type, dim_array, {i, 2});
-=======
-    return builder->CreateConstInBoundsGEP2_32(
-        buffer_t_type,
-        buffer,
-        0,
-        1,
-        "buf_host");
-}
-
-Value *CodeGen_LLVM::buffer_dev_ptr(Value *buffer) {
-    return builder->CreateConstInBoundsGEP2_32(
-        buffer_t_type,
-        buffer,
-        0,
-        0,
-        "buf_dev");
-}
-
-Value *CodeGen_LLVM::buffer_host_dirty_ptr(Value *buffer) {
-    return builder->CreateConstInBoundsGEP2_32(
-        buffer_t_type,
-        buffer,
-        0,
-        6,
-        "buffer_host_dirty");
-}
-
-Value *CodeGen_LLVM::buffer_dev_dirty_ptr(Value *buffer) {
-    return builder->CreateConstInBoundsGEP2_32(
-        buffer_t_type,
-        buffer,
-        0,
-        7,
-        "buffer_dev_dirty");
-}
-
-Value *CodeGen_LLVM::buffer_extent_ptr(Value *buffer, int i) {
-    llvm::Value *zero = ConstantInt::get(i32_t, 0);
-    llvm::Value *field = ConstantInt::get(i32_t, 2);
-    llvm::Value *idx = ConstantInt::get(i32_t, i);
-    vector<llvm::Value *> args = {zero, field, idx};
-    return builder->CreateInBoundsGEP(
-        buffer_t_type,
-        buffer,
-        args,
-        "buf_extent");
-}
-
-Value *CodeGen_LLVM::buffer_stride_ptr(Value *buffer, int i) {
-    llvm::Value *zero = ConstantInt::get(i32_t, 0);
-    llvm::Value *field = ConstantInt::get(i32_t, 3);
-    llvm::Value *idx = ConstantInt::get(i32_t, i);
-    vector<llvm::Value *> args = {zero, field, idx};
-    return builder->CreateInBoundsGEP(
-        buffer_t_type,
-        buffer,
-        args,
-        "buf_stride");
-}
-
-Value *CodeGen_LLVM::buffer_min_ptr(Value *buffer, int i) {
-    llvm::Value *zero = ConstantInt::get(i32_t, 0);
-    llvm::Value *field = ConstantInt::get(i32_t, 4);
-    llvm::Value *idx = ConstantInt::get(i32_t, i);
-    vector<llvm::Value *> args = {zero, field, idx};
-    return builder->CreateInBoundsGEP(
-        buffer_t_type,
-        buffer,
-        args,
-        "buf_min");
-}
-
-Value *CodeGen_LLVM::buffer_elem_size_ptr(Value *buffer) {
-    return builder->CreateConstInBoundsGEP2_32(
-        buffer_t_type,
-        buffer,
-        0,
-        5,
-        "buf_elem_size");
->>>>>>> 5f873c2c
 }
 
 Value *CodeGen_LLVM::codegen(Expr e) {
@@ -2381,57 +2277,23 @@
             internal_error << "mod_round_to_zero of non-integer type.\n";
         }
     } else if (op->is_intrinsic(Call::copy_buffer_t)) {
-        internal_assert(op->args.size() == 2);
-        const int64_t *dims = as_const_int(op->args[1]);
-        internal_assert(dims);
         // Make some memory for this buffer_t
         Value *dst = create_alloca_at_entry(buffer_t_type, 1);
-        Value *dst_shape = create_alloca_at_entry(dimension_t_type, *dims);
-
         Value *src = codegen(op->args[0]);
         src = builder->CreatePointerCast(src, buffer_t_type->getPointerTo());
-        Value *src_shape = buffer_dim_array(src);
-        builder->CreateStore(builder->CreateLoad(src), dst);
-        builder->CreateStore(dst_shape, buffer_dim_array_ptr(dst));
-        for (int i = 0; i < *dims; i++) {
-            Value *d = builder->CreateLoad(create_gep(dimension_t_type, src_shape, {i}));
-            builder->CreateStore(d, create_gep(dimension_t_type, dst_shape, {i}));
-        }
+        src = builder->CreateLoad(src);
+        builder->CreateStore(src, dst);
         value = dst;
-    } else if (op->is_intrinsic(Call::copy_buffer_t)) {
-        internal_assert(op->args.size() == 2);
-        const int64_t *dims = as_const_int(op->args[1]);
-        internal_assert(dims);
+    } else if (op->is_intrinsic(Call::create_buffer_t)) {
         // Make some memory for this buffer_t
-        Value *dst = create_alloca_at_entry(buffer_t_type, 1);
-        Value *dst_shape = create_alloca_at_entry(dimension_t_type, *dims);
-
-        Value *src = codegen(op->args[0]);
-        src = builder->CreatePointerCast(src, buffer_t_type->getPointerTo());
-        Value *src_shape = buffer_dim_array(src);
-        builder->CreateStore(builder->CreateLoad(src), dst);
-        builder->CreateStore(dst_shape, buffer_dim_array_ptr(dst));
-        for (int i = 0; i < *dims; i++) {
-            Value *d = builder->CreateLoad(create_gep(dimension_t_type, src_shape, {i}));
-            builder->CreateStore(d, create_gep(dimension_t_type, dst_shape, {i}));
-        }
-        value = dst;
-
-    } else if (op->is_intrinsic(Call::create_buffer_t)) {
-        int dims = (op->args.size() - 2) / 3;
-
-        // Make some zero'd memory for this buffer_t
-        Value *buffer = create_alloca_at_entry(buffer_t_type, 1, true);
-        Value *shape = create_alloca_at_entry(dimension_t_type, dims, true);
+        Value *buffer = create_alloca_at_entry(buffer_t_type, 1);
 
         // Populate the fields
         internal_assert(op->args[0].type().is_handle())
             << "The first argument to create_buffer_t must be a Handle\n";
-        Value *host = codegen(op->args[0]);
-        host = builder->CreatePointerCast(host, i8_t->getPointerTo());
-        builder->CreateStore(host, buffer_host_ptr(buffer));
-        builder->CreateStore(shape, buffer_dim_array_ptr(buffer));
-        builder->CreateStore(ConstantInt::get(i32_t, dims), buffer_dimensions_ptr(buffer));
+        Value *host_ptr = codegen(op->args[0]);
+        host_ptr = builder->CreatePointerCast(host_ptr, i8_t->getPointerTo());
+        builder->CreateStore(host_ptr, buffer_host_ptr(buffer));
 
         // Type check integer arguments
         for (size_t i = 2; i < op->args.size(); i++) {
@@ -2440,16 +2302,32 @@
         }
 
         // Second argument is used solely for its Type. Value is unimportant.
-        Type t = op->args[1].type();
-        builder->CreateStore(ConstantInt::get(i8_t, t.code()), buffer_type_code_ptr(buffer));
-        builder->CreateStore(ConstantInt::get(i8_t, t.bits()), buffer_type_bits_ptr(buffer));
-        builder->CreateStore(ConstantInt::get(i16_t, t.lanes()), buffer_type_lanes_ptr(buffer));
-
-        for (int i = 0; i < dims; i++) {
-            builder->CreateStore(codegen(op->args[i*3+2]), create_gep(dimension_t_type, shape, {i, 0}));
-            builder->CreateStore(codegen(op->args[i*3+3]), create_gep(dimension_t_type, shape, {i, 1}));
-            builder->CreateStore(codegen(op->args[i*3+4]), create_gep(dimension_t_type, shape, {i, 2}));
-        }
+        // Currenty, only the size matters, but ultimately we will encode
+        // complete type info in buffer_t.
+        Value *elem_size = codegen(op->args[1].type().bytes());
+        builder->CreateStore(elem_size, buffer_elem_size_ptr(buffer));
+
+        int dims = (op->args.size() - 2) / 3;
+        user_assert(dims <= 4)
+            << "Halide currently has a limit of four dimensions on "
+            << "Funcs used on the GPU or passed to extern stages.\n";
+        for (int i = 0; i < 4; i++) {
+            Value *min, *extent, *stride;
+            if (i < dims) {
+                min    = codegen(op->args[i*3+2]);
+                extent = codegen(op->args[i*3+3]);
+                stride = codegen(op->args[i*3+4]);
+            } else {
+                min = extent = stride = ConstantInt::get(i32_t, 0);
+            }
+            builder->CreateStore(min, buffer_min_ptr(buffer, i));
+            builder->CreateStore(extent, buffer_extent_ptr(buffer, i));
+            builder->CreateStore(stride, buffer_stride_ptr(buffer, i));
+        }
+
+        builder->CreateStore(ConstantInt::get(i8_t, 0), buffer_host_dirty_ptr(buffer));
+        builder->CreateStore(ConstantInt::get(i8_t, 0), buffer_dev_dirty_ptr(buffer));
+        builder->CreateStore(ConstantInt::get(i64_t, 0), buffer_dev_ptr(buffer));
 
         value = buffer;
     } else if (op->is_intrinsic(Call::extract_buffer_host)) {
@@ -2477,35 +2355,36 @@
     } else if (op->is_intrinsic(Call::rewrite_buffer)) {
         int dims = ((int)(op->args.size())-2)/3;
         internal_assert((int)(op->args.size()) == dims*3 + 2);
+        internal_assert(dims <= 4);
 
         Value *buffer = codegen(op->args[0]);
 
-        // Rewrite the halide_buffer_t using the args
-        // Arg 1 is only used for its type
-        Type t = op->args[1].type();
-        builder->CreateStore(ConstantInt::get(i8_t, t.code()), buffer_type_code_ptr(buffer));
-        builder->CreateStore(ConstantInt::get(i8_t, t.bits()), buffer_type_bits_ptr(buffer));
-        builder->CreateStore(ConstantInt::get(i16_t, t.lanes()), buffer_type_lanes_ptr(buffer));
-
-        builder->CreateStore(ConstantInt::get(i32_t, dims), buffer_dimensions_ptr(buffer));
-
+        // Rewrite the buffer_t using the args
+        builder->CreateStore(codegen(op->args[1]), buffer_elem_size_ptr(buffer));
         for (int i = 0; i < dims; i++) {
             builder->CreateStore(codegen(op->args[i*3+2]), buffer_min_ptr(buffer, i));
             builder->CreateStore(codegen(op->args[i*3+3]), buffer_extent_ptr(buffer, i));
             builder->CreateStore(codegen(op->args[i*3+4]), buffer_stride_ptr(buffer, i));
         }
+        for (int i = dims; i < 4; i++) {
+            builder->CreateStore(ConstantInt::get(i32_t, 0), buffer_min_ptr(buffer, i));
+            builder->CreateStore(ConstantInt::get(i32_t, 0), buffer_extent_ptr(buffer, i));
+            builder->CreateStore(ConstantInt::get(i32_t, 0), buffer_stride_ptr(buffer, i));
+        }
 
         // From the point of view of the continued code (a containing assert stmt), this returns true.
         value = codegen(const_true());
     } else if (op->is_intrinsic(Call::set_host_dirty)) {
-        internal_assert(op->args.size() == 1);
+        internal_assert(op->args.size() == 2);
         Value *buffer = codegen(op->args[0]);
-        buffer_set_flag(buffer, halide_buffer_t::flag_host_dirty, true);
+        Value *arg = codegen(op->args[1]);
+        builder->CreateStore(arg, buffer_host_dirty_ptr(buffer));
         value = ConstantInt::get(i32_t, 0);
-    } else if (op->is_intrinsic(Call::set_device_dirty)) {
-        internal_assert(op->args.size() == 1);
+    } else if (op->is_intrinsic(Call::set_dev_dirty)) {
+        internal_assert(op->args.size() == 2);
         Value *buffer = codegen(op->args[0]);
-        buffer_set_flag(buffer, halide_buffer_t::flag_device_dirty, true);
+        Value *arg = codegen(op->args[1]);
+        builder->CreateStore(arg, buffer_dev_dirty_ptr(buffer));
         value = ConstantInt::get(i32_t, 0);
     } else if (op->is_intrinsic(Call::null_handle)) {
         internal_assert(op->args.size() == 0) << "null_handle takes no arguments\n";
@@ -2879,10 +2758,7 @@
             string extern_sub_fn_name = sub_fn_name;
             llvm::Function *sub_fn = module->getFunction(sub_fn_name);
             if (!sub_fn) {
-                extern_sub_fn_name =
-                    get_mangled_names(sub_fn_name,
-                                      LoweredFunc::External,
-                                      current_function_args, get_target()).extern_name;
+                extern_sub_fn_name = get_mangled_names(sub_fn_name, LoweredFunc::External, current_function_args, get_target()).extern_name;
                 debug(1) << "Did not find function " << sub_fn_name << ", assuming extern \"C\" " << extern_sub_fn_name << "\n";
                 vector<llvm::Type *> arg_types;
                 for (const auto &arg : function->args()) {
@@ -3176,7 +3052,6 @@
 Constant *CodeGen_LLVM::create_string_constant(const string &s) {
     map<string, Constant *>::iterator iter = string_constants.find(s);
     if (iter == string_constants.end()) {
-        // Add a trailing \0
         vector<char> data;
         data.reserve(s.size()+1);
         data.insert(data.end(), s.begin(), s.end());
@@ -3194,13 +3069,14 @@
     GlobalVariable *global = new GlobalVariable(*module, type,
                                                 constant, GlobalValue::PrivateLinkage,
                                                 0, name);
-    ArrayRef<unsigned char> data_array((const unsigned char *)data.data(), data.size());
+    ArrayRef<unsigned char> data_array((const unsigned char *)&data[0], data.size());
     global->setInitializer(ConstantDataArray::get(*context, data_array));
     global->setAlignment(32);
 
     Constant *zero = ConstantInt::get(i32_t, 0);
     Constant *zeros[] = {zero, zero};
     Constant *ptr = ConstantExpr::getInBoundsGetElementPtr(type, global, zeros);
+    Constant *ptr = ConstantExpr::getInBoundsGetElementPtr(global, zeros);
     return ptr;
 }
 
@@ -3564,15 +3440,8 @@
     }
 
     if (zero_initialize) {
-        if (n == 1) {
-            builder->CreateStore(Constant::getNullValue(t), ptr);
-        } else {
-            // TODO: emit a call to memset instead
-            for (int i = 0; i < n; i++) {
-                Value *field_ptr = create_gep(t, ptr, {i});
-                builder->CreateStore(Constant::getNullValue(t), field_ptr);
-            }
-        }
+        internal_assert(n == 1) << "Zero initialization for stack arrays not implemented\n";
+        builder->CreateStore(Constant::getNullValue(t), ptr);
     }
     builder->restoreIP(here);
     return ptr;
