#include <iostream>
#include <limits>
#include <sstream>
#include <mutex>

#include "IRPrinter.h"
#include "CodeGen_LLVM.h"
#include "CPlusPlusMangle.h"
#include "IROperator.h"
#include "Debug.h"
#include "Deinterleave.h"
#include "Simplify.h"
#include "JITModule.h"
#include "CodeGen_Internal.h"
#include "Lerp.h"
#include "Util.h"
#include "LLVM_Runtime_Linker.h"
#include "MatlabWrapper.h"
#include "IntegerDivisionTable.h"
#include "CSE.h"

#include "CodeGen_X86.h"
#include "CodeGen_GPU_Host.h"
#include "CodeGen_ARM.h"
#include "CodeGen_MIPS.h"
#include "CodeGen_PowerPC.h"
#include "CodeGen_PNaCl.h"
#include "CodeGen_Hexagon.h"

#if !(__cplusplus > 199711L || _MSC_VER >= 1800)

// VS2013 isn't fully C++11 compatible, but it supports enough of what Halide
// needs for now to be an acceptable minimum for Windows.
#error "Halide requires C++11 or VS2013+; please upgrade your compiler."

#endif

namespace Halide {

std::unique_ptr<llvm::Module> codegen_llvm(const Module &module, llvm::LLVMContext &context) {
    std::unique_ptr<Internal::CodeGen_LLVM> cg(Internal::CodeGen_LLVM::new_for_target(module.target(), context));
    return cg->compile(module);
}

namespace Internal {

using namespace llvm;
using std::ostringstream;
using std::cout;
using std::endl;
using std::string;
using std::vector;
using std::pair;
using std::map;
using std::stack;

// Define a local empty inline function for each target
// to disable initialization.
#define LLVM_TARGET(target) \
    inline void Initialize##target##Target() {}
#include <llvm/Config/Targets.def>
#undef LLVM_TARGET

#define LLVM_ASM_PARSER(target)     \
    inline void Initialize##target##AsmParser() {}
#include <llvm/Config/AsmParsers.def>
#undef LLVM_ASM_PARSER

#define LLVM_ASM_PRINTER(target)    \
    inline void Initialize##target##AsmPrinter() {}
#include <llvm/Config/AsmPrinters.def>
#undef LLVM_ASM_PRINTER

#define InitializeTarget(target)              \
        LLVMInitialize##target##Target();     \
        LLVMInitialize##target##TargetInfo(); \
        LLVMInitialize##target##TargetMC();   \
        llvm_##target##_enabled = true;

#define InitializeAsmParser(target)           \
        LLVMInitialize##target##AsmParser();  \

#define InitializeAsmPrinter(target)          \
        LLVMInitialize##target##AsmPrinter(); \

// Override above empty init function with macro for supported targets.
#ifdef WITH_X86
#define InitializeX86Target()       InitializeTarget(X86)
#define InitializeX86AsmParser()    InitializeAsmParser(X86)
#define InitializeX86AsmPrinter()   InitializeAsmPrinter(X86)
#endif

#ifdef WITH_ARM
#define InitializeARMTarget()       InitializeTarget(ARM)
#define InitializeARMAsmParser()    InitializeAsmParser(ARM)
#define InitializeARMAsmPrinter()   InitializeAsmPrinter(ARM)
#endif

#ifdef WITH_PTX
#define InitializeNVPTXTarget()       InitializeTarget(NVPTX)
#define InitializeNVPTXAsmParser()    InitializeAsmParser(NVPTX)
#define InitializeNVPTXAsmPrinter()   InitializeAsmPrinter(NVPTX)
#endif

#ifdef WITH_AARCH64
#define InitializeAArch64Target()       InitializeTarget(AArch64)
#define InitializeAArch64AsmParser()    InitializeAsmParser(AArch64)
#define InitializeAArch64AsmPrinter()   InitializeAsmPrinter(AArch64)
#endif

#ifdef WITH_MIPS
#define InitializeMipsTarget()       InitializeTarget(Mips)
#define InitializeMipsAsmParser()    InitializeAsmParser(Mips)
#define InitializeMipsAsmPrinter()   InitializeAsmPrinter(Mips)
#endif

#ifdef WITH_POWERPC
#define InitializePowerPCTarget()       InitializeTarget(PowerPC)
#define InitializePowerPCAsmParser()    InitializeAsmParser(PowerPC)
#define InitializePowerPCAsmPrinter()   InitializeAsmPrinter(PowerPC)
#endif

#ifdef WITH_HEXAGON
#define InitializeHexagonTarget()       InitializeTarget(Hexagon)
#define InitializeHexagonAsmParser()    InitializeAsmParser(Hexagon)
#define InitializeHexagonAsmPrinter()   InitializeAsmPrinter(Hexagon)
#endif

namespace {

// Get the LLVM linkage corresponding to a Halide linkage type.
llvm::GlobalValue::LinkageTypes llvm_linkage(LoweredFunc::LinkageType t) {
    // TODO(dsharlet): For some reason, marking internal functions as
    // private linkage on OSX is causing some of the static tests to
    // fail. Figure out why so we can remove this.
    return llvm::GlobalValue::ExternalLinkage;

    switch (t) {
    case LoweredFunc::External: return llvm::GlobalValue::ExternalLinkage;
    default: return llvm::GlobalValue::PrivateLinkage;
    }
}

}

CodeGen_LLVM::CodeGen_LLVM(Target t) :
    function(nullptr), context(nullptr),
    builder(nullptr),
    value(nullptr),
    very_likely_branch(nullptr),
    target(t),
    void_t(nullptr), i1(nullptr), i8(nullptr), i16(nullptr), i32(nullptr), i64(nullptr),
    f16(nullptr), f32(nullptr), f64(nullptr),
    buffer_t_type(nullptr),
    metadata_t_type(nullptr),
    argument_t_type(nullptr),
    scalar_value_t_type(nullptr),

    // Vector types. These need an LLVMContext before they can be initialized.
    i8x8(nullptr),
    i8x16(nullptr),
    i8x32(nullptr),
    i16x4(nullptr),
    i16x8(nullptr),
    i16x16(nullptr),
    i32x2(nullptr),
    i32x4(nullptr),
    i32x8(nullptr),
    i64x2(nullptr),
    i64x4(nullptr),
    f32x2(nullptr),
    f32x4(nullptr),
    f32x8(nullptr),
    f64x2(nullptr),
    f64x4(nullptr),

    // Wildcards for pattern matching
    wild_i8x8(Variable::make(Int(8, 8), "*")),
    wild_i16x4(Variable::make(Int(16, 4), "*")),
    wild_i32x2(Variable::make(Int(32, 2), "*")),

    wild_u8x8(Variable::make(UInt(8, 8), "*")),
    wild_u16x4(Variable::make(UInt(16, 4), "*")),
    wild_u32x2(Variable::make(UInt(32, 2), "*")),

    wild_i8x16(Variable::make(Int(8, 16), "*")),
    wild_i16x8(Variable::make(Int(16, 8), "*")),
    wild_i32x4(Variable::make(Int(32, 4), "*")),
    wild_i64x2(Variable::make(Int(64, 2), "*")),

    wild_u8x16(Variable::make(UInt(8, 16), "*")),
    wild_u16x8(Variable::make(UInt(16, 8), "*")),
    wild_u32x4(Variable::make(UInt(32, 4), "*")),
    wild_u64x2(Variable::make(UInt(64, 2), "*")),

    wild_i8x32(Variable::make(Int(8, 32), "*")),
    wild_i16x16(Variable::make(Int(16, 16), "*")),
    wild_i32x8(Variable::make(Int(32, 8), "*")),
    wild_i64x4(Variable::make(Int(64, 4), "*")),

    wild_u8x32(Variable::make(UInt(8, 32), "*")),
    wild_u16x16(Variable::make(UInt(16, 16), "*")),
    wild_u32x8(Variable::make(UInt(32, 8), "*")),
    wild_u64x4(Variable::make(UInt(64, 4), "*")),

    wild_f32x2(Variable::make(Float(32, 2), "*")),

    wild_f32x4(Variable::make(Float(32, 4), "*")),
    wild_f64x2(Variable::make(Float(64, 2), "*")),

    wild_f32x8(Variable::make(Float(32, 8), "*")),
    wild_f64x4(Variable::make(Float(64, 4), "*")),

    wild_u1x_ (Variable::make(UInt(1, 0), "*")),
    wild_i8x_ (Variable::make(Int(8, 0), "*")),
    wild_u8x_ (Variable::make(UInt(8, 0), "*")),
    wild_i16x_(Variable::make(Int(16, 0), "*")),
    wild_u16x_(Variable::make(UInt(16, 0), "*")),
    wild_i32x_(Variable::make(Int(32, 0), "*")),
    wild_u32x_(Variable::make(UInt(32, 0), "*")),
    wild_i64x_(Variable::make(Int(64, 0), "*")),
    wild_u64x_(Variable::make(UInt(64, 0), "*")),
    wild_f32x_(Variable::make(Float(32, 0), "*")),
    wild_f64x_(Variable::make(Float(64, 0), "*")),

    // Bounds of types
    min_i8(Int(8).min()),
    max_i8(Int(8).max()),
    max_u8(UInt(8).max()),

    min_i16(Int(16).min()),
    max_i16(Int(16).max()),
    max_u16(UInt(16).max()),

    min_i32(Int(32).min()),
    max_i32(Int(32).max()),
    max_u32(UInt(32).max()),

    min_i64(Int(64).min()),
    max_i64(Int(64).max()),
    max_u64(UInt(64).max()),

    min_f32(Float(32).min()),
    max_f32(Float(32).max()),

    min_f64(Float(64).min()),
    max_f64(Float(64).max()),
    destructor_block(nullptr) {
    initialize_llvm();
}

namespace {

template <typename T>
CodeGen_LLVM *make_codegen(const Target &target,
                           llvm::LLVMContext &context) {
    CodeGen_LLVM *ret = new T(target);
    ret->set_context(context);
    return ret;
}

}

void CodeGen_LLVM::set_context(llvm::LLVMContext &context) {
    this->context = &context;
}

CodeGen_LLVM *CodeGen_LLVM::new_for_target(const Target &target,
                                           llvm::LLVMContext &context) {
    // The awkward mapping from targets to code generators
    if (target.features_any_of({Target::CUDA,
                                Target::OpenCL,
                                Target::OpenGL,
                                Target::OpenGLCompute,
                                Target::Renderscript,
                                Target::Metal})) {
#ifdef WITH_X86
        if (target.arch == Target::X86) {
            return make_codegen<CodeGen_GPU_Host<CodeGen_X86>>(target, context);
        }
#endif
#if defined(WITH_ARM) || defined(WITH_AARCH64)
        if (target.arch == Target::ARM) {
            return make_codegen<CodeGen_GPU_Host<CodeGen_ARM>>(target, context);
        }
#endif
#ifdef WITH_MIPS
        if (target.arch == Target::MIPS) {
            return make_codegen<CodeGen_GPU_Host<CodeGen_MIPS>>(target, context);
        }
#endif
#ifdef WITH_POWERPC
        if (target.arch == Target::POWERPC) {
            return make_codegen<CodeGen_GPU_Host<CodeGen_PowerPC>>(target, context);
        }
#endif
#ifdef WITH_NATIVE_CLIENT
        if (target.arch == Target::PNaCl) {
            return make_codegen<CodeGen_GPU_Host<CodeGen_PNaCl>>(target, context);
        }
#endif

        user_error << "Invalid target architecture for GPU backend: "
                   << target.to_string() << "\n";
        return nullptr;

    } else if (target.arch == Target::X86) {
        return make_codegen<CodeGen_X86>(target, context);
    } else if (target.arch == Target::ARM) {
        return make_codegen<CodeGen_ARM>(target, context);
    } else if (target.arch == Target::MIPS) {
        return make_codegen<CodeGen_MIPS>(target, context);
    } else if (target.arch == Target::POWERPC) {
        return make_codegen<CodeGen_PowerPC>(target, context);
    } else if (target.arch == Target::PNaCl) {
        return make_codegen<CodeGen_PNaCl>(target, context);
    } else if (target.arch == Target::Hexagon) {
        return make_codegen<CodeGen_Hexagon>(target, context);
    }

    user_error << "Unknown target architecture: "
               << target.to_string() << "\n";
    return nullptr;
}

void CodeGen_LLVM::initialize_llvm() {
    static std::mutex initialize_llvm_mutex;
    std::lock_guard<std::mutex> lock(initialize_llvm_mutex);

    // Initialize the targets we want to generate code for which are enabled
    // in llvm configuration
    if (!llvm_initialized) {

        #if LLVM_VERSION >= 36
        // You can hack in command-line args to llvm with the
        // environment variable HL_LLVM_ARGS, e.g. HL_LLVM_ARGS="-print-after-all"
        size_t defined = 0;
        std::string args = get_env_variable("HL_LLVM_ARGS", defined);
        if (!args.empty()) {
            vector<std::string> arg_vec = split_string(args, " ");
            vector<const char *> c_arg_vec;
            c_arg_vec.push_back("llc");
            for (const std::string &s : arg_vec) {
                c_arg_vec.push_back(s.c_str());
            }
            cl::ParseCommandLineOptions((int)(c_arg_vec.size()), &c_arg_vec[0], "Halide compiler\n");
        }
        #endif

        InitializeNativeTarget();
        InitializeNativeTargetAsmPrinter();
        InitializeNativeTargetAsmParser();

        #define LLVM_TARGET(target)         \
            Initialize##target##Target();
        #include <llvm/Config/Targets.def>
        #undef LLVM_TARGET

        #define LLVM_ASM_PARSER(target)     \
            Initialize##target##AsmParser();
        #include <llvm/Config/AsmParsers.def>
        #undef LLVM_ASM_PARSER

        #define LLVM_ASM_PRINTER(target)    \
            Initialize##target##AsmPrinter();
        #include <llvm/Config/AsmPrinters.def>
        #undef LLVM_ASM_PRINTER

        llvm_initialized = true;
    }
}

void CodeGen_LLVM::init_context() {
    // Ensure our IRBuilder is using the current context.
    delete builder;
    builder = new IRBuilder<>(*context);

    // Branch weights for very likely branches
    llvm::MDBuilder md_builder(*context);
    very_likely_branch = md_builder.createBranchWeights(1 << 30, 0);

    // Define some types
    void_t = llvm::Type::getVoidTy(*context);
    i1 = llvm::Type::getInt1Ty(*context);
    i8 = llvm::Type::getInt8Ty(*context);
    i16 = llvm::Type::getInt16Ty(*context);
    i32 = llvm::Type::getInt32Ty(*context);
    i64 = llvm::Type::getInt64Ty(*context);
    f16 = llvm::Type::getHalfTy(*context);
    f32 = llvm::Type::getFloatTy(*context);
    f64 = llvm::Type::getDoubleTy(*context);

    i8x8 = VectorType::get(i8, 8);
    i8x16 = VectorType::get(i8, 16);
    i8x32 = VectorType::get(i8, 32);
    i16x4 = VectorType::get(i16, 4);
    i16x8 = VectorType::get(i16, 8);
    i16x16 = VectorType::get(i16, 16);
    i32x2 = VectorType::get(i32, 2);
    i32x4 = VectorType::get(i32, 4);
    i32x8 = VectorType::get(i32, 8);
    i64x2 = VectorType::get(i64, 2);
    i64x4 = VectorType::get(i64, 4);
    f32x2 = VectorType::get(f32, 2);
    f32x4 = VectorType::get(f32, 4);
    f32x8 = VectorType::get(f32, 8);
    f64x2 = VectorType::get(f64, 2);
    f64x4 = VectorType::get(f64, 4);
}


void CodeGen_LLVM::init_module() {
    init_context();

    // Start with a module containing the initial module for this target.
    module = get_initial_module_for_target(target, context);
}

CodeGen_LLVM::~CodeGen_LLVM() {
    delete builder;
}

bool CodeGen_LLVM::llvm_initialized = false;
bool CodeGen_LLVM::llvm_X86_enabled = false;
bool CodeGen_LLVM::llvm_ARM_enabled = false;
bool CodeGen_LLVM::llvm_Hexagon_enabled = false;
bool CodeGen_LLVM::llvm_AArch64_enabled = false;
bool CodeGen_LLVM::llvm_NVPTX_enabled = false;
bool CodeGen_LLVM::llvm_Mips_enabled = false;
bool CodeGen_LLVM::llvm_PowerPC_enabled = false;


namespace {

void mangled_names(const LoweredFunc &f, const Target &target, std::string &simple_name,
                   std::string &extern_name, std::string &argv_name, std::string &metadata_name) {
    std::vector<std::string> namespaces;
    simple_name = extract_namespaces(f.name, namespaces);
    argv_name = simple_name + "_argv";
    metadata_name = simple_name + "_metadata";
    const std::vector<Argument> &args = f.args;

    if (f.linkage == LoweredFunc::External &&
        target.has_feature(Target::CPlusPlusMangling) &&
        !target.has_feature(Target::JIT)) { // TODO: make this work with JIT or remove mangling flag in JIT target setup
        std::vector<ExternFuncArgument> mangle_args;
        for (const auto &arg : args) {
            if (arg.kind == Argument::InputScalar) {
                mangle_args.push_back(ExternFuncArgument(make_zero(arg.type)));
            } else if (arg.kind == Argument::InputBuffer ||
                       arg.kind == Argument::OutputBuffer) {
                mangle_args.push_back(ExternFuncArgument(Buffer()));
            }
        }
        extern_name = cplusplus_function_mangled_name(simple_name, namespaces, type_of<int>(), mangle_args, target);
        halide_handle_cplusplus_type inner_type(halide_cplusplus_type_name(halide_cplusplus_type_name::Simple, "void"), {}, {},
                                                { halide_handle_cplusplus_type::Pointer, halide_handle_cplusplus_type::Pointer } );
        Type void_star_star(Handle(1, &inner_type));
        argv_name = cplusplus_function_mangled_name(argv_name, namespaces, type_of<int>(), { ExternFuncArgument(make_zero(void_star_star)) }, target);
    } else {
        extern_name = simple_name;
    }
}

// Make a wrapper to call the function with an array of pointer
// args. This is easier for the JIT to call than a function with an
// unknown (at compile time) argument list.
llvm::Function *add_argv_wrapper(llvm::Module *m, llvm::Function *fn, const std::string &name) {
    llvm::Type *buffer_t_type = m->getTypeByName("struct.buffer_t");
    llvm::Type *i8 = llvm::Type::getInt8Ty(m->getContext());
    llvm::Type *i32 = llvm::Type::getInt32Ty(m->getContext());

    llvm::Type *args_t[] = {i8->getPointerTo()->getPointerTo()};
    llvm::FunctionType *func_t = llvm::FunctionType::get(i32, args_t, false);
    llvm::Function *wrapper = llvm::Function::Create(func_t, llvm::GlobalValue::ExternalLinkage, name, m);
    llvm::BasicBlock *block = llvm::BasicBlock::Create(m->getContext(), "entry", wrapper);
    llvm::IRBuilder<> builder(m->getContext());
    builder.SetInsertPoint(block);

    llvm::Value *arg_array = iterator_to_pointer(wrapper->arg_begin());

    std::vector<llvm::Value *> wrapper_args;
    for (llvm::Function::arg_iterator i = fn->arg_begin(); i != fn->arg_end(); i++) {
        // Get the address of the nth argument
        llvm::Value *ptr = builder.CreateConstGEP1_32(arg_array, wrapper_args.size());
        ptr = builder.CreateLoad(ptr);
        if (i->getType() == buffer_t_type->getPointerTo()) {
            // Cast the argument to a buffer_t *
            wrapper_args.push_back(builder.CreatePointerCast(ptr, buffer_t_type->getPointerTo()));
        } else {
            // Cast to the appropriate type and load
            ptr = builder.CreatePointerCast(ptr, i->getType()->getPointerTo());
            wrapper_args.push_back(builder.CreateLoad(ptr));
        }
    }
    debug(4) << "Creating call from wrapper to actual function\n";
    llvm::Value *result = builder.CreateCall(fn, wrapper_args);
    builder.CreateRet(result);
    llvm::verifyFunction(*wrapper);
    return wrapper;
}

}  // namespace

std::unique_ptr<llvm::Module> CodeGen_LLVM::compile(const Module &input) {
    init_module();

    debug(1) << "Target triple of initial module: " << module->getTargetTriple() << "\n";

    module->setModuleIdentifier(input.name());

    // Add some target specific info to the module as metadata.
    module->addModuleFlag(llvm::Module::Warning, "halide_use_soft_float_abi", use_soft_float_abi() ? 1 : 0);
    #if LLVM_VERSION < 36
    module->addModuleFlag(llvm::Module::Warning, "halide_mcpu", ConstantDataArray::getString(*context, mcpu()));
    module->addModuleFlag(llvm::Module::Warning, "halide_mattrs", ConstantDataArray::getString(*context, mattrs()));
    #else
    module->addModuleFlag(llvm::Module::Warning, "halide_mcpu", MDString::get(*context, mcpu()));
    module->addModuleFlag(llvm::Module::Warning, "halide_mattrs", MDString::get(*context, mattrs()));
    #endif

    internal_assert(module && context && builder)
        << "The CodeGen_LLVM subclass should have made an initial module before calling CodeGen_LLVM::compile\n";

    // Ensure some types we need are defined
    buffer_t_type = module->getTypeByName("struct.buffer_t");
    internal_assert(buffer_t_type) << "Did not find buffer_t in initial module";

    metadata_t_type = module->getTypeByName("struct.halide_filter_metadata_t");
    internal_assert(metadata_t_type) << "Did not find halide_filter_metadata_t in initial module";

    argument_t_type = module->getTypeByName("struct.halide_filter_argument_t");
    internal_assert(argument_t_type) << "Did not find halide_filter_argument_t in initial module";

    scalar_value_t_type = module->getTypeByName("struct.halide_scalar_value_t");
    internal_assert(scalar_value_t_type) << "Did not find halide_scalar_value_t in initial module";

    // Generate the code for this module.
    debug(1) << "Generating llvm bitcode...\n";
    for (size_t i = 0; i < input.buffers.size(); i++) {
        compile_buffer(input.buffers[i]);
    }
    for (size_t i = 0; i < input.functions.size(); i++) {
        const LoweredFunc &f = input.functions[i];

        std::string simple_name;
        std::string extern_name;
        std::string argv_name;
        std::string metadata_name;

        mangled_names(f, get_target(), simple_name, extern_name, argv_name, metadata_name);

        compile_func(f, simple_name, extern_name);

        // If the Func is externally visible, also create the argv wrapper
        // (useful for calling from JIT and other machine interfaces).
        if (f.linkage == LoweredFunc::External) {
            llvm::Function *wrapper = add_argv_wrapper(module.get(), function, argv_name);
            llvm::Constant *metadata = embed_metadata(metadata_name, simple_name, f.args);
            if (target.has_feature(Target::RegisterMetadata)) {
                register_metadata(simple_name, metadata, wrapper);
            }

            if (target.has_feature(Target::Matlab)) {
                define_matlab_wrapper(module.get(), wrapper, metadata);
            }
        }
    }

    debug(2) << module.get() << "\n";

    // Verify the module is ok
    verifyModule(*module);
    debug(2) << "Done generating llvm bitcode\n";

    // Optimize
    CodeGen_LLVM::optimize_module();

    // Disown the module and return it.
    return std::move(module);
}


void CodeGen_LLVM::begin_func(LoweredFunc::LinkageType linkage, const std::string& name,
                              const std::string& extern_name, const std::vector<Argument>& args) {
    // Deduce the types of the arguments to our function
    vector<llvm::Type *> arg_types(args.size());
    for (size_t i = 0; i < args.size(); i++) {
        if (args[i].is_buffer()) {
            arg_types[i] = buffer_t_type->getPointerTo();
        } else {
            arg_types[i] = llvm_type_of(args[i].type);
        }
    }

    // Make our function
    FunctionType *func_t = FunctionType::get(i32, arg_types, false);
    function = llvm::Function::Create(func_t, llvm_linkage(linkage), extern_name, module.get());

    // Mark the buffer args as no alias
    for (size_t i = 0; i < args.size(); i++) {
        if (args[i].is_buffer()) {
            function->setDoesNotAlias(i+1);
        }
    }

    debug(1) << "Generating llvm bitcode prolog for function " << name << "...\n";

    // Null out the destructor block.
    destructor_block = nullptr;

    // Make the initial basic block
    BasicBlock *block = BasicBlock::Create(*context, "entry", function);
    builder->SetInsertPoint(block);

    // Put the arguments in the symbol table
    {
        size_t i = 0;
        for (auto &arg : function->args()) {
            sym_push(args[i].name, &arg);
            if (args[i].is_buffer()) {
                push_buffer(args[i].name, &arg);
            }

            i++;
        }
    }
}

void CodeGen_LLVM::end_func(const std::vector<Argument>& args) {
    return_with_error_code(ConstantInt::get(i32, 0));

    // Remove the arguments from the symbol table
    for (size_t i = 0; i < args.size(); i++) {
        sym_pop(args[i].name);
        if (args[i].is_buffer()) {
            pop_buffer(args[i].name);
        }
    }

    internal_assert(!verifyFunction(*function));
}

  void CodeGen_LLVM::compile_func(const LoweredFunc &f, const std::string &simple_name,
                                  const std::string &extern_name) {
    // Generate the function declaration and argument unpacking code.
    begin_func(f.linkage, simple_name, extern_name, f.args);

    // Generate the function body.
    debug(1) << "Generating llvm bitcode for function " << f.name << "...\n";
    f.body.accept(this);

    // Clean up and return.
    end_func(f.args);
}

// Given a range of iterators of constant ints, get a corresponding vector of llvm::Constant.
template<typename It>
std::vector<llvm::Constant*> get_constants(llvm::Type *t, It begin, It end) {
    std::vector<llvm::Constant*> ret;
    for (It i = begin; i != end; i++) {
        ret.push_back(ConstantInt::get(t, *i));
    }
    return ret;
}

BasicBlock *CodeGen_LLVM::get_destructor_block() {
    if (!destructor_block) {
        // Create it if it doesn't exist.
        IRBuilderBase::InsertPoint here = builder->saveIP();
        destructor_block = BasicBlock::Create(*context, "destructor_block", function);
        builder->SetInsertPoint(destructor_block);
        // The first instruction in the destructor block is a phi node
        // that collects the error code.
        PHINode *error_code = builder->CreatePHI(i32, 0);

        // Calls to destructors will get inserted here.

        // The last instruction is the return op that returns it.
        builder->CreateRet(error_code);

        // Jump back to where we were.
        builder->restoreIP(here);

    }
    internal_assert(destructor_block->getParent() == function);
    return destructor_block;
}

Value *CodeGen_LLVM::register_destructor(llvm::Function *destructor_fn, Value *obj, DestructorType when) {

    // Create a null-initialized stack slot to track this object
    llvm::Type *void_ptr = i8->getPointerTo();
    llvm::Value *stack_slot = create_alloca_at_entry(void_ptr, 1, true);

    // Cast the object to llvm's representation of void *
    obj = builder->CreatePointerCast(obj, void_ptr);

    // Put it in the stack slot
    builder->CreateStore(obj, stack_slot);

    // Passing the constant null as the object means the destructor
    // will never get called.
    {
        llvm::Constant *c = dyn_cast<llvm::Constant>(obj);
        if (c && c->isNullValue()) {
            internal_error << "Destructors must take a non-null object\n";
        }
    }

    // Switch to the destructor block, and add code that cleans up
    // this object if the contents of the stack slot is not nullptr.
    IRBuilderBase::InsertPoint here = builder->saveIP();
    BasicBlock *dtors = get_destructor_block();

    builder->SetInsertPoint(dtors->getFirstNonPHI());

    PHINode *error_code = dyn_cast<PHINode>(dtors->begin());
    internal_assert(error_code) << "The destructor block is supposed to start with a phi node\n";

    llvm::Value *should_call =
        (when == Always) ?
        ConstantInt::get(i1, 1) :
        builder->CreateIsNotNull(error_code);

    llvm::Function *call_destructor = module->getFunction("call_destructor");
    internal_assert(call_destructor);
    internal_assert(destructor_fn);
    Value *args[] = {get_user_context(), destructor_fn, stack_slot, should_call};
    builder->CreateCall(call_destructor, args);

    // Switch back to the original location
    builder->restoreIP(here);

    // Return the stack slot so that it's possible to cleanup the object early.
    return stack_slot;
}

void CodeGen_LLVM::trigger_destructor(llvm::Function *destructor_fn, Value *stack_slot) {
    llvm::Function *call_destructor = module->getFunction("call_destructor");
    internal_assert(call_destructor);
    internal_assert(destructor_fn);
    Value *should_call = ConstantInt::get(i1, 1);
    Value *args[] = {get_user_context(), destructor_fn, stack_slot, should_call};
    builder->CreateCall(call_destructor, args);
}

void CodeGen_LLVM::compile_buffer(const Buffer &buf) {
    // Embed the buffer declaration as a global.
    internal_assert(buf.defined());

    buffer_t b = *(buf.raw_buffer());
    user_assert(b.host)
        << "Can't embed buffer " << buf.name() << " because it has a null host pointer.\n";
    user_assert(!b.dev_dirty)
        << "Can't embed Image \"" << buf.name() << "\""
        << " because it has a dirty device pointer\n";

    // Figure out the offset of the last pixel.
    size_t num_elems = 1;
    for (int d = 0; b.extent[d]; d++) {
        num_elems += b.stride[d] * (b.extent[d] - 1);
    }
    vector<char> array(b.host, b.host + num_elems * b.elem_size);

    // Embed the buffer_t and make it point to the data array.
    GlobalVariable *global = new GlobalVariable(*module, buffer_t_type,
                                                false, GlobalValue::PrivateLinkage,
                                                0, buf.name() + ".buffer");
    llvm::ArrayType *i32_array = ArrayType::get(i32, 4);

    llvm::Type *padding_bytes_type =
        buffer_t_type->getElementType(buffer_t_type->getNumElements()-1);

    Constant *fields[] = {
        ConstantInt::get(i64, 0), // dev
        create_binary_blob(array, buf.name() + ".data"), // host
        ConstantArray::get(i32_array, get_constants(i32, b.extent, b.extent + 4)),
        ConstantArray::get(i32_array, get_constants(i32, b.stride, b.stride + 4)),
        ConstantArray::get(i32_array, get_constants(i32, b.min, b.min + 4)),
        ConstantInt::get(i32, b.elem_size),
        ConstantInt::get(i8, 1), // host_dirty
        ConstantInt::get(i8, 0), // dev_dirty
        Constant::getNullValue(padding_bytes_type)
    };
    Constant *buffer_struct = ConstantStruct::get(buffer_t_type, fields);
    global->setInitializer(buffer_struct);


    // Finally, dump it in the symbol table
    Constant *zero[] = {ConstantInt::get(i32, 0)};
#if LLVM_VERSION >= 37
    Constant *global_ptr = ConstantExpr::getInBoundsGetElementPtr(buffer_t_type, global, zero);
#else
    Constant *global_ptr = ConstantExpr::getInBoundsGetElementPtr(global, zero);
#endif
    sym_push(buf.name(), global_ptr);
    sym_push(buf.name() + ".buffer", global_ptr);
}

Constant* CodeGen_LLVM::embed_constant_expr(Expr e) {
    if (!e.defined() || e.type().is_handle()) {
        // Handle is always emitted into metadata "undefined", regardless of
        // what sort of Expr is provided.
        return Constant::getNullValue(scalar_value_t_type->getPointerTo());
    }

    llvm::Value *val = codegen(e);
    llvm::Constant *constant = dyn_cast<llvm::Constant>(val);
    internal_assert(constant);

    GlobalVariable *storage = new GlobalVariable(
            *module,
            constant->getType(),
            /*isConstant*/ true,
            GlobalValue::PrivateLinkage,
            constant);

    Constant *zero[] = {ConstantInt::get(i32, 0)};
    return ConstantExpr::getBitCast(
#if LLVM_VERSION >= 37
        ConstantExpr::getInBoundsGetElementPtr(constant->getType(), storage, zero),
#else
        ConstantExpr::getInBoundsGetElementPtr(storage, zero),
#endif
        scalar_value_t_type->getPointerTo());
}

llvm::Constant *CodeGen_LLVM::embed_metadata(const std::string &metadata_name,
        const std::string &function_name, const std::vector<Argument> &args) {
    Constant *zero = ConstantInt::get(i32, 0);

    const int num_args = (int) args.size();

    vector<Constant *> arguments_array_entries;
    for (int arg = 0; arg < num_args; ++arg) {
        Constant *argument_fields[] = {
            create_string_constant(args[arg].name),
            ConstantInt::get(i32, args[arg].kind),
            ConstantInt::get(i32, args[arg].dimensions),
            ConstantInt::get(i32, args[arg].type.code()),
            ConstantInt::get(i32, args[arg].type.bits()),
            embed_constant_expr(args[arg].def),
            embed_constant_expr(args[arg].min),
            embed_constant_expr(args[arg].max)
        };
        arguments_array_entries.push_back(ConstantStruct::get(argument_t_type, argument_fields));
    }
    llvm::ArrayType *arguments_array = ArrayType::get(argument_t_type, num_args);
    GlobalVariable *arguments_array_storage = new GlobalVariable(
        *module,
        arguments_array,
        /*isConstant*/ true,
        GlobalValue::PrivateLinkage,
        ConstantArray::get(arguments_array, arguments_array_entries));

    Value *zeros[] = {zero, zero};
    Constant *metadata_fields[] = {
        /* version */ zero,
        /* num_arguments */ ConstantInt::get(i32, num_args),
#if LLVM_VERSION >= 37
        /* arguments */ ConstantExpr::getInBoundsGetElementPtr(arguments_array, arguments_array_storage, zeros),
#else
        /* arguments */ ConstantExpr::getInBoundsGetElementPtr(arguments_array_storage, zeros),
#endif
        /* target */ create_string_constant(target.to_string()),
        /* name */ create_string_constant(function_name)
    };

    GlobalVariable *metadata = new GlobalVariable(
        *module,
        metadata_t_type,
        /*isConstant*/ true,
        GlobalValue::ExternalLinkage,
        ConstantStruct::get(metadata_t_type, metadata_fields),
        metadata_name);

    return metadata;
}

void CodeGen_LLVM::register_metadata(const std::string &name, llvm::Constant *metadata, llvm::Function *argv_wrapper) {
    llvm::Function *register_metadata = module->getFunction("halide_runtime_internal_register_metadata");
    internal_assert(register_metadata) << "Could not find register_metadata in initial module\n";

    llvm::StructType *register_t_type = module->getTypeByName("struct._halide_runtime_internal_registered_filter_t");
    internal_assert(register_t_type) << "Could not find register_t_type in initial module\n";

    Constant *list_node_fields[] = {
        Constant::getNullValue(i8->getPointerTo()),
        metadata,
        argv_wrapper
    };

    GlobalVariable *list_node = new GlobalVariable(
        *module,
        register_t_type,
        /*isConstant*/ false,
        GlobalValue::PrivateLinkage,
        ConstantStruct::get(register_t_type, list_node_fields));

    llvm::FunctionType *func_t = llvm::FunctionType::get(void_t, false);
    llvm::Function *ctor = llvm::Function::Create(func_t, llvm::GlobalValue::PrivateLinkage, name + ".register_metadata", module.get());
    llvm::BasicBlock *block = llvm::BasicBlock::Create(module->getContext(), "entry", ctor);
    builder->SetInsertPoint(block);
    llvm::Value *call_args[] = {list_node};
    llvm::CallInst *call = builder->CreateCall(register_metadata, call_args);
    call->setDoesNotThrow();
    builder->CreateRet(call);
    llvm::verifyFunction(*ctor);

    llvm::appendToGlobalCtors(*module, ctor, 0);
}

llvm::Type *CodeGen_LLVM::llvm_type_of(Type t) {
    return Internal::llvm_type_of(context, t);
}

void CodeGen_LLVM::optimize_module() {
    debug(3) << "Optimizing module\n";

    if (debug::debug_level >= 3) {
        module->dump();
    }

    #if LLVM_VERSION < 37
    FunctionPassManager function_pass_manager(module.get());
    PassManager module_pass_manager;
    #else
    legacy::FunctionPassManager function_pass_manager(module.get());
    legacy::PassManager module_pass_manager;
    #endif

    #if (LLVM_VERSION >= 36) && (LLVM_VERSION < 37)
    internal_assert(module->getDataLayout()) << "Optimizing module with no data layout, probably will crash in LLVM.\n";
    module_pass_manager.add(new DataLayoutPass());
    #endif

    // Make sure things marked as always-inline get inlined
    module_pass_manager.add(createAlwaysInlinerPass());

    PassManagerBuilder b;
    b.OptLevel = 3;
    b.populateFunctionPassManager(function_pass_manager);
    b.populateModulePassManager(module_pass_manager);

    // Run optimization passes
    module_pass_manager.run(*module);
    function_pass_manager.doInitialization();
    for (llvm::Module::iterator i = module->begin(); i != module->end(); i++) {
        function_pass_manager.run(*i);
    }
    function_pass_manager.doFinalization();

    debug(3) << "After LLVM optimizations:\n";
    if (debug::debug_level >= 2) {
        module->dump();
    }
}

void CodeGen_LLVM::sym_push(const string &name, llvm::Value *value) {
    if (!value->getType()->isVoidTy()) {
        value->setName(name);
    }
    symbol_table.push(name, value);
}

void CodeGen_LLVM::sym_pop(const string &name) {
    symbol_table.pop(name);
}

llvm::Value *CodeGen_LLVM::sym_get(const string &name, bool must_succeed) const {
    // look in the symbol table
    if (!symbol_table.contains(name)) {
        if (must_succeed) {
            std::ostringstream err;
            err << "Symbol not found: " << name << "\n";

            if (debug::debug_level > 0) {
                err << "The following names are in scope:\n"
                    << symbol_table << "\n";
            }

            internal_error << err.str();
        } else {
            return nullptr;
        }
    }
    return symbol_table.get(name);
}

bool CodeGen_LLVM::sym_exists(const string &name) const {
    return symbol_table.contains(name);
}

// Take an llvm Value representing a pointer to a buffer_t,
// and populate the symbol table with its constituent parts
void CodeGen_LLVM::push_buffer(const string &name, llvm::Value *buffer) {
    // Make sure the buffer object itself is not null
    create_assertion(builder->CreateIsNotNull(buffer),
                     Call::make(Int(32), "halide_error_buffer_argument_is_null",
                                {name}, Call::Extern));

    Value *host_ptr = buffer_host(buffer);
    Value *dev_ptr = buffer_dev(buffer);

    // Instead track this buffer name so that loads and stores from it
    // don't try to be too aligned.
    external_buffer.insert(name);

    // Push the buffer pointer as well, for backends that care.
    sym_push(name + ".buffer", buffer);

    sym_push(name + ".host", host_ptr);
    sym_push(name + ".dev", dev_ptr);
    Value *nullity_test = builder->CreateAnd(builder->CreateIsNull(host_ptr),
                                             builder->CreateIsNull(dev_ptr));
    sym_push(name + ".host_and_dev_are_null", nullity_test);
    sym_push(name + ".host_dirty", buffer_host_dirty(buffer));
    sym_push(name + ".dev_dirty", buffer_dev_dirty(buffer));
    sym_push(name + ".extent.0", buffer_extent(buffer, 0));
    sym_push(name + ".extent.1", buffer_extent(buffer, 1));
    sym_push(name + ".extent.2", buffer_extent(buffer, 2));
    sym_push(name + ".extent.3", buffer_extent(buffer, 3));
    sym_push(name + ".stride.0", buffer_stride(buffer, 0));
    sym_push(name + ".stride.1", buffer_stride(buffer, 1));
    sym_push(name + ".stride.2", buffer_stride(buffer, 2));
    sym_push(name + ".stride.3", buffer_stride(buffer, 3));
    sym_push(name + ".min.0", buffer_min(buffer, 0));
    sym_push(name + ".min.1", buffer_min(buffer, 1));
    sym_push(name + ".min.2", buffer_min(buffer, 2));
    sym_push(name + ".min.3", buffer_min(buffer, 3));
    sym_push(name + ".elem_size", buffer_elem_size(buffer));
}

void CodeGen_LLVM::pop_buffer(const string &name) {
    sym_pop(name + ".buffer");
    sym_pop(name + ".host");
    sym_pop(name + ".dev");
    sym_pop(name + ".host_and_dev_are_null");
    sym_pop(name + ".host_dirty");
    sym_pop(name + ".dev_dirty");
    sym_pop(name + ".extent.0");
    sym_pop(name + ".extent.1");
    sym_pop(name + ".extent.2");
    sym_pop(name + ".extent.3");
    sym_pop(name + ".stride.0");
    sym_pop(name + ".stride.1");
    sym_pop(name + ".stride.2");
    sym_pop(name + ".stride.3");
    sym_pop(name + ".min.0");
    sym_pop(name + ".min.1");
    sym_pop(name + ".min.2");
    sym_pop(name + ".min.3");
    sym_pop(name + ".elem_size");
}

// Given an llvm value representing a pointer to a buffer_t, extract various subfields
Value *CodeGen_LLVM::buffer_host(Value *buffer) {
    return builder->CreateLoad(buffer_host_ptr(buffer));
}

Value *CodeGen_LLVM::buffer_dev(Value *buffer) {
    return builder->CreateLoad(buffer_dev_ptr(buffer));
}

Value *CodeGen_LLVM::buffer_host_dirty(Value *buffer) {
    return builder->CreateLoad(buffer_host_dirty_ptr(buffer));
}

Value *CodeGen_LLVM::buffer_dev_dirty(Value *buffer) {
    return builder->CreateLoad(buffer_dev_dirty_ptr(buffer));
}

Value *CodeGen_LLVM::buffer_extent(Value *buffer, int i) {
    return builder->CreateLoad(buffer_extent_ptr(buffer, i));
}

Value *CodeGen_LLVM::buffer_stride(Value *buffer, int i) {
    return builder->CreateLoad(buffer_stride_ptr(buffer, i));
}

Value *CodeGen_LLVM::buffer_min(Value *buffer, int i) {
    return builder->CreateLoad(buffer_min_ptr(buffer, i));
}

Value *CodeGen_LLVM::buffer_elem_size(Value *buffer) {
    return builder->CreateLoad(buffer_elem_size_ptr(buffer));
}

Value *CodeGen_LLVM::buffer_host_ptr(Value *buffer) {
    return builder->CreateConstInBoundsGEP2_32(
#if LLVM_VERSION >= 37
        buffer_t_type,
#endif
        buffer,
        0,
        1,
        "buf_host");
}

Value *CodeGen_LLVM::buffer_dev_ptr(Value *buffer) {
    return builder->CreateConstInBoundsGEP2_32(
#if LLVM_VERSION >= 37
        buffer_t_type,
#endif
        buffer,
        0,
        0,
        "buf_dev");
}

Value *CodeGen_LLVM::buffer_host_dirty_ptr(Value *buffer) {
    return builder->CreateConstInBoundsGEP2_32(
#if LLVM_VERSION >= 37
        buffer_t_type,
#endif
        buffer,
        0,
        6,
        "buffer_host_dirty");
}

Value *CodeGen_LLVM::buffer_dev_dirty_ptr(Value *buffer) {
    return builder->CreateConstInBoundsGEP2_32(
#if LLVM_VERSION >= 37
        buffer_t_type,
#endif
        buffer,
        0,
        7,
        "buffer_dev_dirty");
}

Value *CodeGen_LLVM::buffer_extent_ptr(Value *buffer, int i) {
    llvm::Value *zero = ConstantInt::get(i32, 0);
    llvm::Value *field = ConstantInt::get(i32, 2);
    llvm::Value *idx = ConstantInt::get(i32, i);
    vector<llvm::Value *> args = {zero, field, idx};
    return builder->CreateInBoundsGEP(
#if LLVM_VERSION >= 37
        buffer_t_type,
#endif
        buffer,
        args,
        "buf_extent");
}

Value *CodeGen_LLVM::buffer_stride_ptr(Value *buffer, int i) {
    llvm::Value *zero = ConstantInt::get(i32, 0);
    llvm::Value *field = ConstantInt::get(i32, 3);
    llvm::Value *idx = ConstantInt::get(i32, i);
    vector<llvm::Value *> args = {zero, field, idx};
    return builder->CreateInBoundsGEP(
#if LLVM_VERSION >= 37
        buffer_t_type,
#endif
        buffer,
        args,
        "buf_stride");
}

Value *CodeGen_LLVM::buffer_min_ptr(Value *buffer, int i) {
    llvm::Value *zero = ConstantInt::get(i32, 0);
    llvm::Value *field = ConstantInt::get(i32, 4);
    llvm::Value *idx = ConstantInt::get(i32, i);
    vector<llvm::Value *> args = {zero, field, idx};
    return builder->CreateInBoundsGEP(
#if LLVM_VERSION >= 37
        buffer_t_type,
#endif
        buffer,
        args,
        "buf_min");
}

Value *CodeGen_LLVM::buffer_elem_size_ptr(Value *buffer) {
    return builder->CreateConstInBoundsGEP2_32(
#if LLVM_VERSION >= 37
        buffer_t_type,
#endif
        buffer,
        0,
        5,
        "buf_elem_size");
}

Value *CodeGen_LLVM::codegen(Expr e) {
    internal_assert(e.defined());
    debug(4) << "Codegen: " << e.type() << ", " << e << "\n";
    value = nullptr;
    e.accept(this);
    internal_assert(value) << "Codegen of an expr did not produce an llvm value\n";
    return value;
}

void CodeGen_LLVM::codegen(Stmt s) {
    internal_assert(s.defined());
    debug(3) << "Codegen: " << s << "\n";
    value = nullptr;
    s.accept(this);
}

void CodeGen_LLVM::visit(const IntImm *op) {
    value = ConstantInt::getSigned(llvm_type_of(op->type), op->value);
}

void CodeGen_LLVM::visit(const UIntImm *op) {
    value = ConstantInt::get(llvm_type_of(op->type), op->value);
}

void CodeGen_LLVM::visit(const FloatImm *op) {
    value = ConstantFP::get(llvm_type_of(op->type), op->value);
}

void CodeGen_LLVM::visit(const StringImm *op) {
    value = create_string_constant(op->value);
}

void CodeGen_LLVM::visit(const Cast *op) {
    Halide::Type src = op->value.type();
    Halide::Type dst = op->type;

    value = codegen(op->value);

    llvm::Type *llvm_dst = llvm_type_of(dst);

    if (dst.is_handle() && src.is_handle()) {
        value = builder->CreateBitCast(value, llvm_dst);
    } else if (dst.is_handle() || src.is_handle()) {
        internal_error << "Can't cast from " << src << " to " << dst << "\n";
    } else if (!src.is_float() && !dst.is_float()) {
        // Widening integer casts either zero extend or sign extend,
        // depending on the source type. Narrowing integer casts
        // always truncate.
        value = builder->CreateIntCast(value, llvm_dst, src.is_int());
    } else if (src.is_float() && dst.is_int()) {
        value = builder->CreateFPToSI(value, llvm_dst);
    } else if (src.is_float() && dst.is_uint()) {
        // fptoui has undefined behavior on overflow. Seems reasonable
        // to get an unspecified uint on overflow, but because uint1s
        // are stored in uint8s for float->uint1 casts this undefined
        // behavior manifests itself as uint1 values greater than 1,
        // which could in turn break our bounds inference
        // guarantees. So go via uint8 in this case.
        if (dst.bits() < 8) {
            value = builder->CreateFPToUI(value, llvm_type_of(dst.with_bits(8)));
            value = builder->CreateIntCast(value, llvm_dst, false);
        } else {
            value = builder->CreateFPToUI(value, llvm_dst);
        }
    } else if (src.is_int() && dst.is_float()) {
        value = builder->CreateSIToFP(value, llvm_dst);
    } else if (src.is_uint() && dst.is_float()) {
        value = builder->CreateUIToFP(value, llvm_dst);
    } else {
        internal_assert(src.is_float() && dst.is_float());
        // Float widening or narrowing
        value = builder->CreateFPCast(value, llvm_dst);
    }
}

void CodeGen_LLVM::visit(const Variable *op) {
    value = sym_get(op->name);
}

void CodeGen_LLVM::visit(const Add *op) {
    if (op->type.is_float()) {
        value = builder->CreateFAdd(codegen(op->a), codegen(op->b));
    } else if (op->type.is_int()) {
        // We tell llvm integers don't wrap, so that it generates good
        // code for loop indices.
        value = builder->CreateNSWAdd(codegen(op->a), codegen(op->b));
    } else {
        value = builder->CreateAdd(codegen(op->a), codegen(op->b));
    }
}

void CodeGen_LLVM::visit(const Sub *op) {
    if (op->type.is_float()) {
        value = builder->CreateFSub(codegen(op->a), codegen(op->b));
    } else if (op->type.is_int()) {
        // We tell llvm integers don't wrap, so that it generates good
        // code for loop indices.
        value = builder->CreateNSWSub(codegen(op->a), codegen(op->b));
    } else {
        value = builder->CreateSub(codegen(op->a), codegen(op->b));
    }
}

void CodeGen_LLVM::visit(const Mul *op) {
    if (op->type.is_float()) {
        value = builder->CreateFMul(codegen(op->a), codegen(op->b));
    } else if (op->type.is_int()) {
        // We tell llvm integers don't wrap, so that it generates good
        // code for loop indices.
        value = builder->CreateNSWMul(codegen(op->a), codegen(op->b));
    } else {
        value = builder->CreateMul(codegen(op->a), codegen(op->b));
    }
}

Expr CodeGen_LLVM::mulhi_shr(Expr a, Expr b, int shr) {
    Type ty = a.type();
    Type wide_ty = ty.with_bits(ty.bits() * 2);

    Expr p_wide = cast(wide_ty, a) * cast(wide_ty, b);
    return cast(ty, p_wide >> (shr + ty.bits()));
}

Expr CodeGen_LLVM::sorted_avg(Expr a, Expr b) {
    // b > a, so the following works without widening:
    // a + (b - a)/2
    return a + (b - a)/2;
}

void CodeGen_LLVM::visit(const Div *op) {
    user_assert(!is_zero(op->b)) << "Division by constant zero in expression: " << Expr(op) << "\n";

    // Detect if it's a small int division
    const int64_t *const_int_divisor = as_const_int(op->b);
    const uint64_t *const_uint_divisor = as_const_uint(op->b);

    int shift_amount;
    if (op->type.is_float()) {
        value = builder->CreateFDiv(codegen(op->a), codegen(op->b));
    } else if (is_const_power_of_two_integer(op->b, &shift_amount) &&
               (op->type.is_int() || op->type.is_uint())) {
        value = codegen(op->a >> shift_amount);
    } else if (const_int_divisor &&
               op->type.is_int() &&
               (op->type.bits() == 8 || op->type.bits() == 16 || op->type.bits() == 32) &&
               *const_int_divisor > 1 &&
               ((op->type.bits() > 8 && *const_int_divisor < 256) || *const_int_divisor < 128)) {

        int64_t multiplier, shift;
        if (op->type.bits() == 32) {
            multiplier = IntegerDivision::table_s32[*const_int_divisor][2];
            shift      = IntegerDivision::table_s32[*const_int_divisor][3];
        } else if (op->type.bits() == 16) {
            multiplier = IntegerDivision::table_s16[*const_int_divisor][2];
            shift      = IntegerDivision::table_s16[*const_int_divisor][3];
        } else {
            // 8 bit
            multiplier = IntegerDivision::table_s8[*const_int_divisor][2];
            shift      = IntegerDivision::table_s8[*const_int_divisor][3];
        }
        Expr num = op->a;

        // Make an all-ones mask if the numerator is negative
        Expr sign = num >> make_const(op->type, op->type.bits() - 1);

        // Flip the numerator bits if the mask is high.
        num = cast(num.type().with_code(Type::UInt), num);
        num = num ^ sign;

        // Multiply and keep the high half of the
        // result, and then apply the shift.
        Expr mult = make_const(num.type(), multiplier);
        num = mulhi_shr(num, mult, shift);

        // Maybe flip the bits back again.
        num = num ^ sign;

        value = codegen(num);

    } else if (const_uint_divisor &&
               op->type.is_uint() &&
               (op->type.bits() == 8 || op->type.bits() == 16 || op->type.bits() == 32) &&
               *const_uint_divisor > 1 && *const_uint_divisor < 256) {

        int64_t method, multiplier, shift;
        if (op->type.bits() == 32) {
            method     = IntegerDivision::table_u32[*const_uint_divisor][1];
            multiplier = IntegerDivision::table_u32[*const_uint_divisor][2];
            shift      = IntegerDivision::table_u32[*const_uint_divisor][3];
        } else if (op->type.bits() == 16) {
            method     = IntegerDivision::table_u16[*const_uint_divisor][1];
            multiplier = IntegerDivision::table_u16[*const_uint_divisor][2];
            shift      = IntegerDivision::table_u16[*const_uint_divisor][3];
        } else {
            method     = IntegerDivision::table_u8[*const_uint_divisor][1];
            multiplier = IntegerDivision::table_u8[*const_uint_divisor][2];
            shift      = IntegerDivision::table_u8[*const_uint_divisor][3];
        }

        internal_assert(method != 0)
            << "method 0 division is for powers of two and should have been handled elsewhere\n";
        Expr num = op->a;

        // Widen, multiply, narrow
        Expr mult = make_const(num.type(), multiplier);
        Expr val = mulhi_shr(num, mult, method == 1 ? shift : 0);

        if (method == 2) {
            // Average with original numerator.
            val = sorted_avg(val, num);

            // Do the final shift
            if (shift) {
                val = val >> make_const(op->type, shift);
            }
        }

        value = codegen(val);
    } else {
        value = codegen(lower_euclidean_div(op->a, op->b));
    }
}

void CodeGen_LLVM::visit(const Mod *op) {
    int bits;
    if (op->type.is_float()) {
        value = codegen(simplify(op->a - op->b * floor(op->a/op->b)));
    } else if (is_const_power_of_two_integer(op->b, &bits)) {
        value = codegen(op->a & (op->b - 1));
    } else {
        // To match our definition of division, mod should be between 0
        // and |b|.
        value = codegen(lower_euclidean_mod(op->a, op->b));
    }
}

void CodeGen_LLVM::visit(const Min *op) {
    string a_name = unique_name('a');
    string b_name = unique_name('b');
    Expr a = Variable::make(op->a.type(), a_name);
    Expr b = Variable::make(op->b.type(), b_name);
    value = codegen(Let::make(a_name, op->a,
                              Let::make(b_name, op->b,
                                        select(a < b, a, b))));
}

void CodeGen_LLVM::visit(const Max *op) {
    string a_name = unique_name('a');
    string b_name = unique_name('b');
    Expr a = Variable::make(op->a.type(), a_name);
    Expr b = Variable::make(op->b.type(), b_name);
    value = codegen(Let::make(a_name, op->a,
                              Let::make(b_name, op->b,
                                        select(a > b, a, b))));
}

void CodeGen_LLVM::visit(const EQ *op) {
    Value *a = codegen(op->a);
    Value *b = codegen(op->b);
    Halide::Type t = op->a.type();
    if (t.is_float()) {
        value = builder->CreateFCmpOEQ(a, b);
    } else {
        value = builder->CreateICmpEQ(a, b);
    }
}

void CodeGen_LLVM::visit(const NE *op) {
    Value *a = codegen(op->a);
    Value *b = codegen(op->b);
    Halide::Type t = op->a.type();
    if (t.is_float()) {
        value = builder->CreateFCmpONE(a, b);
    } else {
        value = builder->CreateICmpNE(a, b);
    }
}

void CodeGen_LLVM::visit(const LT *op) {
    Value *a = codegen(op->a);
    Value *b = codegen(op->b);

    Halide::Type t = op->a.type();
    if (t.is_float()) {
        value = builder->CreateFCmpOLT(a, b);
    } else if (t.is_int()) {
        value = builder->CreateICmpSLT(a, b);
    } else {
        value = builder->CreateICmpULT(a, b);
    }
}

void CodeGen_LLVM::visit(const LE *op) {
    Value *a = codegen(op->a);
    Value *b = codegen(op->b);
    Halide::Type t = op->a.type();
    if (t.is_float()) {
        value = builder->CreateFCmpOLE(a, b);
    } else if (t.is_int()) {
        value = builder->CreateICmpSLE(a, b);
    } else {
        value = builder->CreateICmpULE(a, b);
    }
}

void CodeGen_LLVM::visit(const GT *op) {
    Value *a = codegen(op->a);
    Value *b = codegen(op->b);
    Halide::Type t = op->a.type();
    if (t.is_float()) {
        value = builder->CreateFCmpOGT(a, b);
    } else if (t.is_int()) {
        value = builder->CreateICmpSGT(a, b);
    } else {
        value = builder->CreateICmpUGT(a, b);
    }
}

void CodeGen_LLVM::visit(const GE *op) {
    Value *a = codegen(op->a);
    Value *b = codegen(op->b);
    Halide::Type t = op->a.type();
    if (t.is_float()) {
        value = builder->CreateFCmpOGE(a, b);
    } else if (t.is_int()) {
        value = builder->CreateICmpSGE(a, b);
    } else {
        value = builder->CreateICmpUGE(a, b);
    }
}

void CodeGen_LLVM::visit(const And *op) {
    value = builder->CreateAnd(codegen(op->a), codegen(op->b));
}

void CodeGen_LLVM::visit(const Or *op) {
    value = builder->CreateOr(codegen(op->a), codegen(op->b));
}

void CodeGen_LLVM::visit(const Not *op) {
    value = builder->CreateNot(codegen(op->a));
}


void CodeGen_LLVM::visit(const Select *op) {
    // For now we always generate select nodes, but the code is here
    // for if then elses if we need it
    if (false && op->condition.type().is_scalar()) {
        // Codegen an if-then-else so we don't go to the expense of
        // generating both vectors

        BasicBlock *true_bb = BasicBlock::Create(*context, "true_bb", function);
        BasicBlock *false_bb = BasicBlock::Create(*context, "false_bb", function);
        BasicBlock *after_bb = BasicBlock::Create(*context, "after_bb", function);
        builder->CreateCondBr(codegen(op->condition), true_bb, false_bb);

        builder->SetInsertPoint(true_bb);
        Value *true_value = codegen(op->true_value);
        builder->CreateBr(after_bb);

        builder->SetInsertPoint(false_bb);
        Value *false_value = codegen(op->false_value);
        builder->CreateBr(after_bb);

        builder->SetInsertPoint(after_bb);
        PHINode *phi = builder->CreatePHI(true_value->getType(), 2);
        phi->addIncoming(true_value, true_bb);
        phi->addIncoming(false_value, false_bb);

        value = phi;
    } else if (op->type == Int(32)) {
        // llvm has a performance bug inside of loop strength
        // reduction that barfs on long chains of selects. To avoid
        // it, we use bit-masking instead.
        Value *cmp = codegen(op->condition);
        Value *a = codegen(op->true_value);
        Value *b = codegen(op->false_value);
        cmp = builder->CreateIntCast(cmp, i32, true);
        a = builder->CreateAnd(a, cmp);
        cmp = builder->CreateNot(cmp);
        b = builder->CreateAnd(b, cmp);
        value = builder->CreateOr(a, b);
    } else {
        value = builder->CreateSelect(codegen(op->condition),
                                      codegen(op->true_value),
                                      codegen(op->false_value));
    }
}

namespace {
Expr promote_64(Expr e) {
    if (const Add *a = e.as<Add>()) {
        return Add::make(promote_64(a->a), promote_64(a->b));
    } else if (const Sub *s = e.as<Sub>()) {
        return Sub::make(promote_64(s->a), promote_64(s->b));
    } else if (const Mul *m = e.as<Mul>()) {
        return Mul::make(promote_64(m->a), promote_64(m->b));
    } else if (const Min *m = e.as<Min>()) {
        return Min::make(promote_64(m->a), promote_64(m->b));
    } else if (const Max *m = e.as<Max>()) {
        return Max::make(promote_64(m->a), promote_64(m->b));
    } else {
        return cast(Int(64), e);
    }
}
}

Value *CodeGen_LLVM::codegen_buffer_pointer(string buffer, Halide::Type type, Expr index) {
    // Promote index to 64-bit on targets that use 64-bit pointers.
    llvm::DataLayout d(module.get());
    if (promote_indices() && d.getPointerSize() == 8) {
        index = promote_64(index);
    }

    // Handles are always indexed as 64-bit.
    if (type.is_handle()) {
        return codegen_buffer_pointer(buffer, UInt(64, type.lanes()), index);
    } else {
        return codegen_buffer_pointer(buffer, type, codegen(index));
    }
}


Value *CodeGen_LLVM::codegen_buffer_pointer(string buffer, Halide::Type type, Value *index) {
    // Find the base address from the symbol table
    Value *base_address = symbol_table.get(buffer + ".host");
    llvm::Type *base_address_type = base_address->getType();
    unsigned address_space = base_address_type->getPointerAddressSpace();

    llvm::Type *load_type = llvm_type_of(type)->getPointerTo(address_space);

    // If the type doesn't match the expected type, we need to pointer cast
    if (load_type != base_address_type) {
        base_address = builder->CreatePointerCast(base_address, load_type);
    }

    llvm::Constant *constant_index = dyn_cast<llvm::Constant>(index);
    if (constant_index && constant_index->isZeroValue()) {
        return base_address;
    }

    // Promote index to 64-bit on targets that use 64-bit pointers.
    llvm::DataLayout d(module.get());
    if (d.getPointerSize() == 8) {
        index = builder->CreateIntCast(index, i64, true);
    }

    return builder->CreateInBoundsGEP(base_address, index);
}

namespace {
int next_power_of_two(int x) {
    for (int p2 = 1; ; p2 *= 2) {
        if (p2 >= x) {
            return p2;
        }
    }
    // unreachable.
}
}

void CodeGen_LLVM::add_tbaa_metadata(llvm::Instruction *inst, string buffer, Expr index) {
    // If the index is constant, we generate some TBAA info that helps
    // LLVM understand our loads/stores aren't aliased.
    bool constant_index = false;
    int64_t base = 0;
    int64_t width = 1;

    if (index.defined()) {
        if (const Ramp *ramp = index.as<Ramp>()) {
            const int64_t *pstride = as_const_int(ramp->stride);
            const int64_t *pbase = as_const_int(ramp->base);
            if (pstride && pbase) {
                // We want to find the smallest aligned width and offset
                // that contains this ramp.
                int64_t stride = *pstride;
                base = *pbase;
                assert(base >= 0);
                width = next_power_of_two(ramp->lanes * stride);

                while (base % width) {
                    base -= base % width;
                    width *= 2;
                }
                constant_index = true;
            }
        } else {
            const int64_t *pbase = as_const_int(index);
            if (pbase) {
                base = *pbase;
                constant_index = true;
            }
        }
    }

    // Add type-based-alias-analysis metadata to the pointer, so that
    // loads and stores to different buffers can get reordered.
    LLVMMDNodeArgumentType root_buffer_type[] = {MDString::get(*context, "Halide buffer")};
    MDNode *tbaa = MDNode::get(*context, root_buffer_type);

    LLVMMDNodeArgumentType this_buffer_type[] = {MDString::get(*context, buffer), tbaa};
    tbaa = MDNode::get(*context, this_buffer_type);

    // We also add metadata for constant indices to allow loads and
    // stores to the same buffer to get reordered.
    if (constant_index) {
        for (int w = 1024; w >= width; w /= 2) {
            int64_t b = (base / w) * w;

            std::stringstream level;
            level << buffer << ".width" << w << ".base" << b;
            LLVMMDNodeArgumentType this_level_type[] = {MDString::get(*context, level.str()), tbaa};
            tbaa = MDNode::get(*context, this_level_type);
        }
    }

    inst->setMetadata("tbaa", tbaa);
}

void CodeGen_LLVM::visit(const Load *op) {
    bool is_external = (external_buffer.find(op->name) != external_buffer.end());

    // If it's a Handle, load it as a uint64_t and then cast
    if (op->type.is_handle()) {
        codegen(reinterpret(op->type, Load::make(UInt(64, op->type.lanes()), op->name, op->index, op->image, op->param)));
        return;
    }

    // There are several cases. Different architectures may wish to override some.
    if (op->type.is_scalar()) {
        // Scalar loads
        Value *ptr = codegen_buffer_pointer(op->name, op->type, op->index);
        LoadInst *load = builder->CreateAlignedLoad(ptr, op->type.bytes());
        add_tbaa_metadata(load, op->name, op->index);
        value = load;
    } else {
        const Ramp *ramp = op->index.as<Ramp>();
        const IntImm *stride = ramp ? ramp->stride.as<IntImm>() : nullptr;

        if (ramp && stride && stride->value == 1) {
            int alignment = op->type.bytes(); // The size of a single element

            int native_bits = native_vector_bits();
            int native_bytes = native_bits / 8;
            // We assume halide_malloc for the platform returns
            // buffers aligned to at least the native vector
            // width. (i.e. 16-byte alignment on arm, and 32-byte
            // alignment on x86), so this is the maximum alignment we
            // can infer based on the index alone.

            // Boost the alignment if possible, up to the native vector width.
            ModulusRemainder mod_rem = modulus_remainder(ramp->base, alignment_info);
            while ((mod_rem.remainder & 1) == 0 &&
                   (mod_rem.modulus & 1) == 0 &&
                   alignment < native_bytes) {
                mod_rem.modulus /= 2;
                mod_rem.remainder /= 2;
                alignment *= 2;
            }

            // If it is an external buffer, then we cannot assume that the host pointer
            // is aligned to at least native vector width. However, we may be able to do
            // better than just assuming that it is unaligned.
            if (is_external && op->param.defined()) {
                int host_alignment = op->param.host_alignment();
                alignment = gcd(alignment, host_alignment);
            }

            // For dense vector loads wider than the native vector
            // width, bust them up into native vectors
            debug(4) << "Generating load w/ alignment: " << alignment << "\n";
            debug(4) << "Type: " << op->type << "\n";
            debug(4) << "Index: " << op->index << "\n";
            int load_lanes = op->type.lanes();
            int native_lanes = native_bits / op->type.bits();
            vector<Value *> slices;
            for (int i = 0; i < load_lanes; i += native_lanes) {
                int slice_lanes = std::min(native_lanes, load_lanes - i);
                Expr slice_base = simplify(ramp->base + i);
                Expr slice_index = slice_lanes == 1 ? slice_base : Ramp::make(slice_base, 1, slice_lanes);
                llvm::Type *slice_type = VectorType::get(llvm_type_of(op->type.element_of()), slice_lanes);
                Value *elt_ptr = codegen_buffer_pointer(op->name, op->type.element_of(), slice_base);
                Value *vec_ptr = builder->CreatePointerCast(elt_ptr, slice_type->getPointerTo());
                LoadInst *load = builder->CreateAlignedLoad(vec_ptr, alignment);
                add_tbaa_metadata(load, op->name, slice_index);
                slices.push_back(load);
            }
            value = concat_vectors(slices);
            debug(2) << "Concat_vectors 1:\n";
            if (debug::debug_level >= 2) value -> dump();
        } else if (ramp && stride && stride->value == 2) {
            // Load two vectors worth and then shuffle
            Expr base_a = ramp->base, base_b = ramp->base + ramp->lanes;

            // False indicates we should take the even-numbered lanes
            // from the load, true indicates we should take the
            // odd-numbered-lanes.
            bool shifted_a = false, shifted_b = false;

            bool external = op->param.defined() || op->image.defined();

            // Don't read beyond the end of an external buffer.
            if (external) {
                base_b -= 1;
                shifted_b = true;
            } else {
                // If the base ends in an odd constant, then subtract one
                // and do a different shuffle. This helps expressions like
                // (f(2*x) + f(2*x+1) share loads
                const Add *add = ramp->base.as<Add>();
                const IntImm *offset = add ? add->b.as<IntImm>() : nullptr;
                if (offset && offset->value & 1) {
                    base_a -= 1;
                    shifted_a = true;
                    base_b -= 1;
                    shifted_b = true;
                }
            }

            // Do each load.
            Expr ramp_a = Ramp::make(base_a, 1, ramp->lanes);
            Expr ramp_b = Ramp::make(base_b, 1, ramp->lanes);
            Expr load_a = Load::make(op->type, op->name, ramp_a, op->image, op->param);
            Expr load_b = Load::make(op->type, op->name, ramp_b, op->image, op->param);
            Value *vec_a = codegen(load_a);
            Value *vec_b = codegen(load_b);

            // Shuffle together the results.
            vector<int> indices(ramp->lanes);
            for (int i = 0; i < (ramp->lanes + 1)/2; i++) {
                indices[i] = i*2 + (shifted_a ? 1 : 0);
            }
            for (int i = (ramp->lanes + 1)/2; i < ramp->lanes; i++) {
                indices[i] = i*2 + (shifted_b ? 1 : 0);
            }

            value = shuffle_vectors(vec_a, vec_b, indices);
        } else if (ramp && stride && stride->value == -1) {
            // Load the vector and then flip it in-place
            Expr flipped_base = ramp->base - ramp->lanes + 1;
            Expr flipped_index = Ramp::make(flipped_base, 1, ramp->lanes);
            Expr flipped_load = Load::make(op->type, op->name, flipped_index, op->image, op->param);

            Value *flipped = codegen(flipped_load);

            vector<int> indices(ramp->lanes);
            for (int i = 0; i < ramp->lanes; i++) {
                indices[i] = ramp->lanes - 1 - i;
            }

            value = shuffle_vectors(flipped, indices);
        } else if (ramp) {
            // Gather without generating the indices as a vector
            Value *ptr = codegen_buffer_pointer(op->name, op->type.element_of(), ramp->base);
            Value *stride = codegen(ramp->stride);
            value = UndefValue::get(llvm_type_of(op->type));
            for (int i = 0; i < ramp->lanes; i++) {
                Value *lane = ConstantInt::get(i32, i);
                LoadInst *val = builder->CreateLoad(ptr);
                add_tbaa_metadata(val, op->name, op->index);
                value = builder->CreateInsertElement(value, val, lane);
                debug(2) << "Generate InsertElement without indices\n";
                if (debug::debug_level >= 2) value -> dump();
                ptr = builder->CreateInBoundsGEP(ptr, stride);
            }
        } else if (false /* should_scalarize(op->index) */) {
            // TODO: put something sensible in for
            // should_scalarize. Probably a good idea if there are no
            // loads in it, and it's all int32.

            // Compute the index as scalars, and then do a gather
            Value *vec = UndefValue::get(llvm_type_of(op->type));
            for (int i = 0; i < op->type.lanes(); i++) {
                Expr idx = extract_lane(op->index, i);
                Value *ptr = codegen_buffer_pointer(op->name, op->type.element_of(), idx);
                LoadInst *val = builder->CreateLoad(ptr);
                add_tbaa_metadata(val, op->name, op->index);
                vec = builder->CreateInsertElement(vec, val, ConstantInt::get(i32, i));
                debug(2) << "Generate InsertElement with index as scalars\n";
                if (debug::debug_level >= 2) vec -> dump();
            }
            value = vec;
        } else {
            // General gathers
            Value *index = codegen(op->index);
            Value *vec = UndefValue::get(llvm_type_of(op->type));
            for (int i = 0; i < op->type.lanes(); i++) {
                Value *idx = builder->CreateExtractElement(index, ConstantInt::get(i32, i));
                Value *ptr = codegen_buffer_pointer(op->name, op->type.element_of(), idx);
                LoadInst *val = builder->CreateLoad(ptr);
                add_tbaa_metadata(val, op->name, op->index);
                vec = builder->CreateInsertElement(vec, val, ConstantInt::get(i32, i));
                debug(2) << "Generate InsertElement general gathers\n";
                if (debug::debug_level >= 2) vec -> dump();
            }
            value = vec;
        }
    }

}

void CodeGen_LLVM::visit(const Ramp *op) {
    if (is_const(op->stride) && !is_const(op->base)) {
        // If the stride is const and the base is not (e.g. ramp(x, 1,
        // 4)), we can lift out the stride and broadcast the base so
        // we can do a single vector broadcast and add instead of
        // repeated insertion
        Expr broadcast = Broadcast::make(op->base, op->lanes);
        Expr ramp = Ramp::make(make_zero(op->base.type()), op->stride, op->lanes);
        value = codegen(broadcast + ramp);
    } else {
        // Otherwise we generate element by element by adding the stride to the base repeatedly

        Value *base = codegen(op->base);
        Value *stride = codegen(op->stride);

        value = UndefValue::get(llvm_type_of(op->type));
        for (int i = 0; i < op->type.lanes(); i++) {
            if (i > 0) {
                if (op->type.is_float()) {
                    base = builder->CreateFAdd(base, stride);
                } else {
                    base = builder->CreateNSWAdd(base, stride);
                }
            }
            value = builder->CreateInsertElement(value, base, ConstantInt::get(i32, i));
            debug(2) << "Generate InsertElement Ramp adding stride to base\n";
            if (debug::debug_level >= 2) value -> dump();
        }
    }
}

llvm::Value *CodeGen_LLVM::create_broadcast(llvm::Value *v, int lanes) {
    Constant *undef = UndefValue::get(VectorType::get(v->getType(), lanes));
    Constant *zero = ConstantInt::get(i32, 0);
    v = builder->CreateInsertElement(undef, v, zero);
    debug(2) << "Generate InsertElement broadcast v\n";
    if (debug::debug_level >= 2) v -> dump();
    Constant *zeros = ConstantVector::getSplat(lanes, zero);
    debug(2) << "Creating broadcast via shufflevector of zeros and V\n";
    Value *value = builder->CreateShuffleVector(v, undef, zeros);
    if (debug::debug_level >= 2) value -> dump();
    return value;
}

void CodeGen_LLVM::visit(const Broadcast *op) {
    value = create_broadcast(codegen(op->value), op->lanes);
    if (debug::debug_level >= 2) value -> dump();
}

// Pass through scalars, and unpack broadcasts. Assert if it's a non-vector broadcast.
Expr unbroadcast(Expr e) {
    if (e.type().is_vector()) {
        const Broadcast *broadcast = e.as<Broadcast>();
        internal_assert(broadcast);
        return broadcast->value;
    } else {
        return e;
    }
}

<<<<<<< HEAD
Value *CodeGen_LLVM::interleave_vectors(Type type, const std::vector<Expr>& vecs) {
    if(vecs.size() == 1) {
        return codegen(vecs[0]);
    } else if(vecs.size() == 2) {
        Expr a = vecs[0], b = vecs[1];
        debug(3) << "Vectors to interleave: " << a << ", " << b << "\n";

        vector<int> indices(type.lanes());
        for (int i = 0; i < type.lanes(); i++) {
            int idx = i/2;
            if (i % 2 == 1) idx += a.type().lanes();
            indices[i] = idx;
        }

        return shuffle_vectors(codegen(a), codegen(b), indices);
    } else if(vecs.size() == 3) {
        Expr a = vecs[0], b = vecs[1], c = vecs[2];
        debug(3) << "Vectors to interleave: " << a << ", " << b << ", " << c << "\n";

        // First we shuffle a & b together...
        vector<int> indices(type.lanes());
        for (int i = 0; i < type.lanes(); i++) {
            if (i % 3 == 0) {
                indices[i] = i/3;
            } else if (i % 3 == 1) {
                indices[i] = i/3 + a.type().lanes();
            } else {
                indices[i] = -1;
            }
        }

        Value *value_ab = shuffle_vectors(codegen(a), codegen(b), indices);

        // Then we create a vector of the output size that contains c...
        for (int i = 0; i < type.lanes(); i++) {
            indices[i] = i < c.type().lanes() ? i : -1;
        }

        Value *value_c = shuffle_vectors(codegen(c), indices);

        // Finally, we shuffle the above 2 vectors together into the result.
        for (int i = 0; i < type.lanes(); i++) {
            if (i % 3 < 2) {
                indices[i] = i;
            } else {
                indices[i] = i/3 + type.lanes();
            }
        }
        return shuffle_vectors(value_ab, value_c, indices);
    } else if (vecs.size() == 4 && vecs[0].type().bits() <= 32) {
        Expr a = vecs[0], b = vecs[1], c = vecs[2], d = vecs[3];
        debug(3) << "Vectors to interleave: " << a << ", " << b << ", " << c << ", " << d << "\n";

        int half_lanes = type.lanes() / 2;
        vector<int> indices(half_lanes);
        for (int i = 0; i < half_lanes; i++) {
            int idx = i/2;
            if (i % 2 == 1) idx += a.type().lanes();
            indices[i] = idx;
        }

        // First we shuffle a & b together...
        Value *value_ab = shuffle_vectors(codegen(a), codegen(b), indices);

        // Next we shuffle c & d together...
        Value *value_cd = shuffle_vectors(codegen(c), codegen(d), indices);

        // Now we reinterpret the shuffled vectors as vectors of pairs...
        Type t = a.type().with_bits(a.type().bits() * 2);
        Value *vec_ab = builder->CreateBitCast(value_ab, llvm_type_of(t));
        Value *vec_cd = builder->CreateBitCast(value_cd, llvm_type_of(t));

        // Finally, we shuffle the above 2 vectors together into the result.
        Value *vec = shuffle_vectors(vec_ab, vec_cd, indices);
        return builder->CreateBitCast(vec, llvm_type_of(type));
=======
Value *CodeGen_LLVM::interleave_vectors(const std::vector<Value *> &vecs) {
    internal_assert(vecs.size() >= 1);
    for (size_t i = 1; i < vecs.size(); i++) {
        internal_assert(vecs[0]->getType() == vecs[i]->getType());
    }
    int vec_elements = vecs[0]->getType()->getVectorNumElements();

    if (vecs.size() == 1) {
        return vecs[0];
    } else if (vecs.size() == 2) {
        Value *a = vecs[0];
        Value *b = vecs[1];
        vector<int> indices(vec_elements*2);
        for (int i = 0; i < vec_elements*2; i++) {
            indices[i] = i%2 == 0 ? i/2 : i/2 + vec_elements;
        }
        return shuffle_vectors(a, b, indices);
>>>>>>> 9a897259
    } else {
        // Grab the even and odd elements of vecs.
        vector<Value *> even_vecs;
        vector<Value *> odd_vecs;
        for (size_t i = 0; i < vecs.size(); i++) {
            if (i%2 == 0) {
                even_vecs.push_back(vecs[i]);
            } else {
                odd_vecs.push_back(vecs[i]);
            }
        }

        // If the number of vecs is odd, save the last one for later.
        Value *last = nullptr;
        if (even_vecs.size() > odd_vecs.size()) {
            last = even_vecs.back();
            even_vecs.pop_back();
        }
        internal_assert(even_vecs.size() == odd_vecs.size());

        // Interleave the even and odd parts.
        Value *even = interleave_vectors(even_vecs);
        Value *odd = interleave_vectors(odd_vecs);

        if (last) {
            int result_elements = vec_elements*vecs.size();

            // Interleave even and odd, leaving a space for the last element.
            vector<int> indices(result_elements, -1);
            for (int i = 0, idx = 0; i < result_elements; i++) {
                if (i%vecs.size() < vecs.size() - 1) {
                    indices[i] = idx%2 == 0 ? idx/2 : idx/2 + vec_elements*even_vecs.size();
                    idx++;
                }
            }
            Value *even_odd = shuffle_vectors(even, odd, indices);

            // Interleave the last vector into the result.
            last = slice_vector(last, 0, result_elements);
            for (int i = 0; i < result_elements; i++) {
                if (i%vecs.size() < vecs.size() - 1) {
                    indices[i] = i;
                } else {
                    indices[i] = i/vecs.size() + result_elements;
                }
            }

            return shuffle_vectors(even_odd, last, indices);
        } else {
            return interleave_vectors({even, odd});
        }
    }
}

void CodeGen_LLVM::scalarize(Expr e) {
    llvm::Type *result_type = llvm_type_of(e.type());

    Value *result = UndefValue::get(result_type);

    for (int i = 0; i < e.type().lanes(); i++) {
        Value *v = codegen(extract_lane(e, i));
        result = builder->CreateInsertElement(result, v, ConstantInt::get(i32, i));
        debug(2) << "Generate InsertElement scalarize\n";
        if (debug::debug_level >= 2) result -> dump();
    }
    value = result;
}

void CodeGen_LLVM::visit(const Call *op) {
    internal_assert(op->call_type == Call::Extern ||
                    op->call_type == Call::ExternCPlusPlus ||
                    op->call_type == Call::Intrinsic ||
                    op->call_type == Call::PureExtern ||
                    op->call_type == Call::PureIntrinsic)
        << "Can only codegen extern calls and intrinsics\n";

    // Some call nodes are actually injected at various stages as a
    // cue for llvm to generate particular ops. In general these are
    // handled in the standard library, but ones with e.g. varying
    // types are handled here.
    if (op->is_intrinsic(Call::shuffle_vector)) {
        internal_assert((int) op->args.size() == 1 + op->type.lanes());
        vector<int> indices(op->type.lanes());
        for (size_t i = 0; i < indices.size(); i++) {
            const IntImm *idx = op->args[i+1].as<IntImm>();
            internal_assert(idx);
            internal_assert(idx->value >= 0 && idx->value <= op->args[0].type().lanes());
            indices[i] = idx->value;
        }

        // If the indices are a contiguous ramp, generate a call to slice_vector instead.
        bool is_ramp = true;
        for (size_t i = 0; i + 1 < indices.size(); i++) {
            if (indices[i] + 1 != indices[i + 1]) {
                is_ramp = false;
                break;
            }
        }
        Value *arg = codegen(op->args[0]);
        if (is_ramp) {
            value = slice_vector(arg, indices[0], op->type.lanes());
        } else {
            value = shuffle_vectors(arg, indices);
        }

        if (op->type.is_scalar()) {
            value = builder->CreateExtractElement(value, ConstantInt::get(i32, 0));
        }
    } else if (op->is_intrinsic(Call::interleave_vectors)) {
        vector<Value *> args;
        args.reserve(op->args.size());
        for (Expr i : op->args) {
            args.push_back(codegen(i));
        }
        value = interleave_vectors(args);
    } else if (op->is_intrinsic(Call::debug_to_file)) {
        internal_assert(op->args.size() == 3);
        const StringImm *filename = op->args[0].as<StringImm>();
        internal_assert(filename) << "Malformed debug_to_file node\n";
        // Grab the function from the initial module
        llvm::Function *debug_to_file = module->getFunction("halide_debug_to_file");
        internal_assert(debug_to_file) << "Could not find halide_debug_to_file function in initial module\n";

        // Make the filename a global string constant
        Value *user_context = get_user_context();
        Value *char_ptr = codegen(Expr(filename));
        vector<Value *> args = {user_context, char_ptr, codegen(op->args[1])};

        Value *buffer = codegen(op->args[2]);
        buffer = builder->CreatePointerCast(buffer, buffer_t_type->getPointerTo());
        args.push_back(buffer);

        value = builder->CreateCall(debug_to_file, args);

    } else if (op->is_intrinsic(Call::bitwise_and)) {
        internal_assert(op->args.size() == 2);
        value = builder->CreateAnd(codegen(op->args[0]), codegen(op->args[1]));
    } else if (op->is_intrinsic(Call::bitwise_xor)) {
        internal_assert(op->args.size() == 2);
        value = builder->CreateXor(codegen(op->args[0]), codegen(op->args[1]));
    } else if (op->is_intrinsic(Call::bitwise_or)) {
        internal_assert(op->args.size() == 2);
        value = builder->CreateOr(codegen(op->args[0]), codegen(op->args[1]));
    } else if (op->is_intrinsic(Call::bitwise_not)) {
        internal_assert(op->args.size() == 1);
        value = builder->CreateNot(codegen(op->args[0]));
    } else if (op->is_intrinsic(Call::reinterpret)) {
        internal_assert(op->args.size() == 1);
        Type dst = op->type;
        Type src = op->args[0].type();
        llvm::Type *llvm_dst = llvm_type_of(dst);
        value = codegen(op->args[0]);
        if (src.is_handle() && !dst.is_handle()) {
            internal_assert(dst.is_uint() && dst.bits() == 64);

            // Handle -> UInt64
            llvm::DataLayout d(module.get());
            if (d.getPointerSize() == 4) {
                llvm::Type *intermediate = llvm_type_of(UInt(32, dst.lanes()));
                value = builder->CreatePtrToInt(value, intermediate);
                value = builder->CreateZExt(value, llvm_dst);
            } else if (d.getPointerSize() == 8) {
                value = builder->CreatePtrToInt(value, llvm_dst);
            } else {
                internal_error << "Pointer size is neither 4 nor 8 bytes\n";
            }

        } else if (dst.is_handle() && !src.is_handle()) {
            internal_assert(src.is_uint() && src.bits() == 64);

            // UInt64 -> Handle
            llvm::DataLayout d(module.get());
            if (d.getPointerSize() == 4) {
                llvm::Type *intermediate = llvm_type_of(UInt(32, src.lanes()));
                value = builder->CreateTrunc(value, intermediate);
                value = builder->CreateIntToPtr(value, llvm_dst);
            } else if (d.getPointerSize() == 8) {
                value = builder->CreateIntToPtr(value, llvm_dst);
            } else {
                internal_error << "Pointer size is neither 4 nor 8 bytes\n";
            }

        } else {
            value = builder->CreateBitCast(codegen(op->args[0]), llvm_dst);
        }
    } else if (op->is_intrinsic(Call::shift_left)) {
        internal_assert(op->args.size() == 2);
        value = builder->CreateShl(codegen(op->args[0]), codegen(op->args[1]));
    } else if (op->is_intrinsic(Call::shift_right)) {
        internal_assert(op->args.size() == 2);
        if (op->type.is_int()) {
            value = builder->CreateAShr(codegen(op->args[0]), codegen(op->args[1]));
        } else {
            value = builder->CreateLShr(codegen(op->args[0]), codegen(op->args[1]));
        }
    } else if (op->is_intrinsic(Call::abs)) {

        internal_assert(op->args.size() == 1);

        // Check if an appropriate vector abs for this type exists in the initial module
        Type t = op->args[0].type();
        string name = (t.is_float() ? "abs_f" : "abs_i") + std::to_string(t.bits());
        llvm::Function * builtin_abs =
            find_vector_runtime_function(name, op->type.lanes()).first;

        if (t.is_vector() && builtin_abs) {
            codegen(Call::make(op->type, name, op->args, Call::Extern));
        } else {
            // Generate select(x >= 0, x, -x) instead
            string x_name = unique_name('x');
            Expr x = Variable::make(op->args[0].type(), x_name);
            value = codegen(Let::make(x_name, op->args[0], select(x >= 0, x, -x)));
        }
    } else if (op->is_intrinsic(Call::absd)) {

        internal_assert(op->args.size() == 2);

        Expr a = op->args[0];
        Expr b = op->args[1];

        // Check if an appropriate vector abs for this type exists in the initial module
        Type t = a.type();
        string name;
        if (t.is_float()) {
            codegen(abs(a - b));
            return;
        } else if (t.is_int()) {
            name = "absd_i" + std::to_string(t.bits());
        } else {
            name = "absd_u" + std::to_string(t.bits());
        }

        llvm::Function *builtin_absd =
            find_vector_runtime_function(name, op->type.lanes()).first;

        if (t.is_vector() && builtin_absd) {
            codegen(Call::make(op->type, name, op->args, Call::Extern));
        } else {
            // Use a select instead
            string a_name = unique_name('a');
            string b_name = unique_name('b');
            Expr a_var = Variable::make(op->args[0].type(), a_name);
            Expr b_var = Variable::make(op->args[1].type(), b_name);
            codegen(Let::make(a_name, op->args[0],
                              Let::make(b_name, op->args[1],
                                        Select::make(a_var < b_var, b_var - a_var, a_var - b_var))));
        }
    } else if (op->is_intrinsic("div_round_to_zero")) {
        internal_assert(op->args.size() == 2);
        Value *a = codegen(op->args[0]);
        Value *b = codegen(op->args[1]);
        if (op->type.is_int()) {
            value = builder->CreateSDiv(a, b);
        } else if (op->type.is_uint()) {
            value = builder->CreateUDiv(a, b);
        } else {
            internal_error << "div_round_to_zero of non-integer type.\n";
        }
    } else if (op->is_intrinsic("mod_round_to_zero")) {
        internal_assert(op->args.size() == 2);
        Value *a = codegen(op->args[0]);
        Value *b = codegen(op->args[1]);
        if (op->type.is_int()) {
            value = builder->CreateSRem(a, b);
        } else if (op->type.is_uint()) {
            value = builder->CreateURem(a, b);
        } else {
            internal_error << "mod_round_to_zero of non-integer type.\n";
        }
    } else if (op->is_intrinsic(Call::copy_buffer_t)) {
        // Make some memory for this buffer_t
        Value *dst = create_alloca_at_entry(buffer_t_type, 1);
        Value *src = codegen(op->args[0]);
        src = builder->CreatePointerCast(src, buffer_t_type->getPointerTo());
        src = builder->CreateLoad(src);
        builder->CreateStore(src, dst);
        value = dst;
    } else if (op->is_intrinsic(Call::create_buffer_t)) {
        // Make some memory for this buffer_t
        Value *buffer = create_alloca_at_entry(buffer_t_type, 1);

        // Populate the fields
        internal_assert(op->args[0].type().is_handle())
            << "The first argument to create_buffer_t must be a Handle\n";
        Value *host_ptr = codegen(op->args[0]);
        host_ptr = builder->CreatePointerCast(host_ptr, i8->getPointerTo());
        builder->CreateStore(host_ptr, buffer_host_ptr(buffer));

        // Type check integer arguments
        for (size_t i = 2; i < op->args.size(); i++) {
            internal_assert(op->args[i].type() == Int(32))
                << "All arguments to create_buffer_t beyond the second must have type Int(32)\n";
        }

        // Second argument is used solely for its Type. Value is unimportant.
        // Currenty, only the size matters, but ultimately we will encode
        // complete type info in buffer_t.
        Value *elem_size = codegen(op->args[1].type().bytes());
        builder->CreateStore(elem_size, buffer_elem_size_ptr(buffer));

        int dims = (op->args.size() - 2) / 3;
        user_assert(dims <= 4)
            << "Halide currently has a limit of four dimensions on "
            << "Funcs used on the GPU or passed to extern stages.\n";
        for (int i = 0; i < 4; i++) {
            Value *min, *extent, *stride;
            if (i < dims) {
                min    = codegen(op->args[i*3+2]);
                extent = codegen(op->args[i*3+3]);
                stride = codegen(op->args[i*3+4]);
            } else {
                min = extent = stride = ConstantInt::get(i32, 0);
            }
            builder->CreateStore(min, buffer_min_ptr(buffer, i));
            builder->CreateStore(extent, buffer_extent_ptr(buffer, i));
            builder->CreateStore(stride, buffer_stride_ptr(buffer, i));
        }

        builder->CreateStore(ConstantInt::get(i8, 0), buffer_host_dirty_ptr(buffer));
        builder->CreateStore(ConstantInt::get(i8, 0), buffer_dev_dirty_ptr(buffer));
        builder->CreateStore(ConstantInt::get(i64, 0), buffer_dev_ptr(buffer));

        value = buffer;
    } else if (op->is_intrinsic(Call::extract_buffer_host)) {
        internal_assert(op->args.size() == 1);
        Value *buffer = codegen(op->args[0]);
        buffer = builder->CreatePointerCast(buffer, buffer_t_type->getPointerTo());
        value = buffer_host(buffer);
    } else if (op->is_intrinsic(Call::extract_buffer_min)) {
        internal_assert(op->args.size() == 2);
        const IntImm *idx = op->args[1].as<IntImm>();
        internal_assert(idx);
        Value *buffer = codegen(op->args[0]);
        buffer = builder->CreatePointerCast(buffer, buffer_t_type->getPointerTo());
        value = buffer_min(buffer, idx->value);
    } else if (op->is_intrinsic(Call::extract_buffer_max)) {
        internal_assert(op->args.size() == 2);
        const IntImm *idx = op->args[1].as<IntImm>();
        internal_assert(idx);
        Value *buffer = codegen(op->args[0]);
        buffer = builder->CreatePointerCast(buffer, buffer_t_type->getPointerTo());
        Value *extent = buffer_extent(buffer, idx->value);
        Value *min = buffer_min(buffer, idx->value);
        Value *max_plus_one = builder->CreateNSWAdd(min, extent);
        value = builder->CreateNSWSub(max_plus_one, ConstantInt::get(i32, 1));
    } else if (op->is_intrinsic(Call::rewrite_buffer)) {
        int dims = ((int)(op->args.size())-2)/3;
        internal_assert((int)(op->args.size()) == dims*3 + 2);
        internal_assert(dims <= 4);

        Value *buffer = codegen(op->args[0]);

        // Rewrite the buffer_t using the args
        builder->CreateStore(codegen(op->args[1]), buffer_elem_size_ptr(buffer));
        for (int i = 0; i < dims; i++) {
            builder->CreateStore(codegen(op->args[i*3+2]), buffer_min_ptr(buffer, i));
            builder->CreateStore(codegen(op->args[i*3+3]), buffer_extent_ptr(buffer, i));
            builder->CreateStore(codegen(op->args[i*3+4]), buffer_stride_ptr(buffer, i));
        }
        for (int i = dims; i < 4; i++) {
            builder->CreateStore(ConstantInt::get(i32, 0), buffer_min_ptr(buffer, i));
            builder->CreateStore(ConstantInt::get(i32, 0), buffer_extent_ptr(buffer, i));
            builder->CreateStore(ConstantInt::get(i32, 0), buffer_stride_ptr(buffer, i));
        }

        // From the point of view of the continued code (a containing assert stmt), this returns true.
        value = codegen(const_true());
    } else if (op->is_intrinsic(Call::set_host_dirty)) {
        internal_assert(op->args.size() == 2);
        Value *buffer = codegen(op->args[0]);
        Value *arg = codegen(op->args[1]);
        builder->CreateStore(arg, buffer_host_dirty_ptr(buffer));
        value = ConstantInt::get(i32, 0);
    } else if (op->is_intrinsic(Call::set_dev_dirty)) {
        internal_assert(op->args.size() == 2);
        Value *buffer = codegen(op->args[0]);
        Value *arg = codegen(op->args[1]);
        builder->CreateStore(arg, buffer_dev_dirty_ptr(buffer));
        value = ConstantInt::get(i32, 0);
    } else if (op->is_intrinsic(Call::null_handle)) {
        internal_assert(op->args.size() == 0) << "null_handle takes no arguments\n";
        internal_assert(op->type.is_handle()) << "null_handle must return a Handle type\n";
        value = ConstantPointerNull::get(i8->getPointerTo());
    } else if (op->is_intrinsic(Call::address_of)) {
        internal_assert(op->args.size() == 1) << "address_of takes one argument\n";
        internal_assert(op->type.is_handle()) << "address_of must return a Handle type\n";
        const Load *load = op->args[0].as<Load>();
        internal_assert(load) << "The sole argument to address_of must be a Load node\n";
        internal_assert(load->index.type().is_scalar()) << "Can't take the address of a vector load\n";

        value = codegen_buffer_pointer(load->name, load->type, load->index);

    } else if (op->is_intrinsic(Call::trace) ||
               op->is_intrinsic(Call::trace_expr)) {

        int int_args = (int)(op->args.size()) - 5;
        internal_assert(int_args >= 0);

        // Make a global string for the func name. Should be the same for all lanes.
        Value *name = codegen(unbroadcast(op->args[0]));

        // Codegen the event type. Should be the same for all lanes.
        Value *event_type = codegen(unbroadcast(op->args[1]));

        // Codegen the buffer id
        Expr id = op->args[2];
        Value *realization_id;
        if (id.as<Broadcast>()) {
            realization_id = codegen(unbroadcast(id));
        } else {
            realization_id = codegen(id);
        }

        // Codegen the value index. Should be the same for all lanes.
        Value *value_index = codegen(unbroadcast(op->args[3]));

        // Allocate and populate a stack entry for the value arg
        Type type = op->args[4].type();
        Value *value_stored_array = create_alloca_at_entry(llvm_type_of(type), 1);
        Value *value_stored = codegen(op->args[4]);
        builder->CreateStore(value_stored, value_stored_array);
        value_stored_array = builder->CreatePointerCast(value_stored_array, i8->getPointerTo());

        // Allocate and populate a stack array for the integer args
        Value *coords;
        if (int_args > 0) {
            llvm::Type *coords_type = llvm_type_of(op->args[5].type());
            coords = create_alloca_at_entry(coords_type, int_args);
            for (int i = 0; i < int_args; i++) {
                Value *coord_ptr =
                    builder->CreateConstInBoundsGEP1_32(
#if LLVM_VERSION >= 37
                        coords_type,
#endif
                        coords,
                        i);
                builder->CreateStore(codegen(op->args[5+i]), coord_ptr);
            }
            coords = builder->CreatePointerCast(coords, i32->getPointerTo());
        } else {
            coords = Constant::getNullValue(i32->getPointerTo());
        }

        StructType *trace_event_type = module->getTypeByName("struct.halide_trace_event");
        user_assert(trace_event_type) << "The module being generated does not support tracing.\n";
        Value *trace_event = create_alloca_at_entry(trace_event_type, 1);

        Value *members[10] = {
            name,
            event_type,
            realization_id,
            ConstantInt::get(i32, type.code()),
            ConstantInt::get(i32, type.bits()),
            ConstantInt::get(i32, type.lanes()),
            value_index,
            value_stored_array,
            ConstantInt::get(i32, int_args * type.lanes()),
            coords};

        for (size_t i = 0; i < sizeof(members)/sizeof(members[0]); i++) {
            Value *field_ptr =
                builder->CreateConstInBoundsGEP2_32(
#if LLVM_VERSION >= 37
                    trace_event_type,
#endif
                    trace_event,
                    0,
                    i);
            builder->CreateStore(members[i], field_ptr);
        }

        // Call the runtime function
        vector<Value *> args(2);
        args[0] = get_user_context();
        args[1] = trace_event;

        llvm::Function *trace_fn = module->getFunction("halide_trace");
        internal_assert(trace_fn);

        value = builder->CreateCall(trace_fn, args);

        if (op->is_intrinsic(Call::trace_expr)) {
            value = value_stored;
        }

    } else if (op->is_intrinsic(Call::lerp)) {
        internal_assert(op->args.size() == 3);
        value = codegen(lower_lerp(op->args[0], op->args[1], op->args[2]));
    } else if (op->is_intrinsic(Call::popcount)) {
        internal_assert(op->args.size() == 1);
        std::vector<llvm::Type*> arg_type(1);
        arg_type[0] = llvm_type_of(op->args[0].type());
        llvm::Function *fn = Intrinsic::getDeclaration(module.get(), Intrinsic::ctpop, arg_type);
        CallInst *call = builder->CreateCall(fn, codegen(op->args[0]));
        value = call;
    } else if (op->is_intrinsic(Call::count_leading_zeros) ||
               op->is_intrinsic(Call::count_trailing_zeros)) {
        internal_assert(op->args.size() == 1);
        std::vector<llvm::Type*> arg_type(1);
        arg_type[0] = llvm_type_of(op->args[0].type());
        llvm::Function *fn = Intrinsic::getDeclaration(module.get(),
                                                       (op->is_intrinsic(Call::count_leading_zeros)) ? Intrinsic::ctlz :
                                                       Intrinsic::cttz,
                                                       arg_type);
        llvm::Value *zero_is_not_undef = llvm::ConstantInt::getFalse(*context);
        llvm::Value *args[2] = { codegen(op->args[0]), zero_is_not_undef };
        CallInst *call = builder->CreateCall(fn, args);
        value = call;
    } else if (op->is_intrinsic(Call::return_second)) {
        internal_assert(op->args.size() == 2);
        codegen(op->args[0]);
        value = codegen(op->args[1]);
    } else if (op->is_intrinsic(Call::if_then_else)) {
        if (op->type.is_vector()) {
            scalarize(op);

        } else {

            internal_assert(op->args.size() == 3);

            BasicBlock *true_bb = BasicBlock::Create(*context, "true_bb", function);
            BasicBlock *false_bb = BasicBlock::Create(*context, "false_bb", function);
            BasicBlock *after_bb = BasicBlock::Create(*context, "after_bb", function);
            builder->CreateCondBr(codegen(op->args[0]), true_bb, false_bb);
            builder->SetInsertPoint(true_bb);
            Value *true_value = codegen(op->args[1]);
            builder->CreateBr(after_bb);

            builder->SetInsertPoint(false_bb);
            Value *false_value = codegen(op->args[2]);
            builder->CreateBr(after_bb);

            builder->SetInsertPoint(after_bb);

            PHINode *phi = builder->CreatePHI(true_value->getType(), 2);
            phi->addIncoming(true_value, true_bb);
            phi->addIncoming(false_value, false_bb);

            value = phi;
        }
    } else if (op->is_intrinsic(Call::make_struct)) {
        if (op->type.is_vector()) {
            // Make a vector-of-structs
            scalarize(op);
        } else {
            // Codegen each element.
            assert(!op->args.empty());
            vector<llvm::Value *> args(op->args.size());
            vector<llvm::Type *> types(op->args.size());
            for (size_t i = 0; i < op->args.size(); i++) {
                args[i] = codegen(op->args[i]);
                types[i] = args[i]->getType();
            }

            // Create an struct on the stack.
            StructType *struct_t = StructType::create(types);
            Value *ptr = create_alloca_at_entry(struct_t, 1);

            // Put the elements in the struct.
            for (size_t i = 0; i < args.size(); i++) {
                Value *field_ptr =
                    builder->CreateConstInBoundsGEP2_32(
#if LLVM_VERSION >= 37
                        struct_t,
#endif
                        ptr,
                        0,
                        i);
                builder->CreateStore(args[i], field_ptr);
            }

            value = ptr;
        }

    } else if (op->is_intrinsic(Call::stringify)) {
        assert(!op->args.empty());

        if (op->type.is_vector()) {
            scalarize(op);
        } else {

            // Compute the maximum possible size of the message.
            int buf_size = 1; // One for the terminating zero.
            for (size_t i = 0; i < op->args.size(); i++) {
                Type t = op->args[i].type();
                if (op->args[i].as<StringImm>()) {
                    buf_size += op->args[i].as<StringImm>()->value.size();
                } else if (t.is_int() || t.is_uint()) {
                    buf_size += 19; // 2^64 = 18446744073709551616
                } else if (t.is_float()) {
                    if (t.bits() == 32) {
                        buf_size += 47; // %f format of max negative float
                    } else {
                        buf_size += 14; // Scientific notation with 6 decimal places.
                    }
                } else {
                    internal_assert(t.is_handle());
                    buf_size += 18; // 0x0123456789abcdef
                }
            }
            // Round up to a multiple of 16 bytes.
            buf_size = ((buf_size + 15)/16)*16;

            // Clamp to at most 8k.
            if (buf_size > 8192) buf_size = 8192;

            // Allocate a stack array to hold the message.
            llvm::Value *buf = create_alloca_at_entry(i8, buf_size);

            llvm::Value *dst = buf;
            llvm::Value *buf_end = builder->CreateConstGEP1_32(buf, buf_size);

            llvm::Function *append_string  = module->getFunction("halide_string_to_string");
            llvm::Function *append_int64   = module->getFunction("halide_int64_to_string");
            llvm::Function *append_uint64  = module->getFunction("halide_uint64_to_string");
            llvm::Function *append_double  = module->getFunction("halide_double_to_string");
            llvm::Function *append_pointer = module->getFunction("halide_pointer_to_string");

            internal_assert(append_string);
            internal_assert(append_int64);
            internal_assert(append_uint64);
            internal_assert(append_double);
            internal_assert(append_pointer);

            for (size_t i = 0; i < op->args.size(); i++) {
                const StringImm *s = op->args[i].as<StringImm>();
                Type t = op->args[i].type();
                internal_assert(t.lanes() == 1);
                vector<Value *> call_args(2);
                call_args[0] = dst;
                call_args[1] = buf_end;

                if (s) {
                    call_args.push_back(codegen(op->args[i]));
                    dst = builder->CreateCall(append_string, call_args);
                } else if (t.is_int()) {
                    call_args.push_back(codegen(Cast::make(Int(64), op->args[i])));
                    call_args.push_back(ConstantInt::get(i32, 1));
                    dst = builder->CreateCall(append_int64, call_args);
                } else if (t.is_uint()) {
                    call_args.push_back(codegen(Cast::make(UInt(64), op->args[i])));
                    call_args.push_back(ConstantInt::get(i32, 1));
                    dst = builder->CreateCall(append_uint64, call_args);
                } else if (t.is_float()) {
                    call_args.push_back(codegen(Cast::make(Float(64), op->args[i])));
                    // Use scientific notation for doubles
                    call_args.push_back(ConstantInt::get(i32, t.bits() == 64 ? 1 : 0));
                    dst = builder->CreateCall(append_double, call_args);
                } else {
                    internal_assert(t.is_handle());
                    call_args.push_back(codegen(op->args[i]));
                    dst = builder->CreateCall(append_pointer, call_args);
                }
            }
            value = buf;
        }
    } else if (op->is_intrinsic(Call::memoize_expr)) {
        // Used as an annotation for caching, should be invisible to
        // codegen. Ignore arguments beyond the first as they are only
        // used in the cache key.
        internal_assert(op->args.size() > 0);
        value = codegen(op->args[0]);
    } else if (op->is_intrinsic(Call::copy_memory)) {
        value = builder->CreateMemCpy(codegen(op->args[0]),
                                      codegen(op->args[1]),
                                      codegen(op->args[2]), 0);
    } else if (op->is_intrinsic(Call::register_destructor)) {
        internal_assert(op->args.size() == 2);
        const StringImm *fn = op->args[0].as<StringImm>();
        internal_assert(fn);
        Expr arg = op->args[1];
        internal_assert(arg.type().is_handle());
        llvm::Function *f = module->getFunction(fn->value);
        if (!f) {
            llvm::Type *arg_types[] = {i8->getPointerTo(), i8->getPointerTo()};
            FunctionType *func_t = FunctionType::get(void_t, arg_types, false);
            f = llvm::Function::Create(func_t, llvm::Function::ExternalLinkage, fn->value, module.get());
            f->setCallingConv(CallingConv::C);
        }
        register_destructor(f, codegen(arg), Always);
    } else if (op->call_type == Call::Intrinsic ||
               op->call_type == Call::PureIntrinsic) {
        internal_error << "Unknown intrinsic: " << op->name << "\n";
    } else if (op->call_type == Call::PureExtern && op->name == "pow_f32") {
        internal_assert(op->args.size() == 2);
        Expr x = op->args[0];
        Expr y = op->args[1];
        Expr e = Internal::halide_exp(Internal::halide_log(x) * y);
        e.accept(this);
    } else if (op->call_type == Call::PureExtern && op->name == "log_f32") {
        internal_assert(op->args.size() == 1);
        Expr e = Internal::halide_log(op->args[0]);
        e.accept(this);
    } else if (op->call_type == Call::PureExtern && op->name == "exp_f32") {
        internal_assert(op->args.size() == 1);
        Expr e = Internal::halide_exp(op->args[0]);
        e.accept(this);
    } else if (op->call_type == Call::PureExtern &&
               (op->name == "is_nan_f32" || op->name == "is_nan_f64")) {
        internal_assert(op->args.size() == 1);
        Value *a = codegen(op->args[0]);
        value = builder->CreateFCmpUNO(a, a);
    } else {
        // It's an extern call.

        std::string name;
        if (op->call_type == Call::ExternCPlusPlus) {
            user_assert(get_target().has_feature(Target::CPlusPlusMangling)) <<
                "Target must specify C++ name mangling (\"c_plus_plus_name_mangling\") in order to call C++ externs. (" <<
                op->name << ")\n";

            std::vector<std::string> namespaces;
            name = extract_namespaces(op->name, namespaces);
            std::vector<ExternFuncArgument> mangle_args;
            for (const auto &arg : op->args) {
                mangle_args.push_back(ExternFuncArgument(arg));
            }
            name = cplusplus_function_mangled_name(name, namespaces, op->type, mangle_args, get_target());
        } else {
            name = op->name;
        }

        // Codegen the args
        vector<Value *> args(op->args.size());
        for (size_t i = 0; i < op->args.size(); i++) {
            args[i] = codegen(op->args[i]);
        }

        llvm::Function *fn = module->getFunction(name);

        llvm::Type *result_type = llvm_type_of(op->type);

        // Add a user context arg as needed. It's never a vector.
        bool takes_user_context = function_takes_user_context(op->name);
        if (takes_user_context) {
            internal_assert(fn) << "External function " << op->name << " is marked as taking user_context, but is not in the runtime module. Check if runtime_api.cpp needs to be rebuilt.\n";
            debug(4) << "Adding user_context to " << op->name << " args\n";
            args.insert(args.begin(), get_user_context());
        }

        // If we can't find it, declare it extern "C"
        if (!fn) {
            vector<llvm::Type *> arg_types(args.size());
            for (size_t i = 0; i < args.size(); i++) {
                arg_types[i] = args[i]->getType();
                if (arg_types[i]->isVectorTy()) {
                    VectorType *vt = dyn_cast<VectorType>(arg_types[i]);
                    arg_types[i] = vt->getElementType();
                }
            }

            llvm::Type *scalar_result_type = result_type;
            if (result_type->isVectorTy()) {
                VectorType *vt = dyn_cast<VectorType>(result_type);
                scalar_result_type = vt->getElementType();
            }

            FunctionType *func_t = FunctionType::get(scalar_result_type, arg_types, false);

            fn = llvm::Function::Create(func_t, llvm::Function::ExternalLinkage, name, module.get());
            fn->setCallingConv(CallingConv::C);
            debug(4) << "Did not find " << op->name << ". Declared it extern \"C\".\n";
        } else {
            debug(4) << "Found " << op->name << "\n";

            // TODO: Say something more accurate here as there is now
            // partial information in the handle_type field, but it is
            // not clear it can be matched to the LLVM types and it is
            // not always there.
            // Halide's type system doesn't preserve pointer types
            // correctly (they just get called "Handle()"), so we may
            // need to pointer cast to the appropriate type. Only look at
            // fixed params (not varags) in llvm function.
            FunctionType *func_t = fn->getFunctionType();
            for (size_t i = takes_user_context ? 1 : 0;
                 i < std::min(args.size(), (size_t)(func_t->getNumParams()));
                 i++) {
                Expr halide_arg = takes_user_context ? op->args[i-1] : op->args[i];
                if (halide_arg.type().is_handle()) {
                    llvm::Type *t = func_t->getParamType(i);

                    // Widen to vector-width as needed. If the
                    // function doesn't actually take a vector,
                    // individual lanes will be extracted below.
                    if (halide_arg.type().is_vector() &&
                        !t->isVectorTy()) {
                        t = VectorType::get(t, halide_arg.type().lanes());
                    }

                    if (t != args[i]->getType()) {
                        debug(4) << "Pointer casting argument to extern call: "
                                 << halide_arg << "\n";
                        args[i] = builder->CreatePointerCast(args[i], t);
                    }
                }
            }
        }

        if (op->type.is_scalar()) {
            CallInst *call = builder->CreateCall(fn, args);
            if (op->is_pure()) {
                call->setDoesNotAccessMemory();
            }
            call->setDoesNotThrow();
            value = call;
        } else {

            // Check if a vector version of the function already
            // exists at some useful width.
            pair<llvm::Function *, int> vec =
                find_vector_runtime_function(name, op->type.lanes());
            llvm::Function *vec_fn = vec.first;
            int w = vec.second;

            if (vec_fn) {
                value = call_intrin(llvm_type_of(op->type), w,
                                    vec_fn->getName(), args);
            } else {

                // No vector version found. Scalarize. Extract each simd
                // lane in turn and do one scalar call to the function.
                value = UndefValue::get(result_type);
                for (int i = 0; i < op->type.lanes(); i++) {
                    Value *idx = ConstantInt::get(i32, i);
                    vector<Value *> arg_lane(args.size());
                    for (size_t j = 0; j < args.size(); j++) {
                        if (args[j]->getType()->isVectorTy()) {
                            arg_lane[j] = builder->CreateExtractElement(args[j], idx);
                        } else {
                            arg_lane[j] = args[j];
                        }
                    }
                    CallInst *call = builder->CreateCall(fn, arg_lane);
                    if (op->is_pure()) {
                        call->setDoesNotAccessMemory();
                    }
                    call->setDoesNotThrow();
                    if (!call->getType()->isVoidTy()) {
                        value = builder->CreateInsertElement(value, call, idx);
                        debug(2) << "Generate InsertElement call\n";
                        if (debug::debug_level >= 2) value -> dump();
                    } // otherwise leave it as undef.
                }
            }
        }
    }
}

void CodeGen_LLVM::visit(const Let *op) {
    sym_push(op->name, codegen(op->value));
    if (op->value.type() == Int(32)) {
        alignment_info.push(op->name, modulus_remainder(op->value, alignment_info));
    }
    value = codegen(op->body);
    if (op->value.type() == Int(32)) {
        alignment_info.pop(op->name);
    }
    sym_pop(op->name);
}

void CodeGen_LLVM::visit(const LetStmt *op) {
    sym_push(op->name, codegen(op->value));

    if (op->value.type() == Int(32)) {
        alignment_info.push(op->name, modulus_remainder(op->value, alignment_info));
    }

    codegen(op->body);

    if (op->value.type() == Int(32)) {
        alignment_info.pop(op->name);
    }

    sym_pop(op->name);
}

void CodeGen_LLVM::visit(const AssertStmt *op) {
    create_assertion(codegen(op->condition), op->message);
}

Constant *CodeGen_LLVM::create_string_constant(const string &s) {
    map<string, Constant *>::iterator iter = string_constants.find(s);
    if (iter == string_constants.end()) {
        vector<char> data;
        data.reserve(s.size()+1);
        data.insert(data.end(), s.begin(), s.end());
        data.push_back(0);
        Constant *val = create_binary_blob(data, "str");
        string_constants[s] = val;
        return val;
    } else {
        return iter->second;
    }
}

Constant *CodeGen_LLVM::create_binary_blob(const vector<char> &data, const string &name) {
    llvm::Type *type = ArrayType::get(i8, data.size());
    bool constant = data.size() > 1024;
    GlobalVariable *global = new GlobalVariable(*module, type,
                                                constant, GlobalValue::PrivateLinkage,
                                                0, name);
    ArrayRef<unsigned char> data_array((const unsigned char *)&data[0], data.size());
    global->setInitializer(ConstantDataArray::get(*context, data_array));
    global->setAlignment(32);

    Constant *zero = ConstantInt::get(i32, 0);
    Constant *zeros[] = {zero, zero};
#if LLVM_VERSION >= 37
    Constant *ptr = ConstantExpr::getInBoundsGetElementPtr(type, global, zeros);
#else
    Constant *ptr = ConstantExpr::getInBoundsGetElementPtr(global, zeros);
#endif
    return ptr;
}

void CodeGen_LLVM::create_assertion(Value *cond, Expr message, llvm::Value *error_code) {

    internal_assert(!message.defined() || message.type() == Int(32))
        << "Assertion result is not an int: " << message;

    if (target.has_feature(Target::NoAsserts)) return;

    // If the condition is a vector, fold it down to a scalar
    VectorType *vt = dyn_cast<VectorType>(cond->getType());
    if (vt) {
        Value *scalar_cond = builder->CreateExtractElement(cond, ConstantInt::get(i32, 0));
        for (unsigned i = 1; i < vt->getNumElements(); i++) {
            Value *lane = builder->CreateExtractElement(cond, ConstantInt::get(i32, i));
            scalar_cond = builder->CreateAnd(scalar_cond, lane);
        }
        cond = scalar_cond;
    }

    // Make a new basic block for the assert
    BasicBlock *assert_fails_bb = BasicBlock::Create(*context, "assert failed", function);
    BasicBlock *assert_succeeds_bb = BasicBlock::Create(*context, "assert succeeded", function);

    // If the condition fails, enter the assert body, otherwise, enter the block after
    builder->CreateCondBr(cond, assert_succeeds_bb, assert_fails_bb, very_likely_branch);

    // Build the failure case
    builder->SetInsertPoint(assert_fails_bb);

    // Call the error handler
    if (!error_code) error_code = codegen(message);

    return_with_error_code(error_code);

    // Continue on using the success case
    builder->SetInsertPoint(assert_succeeds_bb);
}

void CodeGen_LLVM::return_with_error_code(llvm::Value *error_code) {
    // Branch to the destructor block, which cleans up and then bails out.
    BasicBlock *dtors = get_destructor_block();

    // Hook up our error code to the phi node that the destructor block starts with.
    PHINode *phi = dyn_cast<PHINode>(dtors->begin());
    internal_assert(phi) << "The destructor block is supposed to start with a phi node\n";
    phi->addIncoming(error_code, builder->GetInsertBlock());

    builder->CreateBr(get_destructor_block());
}

void CodeGen_LLVM::visit(const ProducerConsumer *op) {
    BasicBlock *produce = BasicBlock::Create(*context, std::string("produce ") + op->name, function);
    builder->CreateBr(produce);
    builder->SetInsertPoint(produce);
    codegen(op->produce);

    if (op->update.defined()) {
        BasicBlock *update = BasicBlock::Create(*context, std::string("update ") + op->name, function);
        builder->CreateBr(update);
        builder->SetInsertPoint(update);
        codegen(op->update);
    }

    BasicBlock *consume = BasicBlock::Create(*context, std::string("consume ") + op->name, function);
    builder->CreateBr(consume);
    builder->SetInsertPoint(consume);
    codegen(op->consume);
}

void CodeGen_LLVM::visit(const For *op) {
    Value *min = codegen(op->min);
    Value *extent = codegen(op->extent);

    if (op->for_type == ForType::Serial) {
        Value *max = builder->CreateNSWAdd(min, extent);

        BasicBlock *preheader_bb = builder->GetInsertBlock();

        // Make a new basic block for the loop
        BasicBlock *loop_bb = BasicBlock::Create(*context, std::string("for ") + op->name, function);
        // Create the block that comes after the loop
        BasicBlock *after_bb = BasicBlock::Create(*context, std::string("end for ") + op->name, function);

        // If min < max, fall through to the loop bb
        Value *enter_condition = builder->CreateICmpSLT(min, max);
        builder->CreateCondBr(enter_condition, loop_bb, after_bb, very_likely_branch);
        builder->SetInsertPoint(loop_bb);

        // Make our phi node.
        PHINode *phi = builder->CreatePHI(i32, 2);
        phi->addIncoming(min, preheader_bb);

        // Within the loop, the variable is equal to the phi value
        sym_push(op->name, phi);

        // Emit the loop body
        codegen(op->body);

        // Update the counter
        Value *next_var = builder->CreateNSWAdd(phi, ConstantInt::get(i32, 1));

        // Add the back-edge to the phi node
        phi->addIncoming(next_var, builder->GetInsertBlock());

        // Maybe exit the loop
        Value *end_condition = builder->CreateICmpNE(next_var, max);
        builder->CreateCondBr(end_condition, loop_bb, after_bb);

        builder->SetInsertPoint(after_bb);

        // Pop the loop variable from the scope
        sym_pop(op->name);
    } else if (op->for_type == ForType::Parallel) {

        debug(3) << "Entering parallel for loop over " << op->name << "\n";

        // Find every symbol that the body of this loop refers to
        // and dump it into a closure
        Closure closure(op->body, op->name);

        // Allocate a closure
        StructType *closure_t = build_closure_type(closure, buffer_t_type, context);
        Value *ptr = create_alloca_at_entry(closure_t, 1);

        // Fill in the closure
        pack_closure(closure_t, ptr, closure, symbol_table, buffer_t_type, builder);

        // Make a new function that does one iteration of the body of the loop
        llvm::Type *voidPointerType = (llvm::Type *)(i8->getPointerTo());
        llvm::Type *args_t[] = {voidPointerType, i32, voidPointerType};
        FunctionType *func_t = FunctionType::get(i32, args_t, false);
        llvm::Function *containing_function = function;
        function = llvm::Function::Create(func_t, llvm::Function::InternalLinkage,
                                          "par for " + function->getName() + "_" + op->name, module.get());
        function->setDoesNotAlias(3);

        // Make the initial basic block and jump the builder into the new function
        IRBuilderBase::InsertPoint call_site = builder->saveIP();
        BasicBlock *block = BasicBlock::Create(*context, "entry", function);
        builder->SetInsertPoint(block);

        // Get the user context value before swapping out the symbol table.
        Value *user_context = get_user_context();

        // Save the destructor block
        BasicBlock *parent_destructor_block = destructor_block;
        destructor_block = nullptr;

        // Make a new scope to use
        Scope<Value *> saved_symbol_table;
        symbol_table.swap(saved_symbol_table);

        // Get the function arguments

        // The user context is first argument of the function; it's
        // important that we override the name to be "__user_context",
        // since the LLVM function has a random auto-generated name for
        // this argument.
        llvm::Function::arg_iterator iter = function->arg_begin();
        sym_push("__user_context", iterator_to_pointer(iter));

        // Next is the loop variable.
        ++iter;
        sym_push(op->name, iterator_to_pointer(iter));

        // The closure pointer is the third and last argument.
        ++iter;
        iter->setName("closure");
        Value *closure_handle = builder->CreatePointerCast(iterator_to_pointer(iter),
                                                           closure_t->getPointerTo());
        // Load everything from the closure into the new scope
        unpack_closure(closure, symbol_table, closure_t, closure_handle, builder);

        // Generate the new function body
        codegen(op->body);

        // Return success
        return_with_error_code(ConstantInt::get(i32, 0));

        // Move the builder back to the main function and call do_par_for
        builder->restoreIP(call_site);
        llvm::Function *do_par_for = module->getFunction("halide_do_par_for");
        internal_assert(do_par_for) << "Could not find halide_do_par_for in initial module\n";
        do_par_for->setDoesNotAlias(5);
        //do_par_for->setDoesNotCapture(5);
        ptr = builder->CreatePointerCast(ptr, i8->getPointerTo());
        Value *args[] = {user_context, function, min, extent, ptr};
        debug(4) << "Creating call to do_par_for\n";
        Value *result = builder->CreateCall(do_par_for, args);

        debug(3) << "Leaving parallel for loop over " << op->name << "\n";

        // Now restore the scope
        symbol_table.swap(saved_symbol_table);
        function = containing_function;

        // Restore the destructor block
        destructor_block = parent_destructor_block;

        // Check for success
        Value *did_succeed = builder->CreateICmpEQ(result, ConstantInt::get(i32, 0));
        create_assertion(did_succeed, Expr(), result);

    } else {
        internal_error << "Unknown type of For node. Only Serial and Parallel For nodes should survive down to codegen.\n";
    }
}

void CodeGen_LLVM::visit(const Store *op) {
    // Even on 32-bit systems, Handles are treated as 64-bit in
    // memory, so convert stores of handles to stores of uint64_ts.
    if (op->value.type().is_handle()) {
        Expr v = reinterpret(UInt(64, op->value.type().lanes()), op->value);
        codegen(Store::make(op->name, v, op->index, op->param));
        return;
    }

    Halide::Type value_type = op->value.type();
    Value *val = codegen(op->value);
    bool is_external = (external_buffer.find(op->name) != external_buffer.end());
    // Scalar
    if (value_type.is_scalar()) {
        Value *ptr = codegen_buffer_pointer(op->name, value_type, op->index);
        StoreInst *store = builder->CreateAlignedStore(val, ptr, value_type.bytes());
        add_tbaa_metadata(store, op->name, op->index);
    } else {
        int alignment = value_type.bytes();
        const Ramp *ramp = op->index.as<Ramp>();
        if (ramp && is_one(ramp->stride)) {

            int native_bits = native_vector_bits();
            int native_bytes = native_bits / 8;

            // Boost the alignment if possible, up to the native vector width.
            ModulusRemainder mod_rem = modulus_remainder(ramp->base, alignment_info);
            while ((mod_rem.remainder & 1) == 0 &&
                   (mod_rem.modulus & 1) == 0 &&
                   alignment < native_bytes) {
                mod_rem.modulus /= 2;
                mod_rem.remainder /= 2;
                alignment *= 2;
            }

            // If it is an external buffer, then we cannot assume that the host pointer
            // is aligned to at least the native vector width. However, we may be able to do
            // better than just assuming that it is unaligned.
            if (is_external && op->param.defined()) {
                int host_alignment = op->param.host_alignment();
                alignment = gcd(alignment, host_alignment);
            }

            // For dense vector stores wider than the native vector
            // width, bust them up into native vectors.
            debug(4) << "Generating store w/ alignment: " << alignment << "\n";
            debug(4) << "Type: " << value_type << "\n";
            debug(4) << "Index: " << op->index << "\n";
            int store_lanes = value_type.lanes();
            int native_lanes = native_bits / value_type.bits();

            for (int i = 0; i < store_lanes; i += native_lanes) {
                int slice_lanes = std::min(native_lanes, store_lanes - i);
                Expr slice_base = simplify(ramp->base + i);
                Expr slice_index = slice_lanes == 1 ? slice_base : Ramp::make(slice_base, 1, slice_lanes);
                Value *slice_val = slice_vector(val, i, slice_lanes);
                Value *elt_ptr = codegen_buffer_pointer(op->name, value_type.element_of(), slice_base);
                Value *vec_ptr = builder->CreatePointerCast(elt_ptr, slice_val->getType()->getPointerTo());
                StoreInst *store = builder->CreateAlignedStore(slice_val, vec_ptr, alignment);
                add_tbaa_metadata(store, op->name, slice_index);
            }
        } else if (ramp) {
            Type ptr_type = value_type.element_of();
            Value *ptr = codegen_buffer_pointer(op->name, ptr_type, ramp->base);
            const IntImm *const_stride = ramp->stride.as<IntImm>();
            Value *stride = codegen(ramp->stride);
            // Scatter without generating the indices as a vector
            for (int i = 0; i < ramp->lanes; i++) {
                Constant *lane = ConstantInt::get(i32, i);
                Value *v = builder->CreateExtractElement(val, lane);
                if (const_stride) {
                    // Use a constant offset from the base pointer
                    Value *p =
                        builder->CreateConstInBoundsGEP1_32(
#if LLVM_VERSION >= 37
                            llvm_type_of(ptr_type),
#endif
                            ptr,
                            const_stride->value * i);
                    StoreInst *store = builder->CreateStore(v, p);
                    add_tbaa_metadata(store, op->name, op->index);
                } else {
                    // Increment the pointer by the stride for each element
                    StoreInst *store = builder->CreateStore(v, ptr);
                    add_tbaa_metadata(store, op->name, op->index);
                    ptr = builder->CreateInBoundsGEP(ptr, stride);
                }
            }
        } else {
            // Scatter
            Value *index = codegen(op->index);
            for (int i = 0; i < value_type.lanes(); i++) {
                Value *lane = ConstantInt::get(i32, i);
                Value *idx = builder->CreateExtractElement(index, lane);
                Value *v = builder->CreateExtractElement(val, lane);
                Value *ptr = codegen_buffer_pointer(op->name, value_type.element_of(), idx);
                StoreInst *store = builder->CreateStore(v, ptr);
                add_tbaa_metadata(store, op->name, op->index);
            }
        }
    }

}


void CodeGen_LLVM::visit(const Block *op) {
    codegen(op->first);
    if (op->rest.defined()) codegen(op->rest);
}

void CodeGen_LLVM::visit(const Realize *op) {
    internal_error << "Realize encountered during codegen\n";
}

void CodeGen_LLVM::visit(const Provide *op) {
    internal_error << "Provide encountered during codegen\n";
}

void CodeGen_LLVM::visit(const IfThenElse *op) {
    BasicBlock *true_bb = BasicBlock::Create(*context, "true_bb", function);
    BasicBlock *false_bb = BasicBlock::Create(*context, "false_bb", function);
    BasicBlock *after_bb = BasicBlock::Create(*context, "after_bb", function);
    builder->CreateCondBr(codegen(op->condition), true_bb, false_bb);

    builder->SetInsertPoint(true_bb);
    codegen(op->then_case);
    builder->CreateBr(after_bb);

    builder->SetInsertPoint(false_bb);
    if (op->else_case.defined()) {
        codegen(op->else_case);
    }
    builder->CreateBr(after_bb);

    builder->SetInsertPoint(after_bb);
}

void CodeGen_LLVM::visit(const Evaluate *op) {
    codegen(op->value);

    // Discard result
    value = nullptr;
}

Value *CodeGen_LLVM::create_alloca_at_entry(llvm::Type *t, int n, bool zero_initialize, const string &name) {
    IRBuilderBase::InsertPoint here = builder->saveIP();
    BasicBlock *entry = &builder->GetInsertBlock()->getParent()->getEntryBlock();
    if (entry->empty()) {
        builder->SetInsertPoint(entry);
    } else {
        builder->SetInsertPoint(entry, entry->getFirstInsertionPt());
    }
    Value *size = ConstantInt::get(i32, n);
    AllocaInst *ptr = builder->CreateAlloca(t, size, name);
    if (t->isVectorTy() || n > 1) {
        ptr->setAlignment(native_vector_bits() / 8);
    }

    if (zero_initialize) {
        internal_assert(n == 1) << "Zero initialization for stack arrays not implemented\n";
        builder->CreateStore(Constant::getNullValue(t), ptr);
    }
    builder->restoreIP(here);
    return ptr;
}

Value *CodeGen_LLVM::get_user_context() const {
    Value *ctx = sym_get("__user_context", false);
    if (!ctx) {
        ctx = ConstantPointerNull::get(i8->getPointerTo()); // void*
    }
    return ctx;
}

Value *CodeGen_LLVM::call_intrin(Type result_type, int intrin_lanes,
                                 const string &name, vector<Expr> args) {
    vector<Value *> arg_values(args.size());
    for (size_t i = 0; i < args.size(); i++) {
        arg_values[i] = codegen(args[i]);
    }

    return call_intrin(llvm_type_of(result_type),
                       intrin_lanes,
                       name, arg_values);
}

Value *CodeGen_LLVM::call_intrin(llvm::Type *result_type, int intrin_lanes,
                                 const string &name, vector<Value *> arg_values) {
    internal_assert(result_type->isVectorTy()) << "call_intrin is for vector intrinsics only\n";

    int arg_lanes = (int)(result_type->getVectorNumElements());

    if (intrin_lanes != arg_lanes) {
        // Cut up each arg into appropriately-sized pieces, call the
        // intrinsic on each, then splice together the results.
        vector<Value *> results;
        for (int start = 0; start < arg_lanes; start += intrin_lanes) {
            vector<Value *> args;
            for (size_t i = 0; i < arg_values.size(); i++) {
                if (arg_values[i]->getType()->isVectorTy()) {
                    internal_assert((int)arg_values[i]->getType()->getVectorNumElements() == arg_lanes);
                    args.push_back(slice_vector(arg_values[i], start, intrin_lanes));
                } else {
                    args.push_back(arg_values[i]);
                }
            }

            llvm::Type *result_slice_type =
                llvm::VectorType::get(result_type->getScalarType(), intrin_lanes);

            results.push_back(call_intrin(result_slice_type, intrin_lanes, name, args));
        }
        Value *result = concat_vectors(results);
        debug(2) << "Concat_vectors 2:\n";
        if (debug::debug_level >= 2) result -> dump();

        return slice_vector(result, 0, arg_lanes);
    }

    vector<llvm::Type *> arg_types(arg_values.size());
    for (size_t i = 0; i < arg_values.size(); i++) {
        arg_types[i] = arg_values[i]->getType();
    }

    llvm::Function *fn = module->getFunction(name);

    if (!fn) {
        llvm::Type *intrinsic_result_type = VectorType::get(result_type->getScalarType(), intrin_lanes);
        FunctionType *func_t = FunctionType::get(intrinsic_result_type, arg_types, false);
        fn = llvm::Function::Create(func_t, llvm::Function::ExternalLinkage, name, module.get());
        fn->setCallingConv(CallingConv::C);
    }

    CallInst *call = builder->CreateCall(fn, arg_values);

    call->setDoesNotAccessMemory();
    call->setDoesNotThrow();

    return call;
}

Value *CodeGen_LLVM::slice_vector(Value *vec, int start, int size) {
    int vec_lanes = vec->getType()->getVectorNumElements();

    if (start == 0 && size == vec_lanes) {
        return vec;
    }

    vector<int> indices(size);
    for (int i = 0; i < size; i++) {
        int idx = start + i;
        if (idx >= 0 && idx < vec_lanes) {
            indices[i] = idx;
        } else {
            indices[i] = -1;
        }
    }
    return shuffle_vectors(vec, indices);
}

Value *CodeGen_LLVM::concat_vectors(const vector<Value *> &v) {
    if (v.size() == 1) return v[0];

    internal_assert(!v.empty());

    vector<Value *> vecs = v;

    while (vecs.size() > 1) {
        vector<Value *> new_vecs;

        for (size_t i = 0; i < vecs.size()-1; i += 2) {
            Value *v1 = vecs[i];
            Value *v2 = vecs[i+1];

            int w1 = v1->getType()->getVectorNumElements();
            int w2 = v2->getType()->getVectorNumElements();

            // Possibly pad one of the vectors to match widths.
            if (w1 < w2) {
                v1 = slice_vector(v1, 0, w2);
            } else if (w2 < w1) {
                v2 = slice_vector(v2, 0, w1);
            }
            int w_matched = std::max(w1, w2);

            internal_assert(v1->getType() == v2->getType());

            vector<int> indices(w1 + w2);
            for (int i = 0; i < w1; i++) {
                indices[i] = i;
            }
            for (int i = 0; i < w2; i++) {
                indices[w1 + i] = w_matched + i;
            }

            Value *merged = shuffle_vectors(v1, v2, indices);

            new_vecs.push_back(merged);
        }

        // If there were an odd number of them, we need to also push
        // the one that didn't get merged.
        if (vecs.size() & 1) {
            new_vecs.push_back(vecs.back());
        }

        vecs.swap(new_vecs);
    }

    return vecs[0];
}

Value *CodeGen_LLVM::shuffle_vectors(Value *a, Value *b,
                                     const std::vector<int> &indices) {
    internal_assert(a->getType() == b->getType());
    vector<Constant *> llvm_indices(indices.size());
    for (size_t i = 0; i < llvm_indices.size(); i++) {
        if (indices[i] >= 0) {
            internal_assert(indices[i] < (int)a->getType()->getVectorNumElements() * 2);
            llvm_indices[i] = ConstantInt::get(i32, indices[i]);
        } else {
            // Only let -1 be undef.
            internal_assert(indices[i] == -1);
            llvm_indices[i] = UndefValue::get(i32);
        }
    }

    return builder->CreateShuffleVector(a, b, ConstantVector::get(llvm_indices));
}

Value *CodeGen_LLVM::shuffle_vectors(Value *a, const std::vector<int> &indices) {
    Value *b = UndefValue::get(a->getType());
    return shuffle_vectors(a, b, indices);
}


std::pair<llvm::Function *, int> CodeGen_LLVM::find_vector_runtime_function(const std::string &name, int lanes) {
    // Check if a vector version of the function already
    // exists at some useful width. We use the naming
    // convention that a N-wide version of a function foo is
    // called fooxN. All of our intrinsics are power-of-two
    // sized, so starting at the first power of two >= the
    // vector width, we'll try all powers of two in decreasing
    // order.
    vector<int> sizes_to_try;
    int l = 1;
    while (l < lanes) l *= 2;
    for (int i = l; i > 1; i /= 2) {
        sizes_to_try.push_back(i);
    }

    // If none of those match, we'll also try doubling
    // the lanes up to the next power of two (this is to catch
    // cases where we're a 64-bit vector and have a 128-bit
    // vector implementation).
    sizes_to_try.push_back(l*2);

    for (size_t i = 0; i < sizes_to_try.size(); i++) {
        int l = sizes_to_try[i];
        llvm::Function *vec_fn = module->getFunction(name + "x" + std::to_string(l));
        if (vec_fn) {
            return std::make_pair(vec_fn, l);
        }
    }

    return std::make_pair<llvm::Function *, int>(nullptr, 0);
}

ModulusRemainder CodeGen_LLVM::get_alignment_info(Expr e) {
    return modulus_remainder(e, alignment_info);
}

}}<|MERGE_RESOLUTION|>--- conflicted
+++ resolved
@@ -1945,83 +1945,6 @@
     }
 }
 
-<<<<<<< HEAD
-Value *CodeGen_LLVM::interleave_vectors(Type type, const std::vector<Expr>& vecs) {
-    if(vecs.size() == 1) {
-        return codegen(vecs[0]);
-    } else if(vecs.size() == 2) {
-        Expr a = vecs[0], b = vecs[1];
-        debug(3) << "Vectors to interleave: " << a << ", " << b << "\n";
-
-        vector<int> indices(type.lanes());
-        for (int i = 0; i < type.lanes(); i++) {
-            int idx = i/2;
-            if (i % 2 == 1) idx += a.type().lanes();
-            indices[i] = idx;
-        }
-
-        return shuffle_vectors(codegen(a), codegen(b), indices);
-    } else if(vecs.size() == 3) {
-        Expr a = vecs[0], b = vecs[1], c = vecs[2];
-        debug(3) << "Vectors to interleave: " << a << ", " << b << ", " << c << "\n";
-
-        // First we shuffle a & b together...
-        vector<int> indices(type.lanes());
-        for (int i = 0; i < type.lanes(); i++) {
-            if (i % 3 == 0) {
-                indices[i] = i/3;
-            } else if (i % 3 == 1) {
-                indices[i] = i/3 + a.type().lanes();
-            } else {
-                indices[i] = -1;
-            }
-        }
-
-        Value *value_ab = shuffle_vectors(codegen(a), codegen(b), indices);
-
-        // Then we create a vector of the output size that contains c...
-        for (int i = 0; i < type.lanes(); i++) {
-            indices[i] = i < c.type().lanes() ? i : -1;
-        }
-
-        Value *value_c = shuffle_vectors(codegen(c), indices);
-
-        // Finally, we shuffle the above 2 vectors together into the result.
-        for (int i = 0; i < type.lanes(); i++) {
-            if (i % 3 < 2) {
-                indices[i] = i;
-            } else {
-                indices[i] = i/3 + type.lanes();
-            }
-        }
-        return shuffle_vectors(value_ab, value_c, indices);
-    } else if (vecs.size() == 4 && vecs[0].type().bits() <= 32) {
-        Expr a = vecs[0], b = vecs[1], c = vecs[2], d = vecs[3];
-        debug(3) << "Vectors to interleave: " << a << ", " << b << ", " << c << ", " << d << "\n";
-
-        int half_lanes = type.lanes() / 2;
-        vector<int> indices(half_lanes);
-        for (int i = 0; i < half_lanes; i++) {
-            int idx = i/2;
-            if (i % 2 == 1) idx += a.type().lanes();
-            indices[i] = idx;
-        }
-
-        // First we shuffle a & b together...
-        Value *value_ab = shuffle_vectors(codegen(a), codegen(b), indices);
-
-        // Next we shuffle c & d together...
-        Value *value_cd = shuffle_vectors(codegen(c), codegen(d), indices);
-
-        // Now we reinterpret the shuffled vectors as vectors of pairs...
-        Type t = a.type().with_bits(a.type().bits() * 2);
-        Value *vec_ab = builder->CreateBitCast(value_ab, llvm_type_of(t));
-        Value *vec_cd = builder->CreateBitCast(value_cd, llvm_type_of(t));
-
-        // Finally, we shuffle the above 2 vectors together into the result.
-        Value *vec = shuffle_vectors(vec_ab, vec_cd, indices);
-        return builder->CreateBitCast(vec, llvm_type_of(type));
-=======
 Value *CodeGen_LLVM::interleave_vectors(const std::vector<Value *> &vecs) {
     internal_assert(vecs.size() >= 1);
     for (size_t i = 1; i < vecs.size(); i++) {
@@ -2039,7 +1962,6 @@
             indices[i] = i%2 == 0 ? i/2 : i/2 + vec_elements;
         }
         return shuffle_vectors(a, b, indices);
->>>>>>> 9a897259
     } else {
         // Grab the even and odd elements of vecs.
         vector<Value *> even_vecs;
