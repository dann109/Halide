#include <iostream>
#include <limits>
#include <sstream>
#include <mutex>

#include "IRPrinter.h"
#include "CodeGen_LLVM.h"
#include "CPlusPlusMangle.h"
#include "IROperator.h"
#include "Debug.h"
#include "Deinterleave.h"
#include "Simplify.h"
#include "JITModule.h"
#include "CodeGen_Internal.h"
#include "Lerp.h"
#include "Util.h"
#include "LLVM_Runtime_Linker.h"
#include "MatlabWrapper.h"
#include "IntegerDivisionTable.h"
#include "CSE.h"

#include "CodeGen_X86.h"
#include "CodeGen_GPU_Host.h"
#include "CodeGen_ARM.h"
#include "CodeGen_MIPS.h"
#include "CodeGen_PowerPC.h"
#include "CodeGen_PNaCl.h"

#if !(__cplusplus > 199711L || _MSC_VER >= 1800)

// VS2013 isn't fully C++11 compatible, but it supports enough of what Halide
// needs for now to be an acceptable minimum for Windows.
#error "Halide requires C++11 or VS2013+; please upgrade your compiler."

#endif

namespace Halide {

std::unique_ptr<llvm::Module> codegen_llvm(const Module &module, llvm::LLVMContext &context) {
    std::unique_ptr<Internal::CodeGen_LLVM> cg(Internal::CodeGen_LLVM::new_for_target(module.target(), context));
    return cg->compile(module);
}

namespace Internal {

using namespace llvm;
using std::ostringstream;
using std::cout;
using std::endl;
using std::string;
using std::vector;
using std::pair;
using std::map;
using std::stack;

// Define a local empty inline function for each target
// to disable initialization.
#define LLVM_TARGET(target) \
    inline void Initialize##target##Target() {}
#include <llvm/Config/Targets.def>
#undef LLVM_TARGET

#define LLVM_ASM_PARSER(target)     \
    inline void Initialize##target##AsmParser() {}
#include <llvm/Config/AsmParsers.def>
#undef LLVM_ASM_PARSER

#define LLVM_ASM_PRINTER(target)    \
    inline void Initialize##target##AsmPrinter() {}
#include <llvm/Config/AsmPrinters.def>
#undef LLVM_ASM_PRINTER

#define InitializeTarget(target)              \
        LLVMInitialize##target##Target();     \
        LLVMInitialize##target##TargetInfo(); \
        LLVMInitialize##target##TargetMC();   \
        llvm_##target##_enabled = true;

#define InitializeAsmParser(target)           \
        LLVMInitialize##target##AsmParser();  \

#define InitializeAsmPrinter(target)          \
        LLVMInitialize##target##AsmPrinter(); \

// Override above empty init function with macro for supported targets.
#ifdef WITH_X86
#define InitializeX86Target()       InitializeTarget(X86)
#define InitializeX86AsmParser()    InitializeAsmParser(X86)
#define InitializeX86AsmPrinter()   InitializeAsmPrinter(X86)
#endif

#ifdef WITH_ARM
#define InitializeARMTarget()       InitializeTarget(ARM)
#define InitializeARMAsmParser()    InitializeAsmParser(ARM)
#define InitializeARMAsmPrinter()   InitializeAsmPrinter(ARM)
#endif

#ifdef WITH_PTX
#define InitializeNVPTXTarget()       InitializeTarget(NVPTX)
#define InitializeNVPTXAsmParser()    InitializeAsmParser(NVPTX)
#define InitializeNVPTXAsmPrinter()   InitializeAsmPrinter(NVPTX)
#endif

#ifdef WITH_AARCH64
#define InitializeAArch64Target()       InitializeTarget(AArch64)
#define InitializeAArch64AsmParser()    InitializeAsmParser(AArch64)
#define InitializeAArch64AsmPrinter()   InitializeAsmPrinter(AArch64)
#endif

#ifdef WITH_MIPS
#define InitializeMipsTarget()       InitializeTarget(Mips)
#define InitializeMipsAsmParser()    InitializeAsmParser(Mips)
#define InitializeMipsAsmPrinter()   InitializeAsmPrinter(Mips)
#endif

#ifdef WITH_POWERPC
#define InitializePowerPCTarget()       InitializeTarget(PowerPC)
#define InitializePowerPCAsmParser()    InitializeAsmParser(PowerPC)
#define InitializePowerPCAsmPrinter()   InitializeAsmPrinter(PowerPC)
#endif

namespace {

// Get the LLVM linkage corresponding to a Halide linkage type.
llvm::GlobalValue::LinkageTypes llvm_linkage(LoweredFunc::LinkageType t) {
    // TODO(dsharlet): For some reason, marking internal functions as
    // private linkage on OSX is causing some of the static tests to
    // fail. Figure out why so we can remove this.
    return llvm::GlobalValue::ExternalLinkage;

    switch (t) {
    case LoweredFunc::External: return llvm::GlobalValue::ExternalLinkage;
    default: return llvm::GlobalValue::PrivateLinkage;
    }
}

}

CodeGen_LLVM::CodeGen_LLVM(Target t) :
    function(nullptr), context(nullptr),
    builder(nullptr),
    value(nullptr),
    very_likely_branch(nullptr),
    target(t),
    void_t(nullptr), i1(nullptr), i8(nullptr), i16(nullptr), i32(nullptr), i64(nullptr),
    f16(nullptr), f32(nullptr), f64(nullptr),
    buffer_t_type(nullptr),
    metadata_t_type(nullptr),
    argument_t_type(nullptr),
    scalar_value_t_type(nullptr),
    device_interface_t_type(nullptr),

    // Vector types. These need an LLVMContext before they can be initialized.
    i8x8(nullptr),
    i8x16(nullptr),
    i8x32(nullptr),
    i16x4(nullptr),
    i16x8(nullptr),
    i16x16(nullptr),
    i32x2(nullptr),
    i32x4(nullptr),
    i32x8(nullptr),
    i64x2(nullptr),
    i64x4(nullptr),
    f32x2(nullptr),
    f32x4(nullptr),
    f32x8(nullptr),
    f64x2(nullptr),
    f64x4(nullptr),

    // Wildcards for pattern matching
    wild_i8x8(Variable::make(Int(8, 8), "*")),
    wild_i16x4(Variable::make(Int(16, 4), "*")),
    wild_i32x2(Variable::make(Int(32, 2), "*")),

    wild_u8x8(Variable::make(UInt(8, 8), "*")),
    wild_u16x4(Variable::make(UInt(16, 4), "*")),
    wild_u32x2(Variable::make(UInt(32, 2), "*")),

    wild_i8x16(Variable::make(Int(8, 16), "*")),
    wild_i16x8(Variable::make(Int(16, 8), "*")),
    wild_i32x4(Variable::make(Int(32, 4), "*")),
    wild_i64x2(Variable::make(Int(64, 2), "*")),

    wild_u8x16(Variable::make(UInt(8, 16), "*")),
    wild_u16x8(Variable::make(UInt(16, 8), "*")),
    wild_u32x4(Variable::make(UInt(32, 4), "*")),
    wild_u64x2(Variable::make(UInt(64, 2), "*")),

    wild_i8x32(Variable::make(Int(8, 32), "*")),
    wild_i16x16(Variable::make(Int(16, 16), "*")),
    wild_i32x8(Variable::make(Int(32, 8), "*")),
    wild_i64x4(Variable::make(Int(64, 4), "*")),

    wild_u8x32(Variable::make(UInt(8, 32), "*")),
    wild_u16x16(Variable::make(UInt(16, 16), "*")),
    wild_u32x8(Variable::make(UInt(32, 8), "*")),
    wild_u64x4(Variable::make(UInt(64, 4), "*")),

    wild_f32x2(Variable::make(Float(32, 2), "*")),

    wild_f32x4(Variable::make(Float(32, 4), "*")),
    wild_f64x2(Variable::make(Float(64, 2), "*")),

    wild_f32x8(Variable::make(Float(32, 8), "*")),
    wild_f64x4(Variable::make(Float(64, 4), "*")),

    wild_u1x_ (Variable::make(UInt(1, 0), "*")),
    wild_i8x_ (Variable::make(Int(8, 0), "*")),
    wild_u8x_ (Variable::make(UInt(8, 0), "*")),
    wild_i16x_(Variable::make(Int(16, 0), "*")),
    wild_u16x_(Variable::make(UInt(16, 0), "*")),
    wild_i32x_(Variable::make(Int(32, 0), "*")),
    wild_u32x_(Variable::make(UInt(32, 0), "*")),
    wild_i64x_(Variable::make(Int(64, 0), "*")),
    wild_u64x_(Variable::make(UInt(64, 0), "*")),
    wild_f32x_(Variable::make(Float(32, 0), "*")),
    wild_f64x_(Variable::make(Float(64, 0), "*")),

    // Bounds of types
    min_i8(Int(8).min()),
    max_i8(Int(8).max()),
    max_u8(UInt(8).max()),

    min_i16(Int(16).min()),
    max_i16(Int(16).max()),
    max_u16(UInt(16).max()),

    min_i32(Int(32).min()),
    max_i32(Int(32).max()),
    max_u32(UInt(32).max()),

    min_i64(Int(64).min()),
    max_i64(Int(64).max()),
    max_u64(UInt(64).max()),

    min_f32(Float(32).min()),
    max_f32(Float(32).max()),

    min_f64(Float(64).min()),
    max_f64(Float(64).max()),
    destructor_block(nullptr) {
    initialize_llvm();
}

namespace {

template <typename T>
CodeGen_LLVM *make_codegen(const Target &target,
                           llvm::LLVMContext &context) {
    CodeGen_LLVM *ret = new T(target);
    ret->set_context(context);
    return ret;
}

}

void CodeGen_LLVM::set_context(llvm::LLVMContext &context) {
    this->context = &context;
}

CodeGen_LLVM *CodeGen_LLVM::new_for_target(const Target &target,
                                           llvm::LLVMContext &context) {
    // The awkward mapping from targets to code generators
    if (target.features_any_of({Target::CUDA,
                                Target::OpenCL,
                                Target::OpenGL,
                                Target::OpenGLCompute,
                                Target::Renderscript,
                                Target::Metal})) {
#ifdef WITH_X86
        if (target.arch == Target::X86) {
            return make_codegen<CodeGen_GPU_Host<CodeGen_X86>>(target, context);
        }
#endif
#if defined(WITH_ARM) || defined(WITH_AARCH64)
        if (target.arch == Target::ARM) {
            return make_codegen<CodeGen_GPU_Host<CodeGen_ARM>>(target, context);
        }
#endif
#ifdef WITH_MIPS
        if (target.arch == Target::MIPS) {
            return make_codegen<CodeGen_GPU_Host<CodeGen_MIPS>>(target, context);
        }
#endif
#ifdef WITH_POWERPC
        if (target.arch == Target::POWERPC) {
            return make_codegen<CodeGen_GPU_Host<CodeGen_PowerPC>>(target, context);
        }
#endif
#ifdef WITH_NATIVE_CLIENT
        if (target.arch == Target::PNaCl) {
            return make_codegen<CodeGen_GPU_Host<CodeGen_PNaCl>>(target, context);
        }
#endif

        user_error << "Invalid target architecture for GPU backend: "
                   << target.to_string() << "\n";
        return nullptr;

    } else if (target.arch == Target::X86) {
        return make_codegen<CodeGen_X86>(target, context);
    } else if (target.arch == Target::ARM) {
        return make_codegen<CodeGen_ARM>(target, context);
    } else if (target.arch == Target::MIPS) {
        return make_codegen<CodeGen_MIPS>(target, context);
    } else if (target.arch == Target::POWERPC) {
        return make_codegen<CodeGen_PowerPC>(target, context);
    } else if (target.arch == Target::PNaCl) {
        return make_codegen<CodeGen_PNaCl>(target, context);
    }
    user_error << "Unknown target architecture: "
               << target.to_string() << "\n";
    return nullptr;
}

void CodeGen_LLVM::initialize_llvm() {
    static std::mutex initialize_llvm_mutex;
    std::lock_guard<std::mutex> lock(initialize_llvm_mutex);

    // Initialize the targets we want to generate code for which are enabled
    // in llvm configuration
    if (!llvm_initialized) {

        #if LLVM_VERSION >= 36
        // You can hack in command-line args to llvm with the
        // environment variable HL_LLVM_ARGS, e.g. HL_LLVM_ARGS="-print-after-all"
        size_t defined = 0;
        std::string args = get_env_variable("HL_LLVM_ARGS", defined);
        if (!args.empty()) {
            vector<std::string> arg_vec = split_string(args, " ");
            vector<const char *> c_arg_vec;
            c_arg_vec.push_back("llc");
            for (const std::string &s : arg_vec) {
                c_arg_vec.push_back(s.c_str());
            }
            cl::ParseCommandLineOptions((int)(c_arg_vec.size()), &c_arg_vec[0], "Halide compiler\n");
        }
        #endif

        InitializeNativeTarget();
        InitializeNativeTargetAsmPrinter();
        InitializeNativeTargetAsmParser();

        #define LLVM_TARGET(target)         \
            Initialize##target##Target();
        #include <llvm/Config/Targets.def>
        #undef LLVM_TARGET

        #define LLVM_ASM_PARSER(target)     \
            Initialize##target##AsmParser();
        #include <llvm/Config/AsmParsers.def>
        #undef LLVM_ASM_PARSER

        #define LLVM_ASM_PRINTER(target)    \
            Initialize##target##AsmPrinter();
        #include <llvm/Config/AsmPrinters.def>
        #undef LLVM_ASM_PRINTER

        llvm_initialized = true;
    }
}

void CodeGen_LLVM::init_context() {
    // Ensure our IRBuilder is using the current context.
    delete builder;
    builder = new IRBuilder<>(*context);

    // Branch weights for very likely branches
    llvm::MDBuilder md_builder(*context);
    very_likely_branch = md_builder.createBranchWeights(1 << 30, 0);

    // Define some types
    void_t = llvm::Type::getVoidTy(*context);
    i1 = llvm::Type::getInt1Ty(*context);
    i8 = llvm::Type::getInt8Ty(*context);
    i16 = llvm::Type::getInt16Ty(*context);
    i32 = llvm::Type::getInt32Ty(*context);
    i64 = llvm::Type::getInt64Ty(*context);
    f16 = llvm::Type::getHalfTy(*context);
    f32 = llvm::Type::getFloatTy(*context);
    f64 = llvm::Type::getDoubleTy(*context);

    i8x8 = VectorType::get(i8, 8);
    i8x16 = VectorType::get(i8, 16);
    i8x32 = VectorType::get(i8, 32);
    i16x4 = VectorType::get(i16, 4);
    i16x8 = VectorType::get(i16, 8);
    i16x16 = VectorType::get(i16, 16);
    i32x2 = VectorType::get(i32, 2);
    i32x4 = VectorType::get(i32, 4);
    i32x8 = VectorType::get(i32, 8);
    i64x2 = VectorType::get(i64, 2);
    i64x4 = VectorType::get(i64, 4);
    f32x2 = VectorType::get(f32, 2);
    f32x4 = VectorType::get(f32, 4);
    f32x8 = VectorType::get(f32, 8);
    f64x2 = VectorType::get(f64, 2);
    f64x4 = VectorType::get(f64, 4);
}


void CodeGen_LLVM::init_module() {
    init_context();

    // Start with a module containing the initial module for this target.
    module = get_initial_module_for_target(target, context);
}

CodeGen_LLVM::~CodeGen_LLVM() {
    delete builder;
}

bool CodeGen_LLVM::llvm_initialized = false;
bool CodeGen_LLVM::llvm_X86_enabled = false;
bool CodeGen_LLVM::llvm_ARM_enabled = false;
bool CodeGen_LLVM::llvm_AArch64_enabled = false;
bool CodeGen_LLVM::llvm_NVPTX_enabled = false;
bool CodeGen_LLVM::llvm_Mips_enabled = false;
bool CodeGen_LLVM::llvm_PowerPC_enabled = false;


namespace {

struct MangledNames {
    string simple_name;
    string extern_name;
    string argv_name;
    string metadata_name;
};

MangledNames get_mangled_names(const LoweredFunc &f, const Target &target) {
    std::vector<std::string> namespaces;
    MangledNames names;
    names.simple_name = extract_namespaces(f.name, namespaces);
    names.extern_name = names.simple_name;
    names.argv_name = names.simple_name + "_argv";
    names.metadata_name = names.simple_name + "_metadata";

<<<<<<< HEAD
    const std::vector<Argument> &args = f.args;
=======
    const std::vector<LoweredArgument> &args = f.args;
>>>>>>> 120d0bd7

    if (f.linkage == LoweredFunc::External &&
        target.has_feature(Target::CPlusPlusMangling) &&
        !target.has_feature(Target::JIT)) { // TODO: make this work with JIT or remove mangling flag in JIT target setup
        std::vector<ExternFuncArgument> mangle_args;
        for (const auto &arg : args) {
            if (arg.kind == Argument::InputScalar) {
                mangle_args.push_back(ExternFuncArgument(make_zero(arg.type)));
            } else if (arg.kind == Argument::InputBuffer ||
                       arg.kind == Argument::OutputBuffer) {
                mangle_args.push_back(ExternFuncArgument(Buffer()));
            }
        }
        names.extern_name = cplusplus_function_mangled_name(names.simple_name, namespaces, type_of<int>(), mangle_args, target);
        halide_handle_cplusplus_type inner_type(halide_cplusplus_type_name(halide_cplusplus_type_name::Simple, "void"), {}, {},
                                                { halide_handle_cplusplus_type::Pointer, halide_handle_cplusplus_type::Pointer } );
        Type void_star_star(Handle(1, &inner_type));
        names.argv_name = cplusplus_function_mangled_name(names.argv_name, namespaces, type_of<int>(), { ExternFuncArgument(make_zero(void_star_star)) }, target);
    }
    return names;
}

}  // namespace

std::unique_ptr<llvm::Module> CodeGen_LLVM::compile(const Module &input) {
    init_module();

    debug(1) << "Target triple of initial module: " << module->getTargetTriple() << "\n";

    module->setModuleIdentifier(input.name());

    // Add some target specific info to the module as metadata.
    module->addModuleFlag(llvm::Module::Warning, "halide_use_soft_float_abi", use_soft_float_abi() ? 1 : 0);
    #if LLVM_VERSION < 36
    module->addModuleFlag(llvm::Module::Warning, "halide_mcpu", ConstantDataArray::getString(*context, mcpu()));
    module->addModuleFlag(llvm::Module::Warning, "halide_mattrs", ConstantDataArray::getString(*context, mattrs()));
    #else
    module->addModuleFlag(llvm::Module::Warning, "halide_mcpu", MDString::get(*context, mcpu()));
    module->addModuleFlag(llvm::Module::Warning, "halide_mattrs", MDString::get(*context, mattrs()));
    #endif

    internal_assert(module && context && builder)
        << "The CodeGen_LLVM subclass should have made an initial module before calling CodeGen_LLVM::compile\n";

    // Ensure some types we need are defined
    buffer_t_type = module->getTypeByName("struct.halide_buffer_t");
    internal_assert(buffer_t_type) << "Did not find halide_buffer_t in initial module";

    type_t_type = module->getTypeByName("struct.halide_type_t");
    internal_assert(type_t_type) << "Did not find halide_type_t in initial module";

    dimension_t_type = module->getTypeByName("struct.halide_dimension_t");
    internal_assert(dimension_t_type) << "Did not find halide_dimension_t in initial module";

    metadata_t_type = module->getTypeByName("struct.halide_filter_metadata_t");
    internal_assert(metadata_t_type) << "Did not find halide_filter_metadata_t in initial module";

    argument_t_type = module->getTypeByName("struct.halide_filter_argument_t");
    internal_assert(argument_t_type) << "Did not find halide_filter_argument_t in initial module";

    scalar_value_t_type = module->getTypeByName("struct.halide_scalar_value_t");
    internal_assert(scalar_value_t_type) << "Did not find halide_scalar_value_t in initial module";

    device_interface_t_type = module->getTypeByName("struct.halide_device_interface_t");
    internal_assert(scalar_value_t_type) << "Did not find halide_device_interface_t in initial module";

    // Generate the code for this module.
    debug(1) << "Generating llvm bitcode...\n";
    for (const auto &b : input.buffers()) {
        compile_buffer(b);
    }
    for (const auto &f : input.functions()) {
        const auto names = get_mangled_names(f, get_target());

        compile_func(f, names.simple_name, names.extern_name);

        // If the Func is externally visible, also create the argv wrapper and metadata.
        // (useful for calling from JIT and other machine interfaces).
        if (f.linkage == LoweredFunc::External) {
            llvm::Function *wrapper = add_argv_wrapper(names.argv_name);
            llvm::Function *metadata_getter = embed_metadata_getter(names.metadata_name, names.simple_name, f.args);
            if (target.has_feature(Target::RegisterMetadata)) {
                register_metadata(names.simple_name, metadata_getter, wrapper);
            }

            if (target.has_feature(Target::Matlab)) {
                define_matlab_wrapper(module.get(), wrapper, metadata_getter);
            }
        }
    }

    debug(2) << module.get() << "\n";

    // Verify the module is ok
    verifyModule(*module);
    debug(2) << "Done generating llvm bitcode\n";

    // Optimize
    CodeGen_LLVM::optimize_module();

    // Disown the module and return it.
    return std::move(module);
}

void CodeGen_LLVM::begin_func(LoweredFunc::LinkageType linkage, const std::string& name,
                              const std::string& extern_name, const std::vector<LoweredArgument>& args) {
    // Deduce the types of the arguments to our function
    vector<llvm::Type *> arg_types(args.size());
    for (size_t i = 0; i < args.size(); i++) {
        if (args[i].is_buffer()) {
            arg_types[i] = buffer_t_type->getPointerTo();
        } else {
            arg_types[i] = llvm_type_of(args[i].type);
        }
    }

    // Make our function
    FunctionType *func_t = FunctionType::get(i32, arg_types, false);
    function = llvm::Function::Create(func_t, llvm_linkage(linkage), extern_name, module.get());

    // Mark the buffer args as no alias
    for (size_t i = 0; i < args.size(); i++) {
        if (args[i].is_buffer()) {
            function->setDoesNotAlias(i+1);
        }
    }

    debug(1) << "Generating llvm bitcode prolog for function " << name << "...\n";

    // Null out the destructor block.
    destructor_block = nullptr;

    // Make the initial basic block
    BasicBlock *block = BasicBlock::Create(*context, "entry", function);
    builder->SetInsertPoint(block);

    // Put the arguments in the symbol table
    {
        size_t i = 0;
        for (auto &arg : function->args()) {
            sym_push(args[i].name, &arg);
            if (args[i].is_buffer()) {
                push_buffer(args[i].name, args[i].dimensions, &arg);
            }

            if (args[i].alignment.modulus != 0) {
                alignment_info.push(args[i].name, args[i].alignment);
            }

            i++;
        }
    }
}

void CodeGen_LLVM::end_func(const std::vector<LoweredArgument>& args) {
    return_with_error_code(ConstantInt::get(i32, 0));

    // Remove the arguments from the symbol table
    for (size_t i = 0; i < args.size(); i++) {
        sym_pop(args[i].name);
        if (args[i].is_buffer()) {
            pop_buffer(args[i].name, args[i].dimensions);
        }

        if (args[i].alignment.modulus != 0) {
            alignment_info.pop(args[i].name);
        }
    }

    internal_assert(!verifyFunction(*function));
}

  void CodeGen_LLVM::compile_func(const LoweredFunc &f, const std::string &simple_name,
                                  const std::string &extern_name) {
    // Generate the function declaration and argument unpacking code.
    begin_func(f.linkage, simple_name, extern_name, f.args);

    // Generate the function body.
    debug(1) << "Generating llvm bitcode for function " << f.name << "...\n";
    f.body.accept(this);

    // Clean up and return.
    end_func(f.args);
}

// Given a range of iterators of constant ints, get a corresponding vector of llvm::Constant.
template<typename It>
std::vector<llvm::Constant*> get_constants(llvm::Type *t, It begin, It end) {
    std::vector<llvm::Constant*> ret;
    for (It i = begin; i != end; i++) {
        ret.push_back(ConstantInt::get(t, *i));
    }
    return ret;
}

BasicBlock *CodeGen_LLVM::get_destructor_block() {
    if (!destructor_block) {
        // Create it if it doesn't exist.
        IRBuilderBase::InsertPoint here = builder->saveIP();
        destructor_block = BasicBlock::Create(*context, "destructor_block", function);
        builder->SetInsertPoint(destructor_block);
        // The first instruction in the destructor block is a phi node
        // that collects the error code.
        PHINode *error_code = builder->CreatePHI(i32, 0);

        // Calls to destructors will get inserted here.

        // The last instruction is the return op that returns it.
        builder->CreateRet(error_code);

        // Jump back to where we were.
        builder->restoreIP(here);

    }
    internal_assert(destructor_block->getParent() == function);
    return destructor_block;
}

Value *CodeGen_LLVM::register_destructor(llvm::Function *destructor_fn, Value *obj, DestructorType when) {

    // Create a null-initialized stack slot to track this object
    llvm::Type *void_ptr = i8->getPointerTo();
    llvm::Value *stack_slot = create_alloca_at_entry(void_ptr, 1, true);

    // Cast the object to llvm's representation of void *
    obj = builder->CreatePointerCast(obj, void_ptr);

    // Put it in the stack slot
    builder->CreateStore(obj, stack_slot);

    // Passing the constant null as the object means the destructor
    // will never get called.
    {
        llvm::Constant *c = dyn_cast<llvm::Constant>(obj);
        if (c && c->isNullValue()) {
            internal_error << "Destructors must take a non-null object\n";
        }
    }

    // Switch to the destructor block, and add code that cleans up
    // this object if the contents of the stack slot is not nullptr.
    IRBuilderBase::InsertPoint here = builder->saveIP();
    BasicBlock *dtors = get_destructor_block();

    builder->SetInsertPoint(dtors->getFirstNonPHI());

    PHINode *error_code = dyn_cast<PHINode>(dtors->begin());
    internal_assert(error_code) << "The destructor block is supposed to start with a phi node\n";

    llvm::Value *should_call =
        (when == Always) ?
        ConstantInt::get(i1, 1) :
        builder->CreateIsNotNull(error_code);

    llvm::Function *call_destructor = module->getFunction("call_destructor");
    internal_assert(call_destructor);
    internal_assert(destructor_fn);
    Value *args[] = {get_user_context(), destructor_fn, stack_slot, should_call};
    builder->CreateCall(call_destructor, args);

    // Switch back to the original location
    builder->restoreIP(here);

    // Return the stack slot so that it's possible to cleanup the object early.
    return stack_slot;
}

void CodeGen_LLVM::trigger_destructor(llvm::Function *destructor_fn, Value *stack_slot) {
    llvm::Function *call_destructor = module->getFunction("call_destructor");
    internal_assert(call_destructor);
    internal_assert(destructor_fn);
    Value *should_call = ConstantInt::get(i1, 1);
    Value *args[] = {get_user_context(), destructor_fn, stack_slot, should_call};
    builder->CreateCall(call_destructor, args);
}

void CodeGen_LLVM::compile_buffer(const Buffer &buf) {
    // Embed the buffer declaration as a global.
    internal_assert(buf.defined());

    halide_buffer_t b = *(buf.raw_buffer());
    user_assert(b.host)
        << "Can't embed buffer " << buf.name() << " because it has a null host pointer.\n";
    user_assert(!b.device_dirty())
        << "Can't embed Image \"" << buf.name() << "\""
        << " because it has a dirty device pointer\n";

    // Figure out the offset of the last pixel.
    size_t storage_size = 1;
    for (int d = 0; d < b.dimensions; d++) {
        storage_size += b.dim[d].stride * (b.dim[d].extent - 1);
    }
    storage_size *= buf.type().bytes();

    Constant *type_fields[] = {
        ConstantInt::get(i8, buf.type().code()),
        ConstantInt::get(i8, buf.type().bits()),
        ConstantInt::get(i16, buf.type().lanes())
    };

    size_t shape_size = b.dimensions * sizeof(halide_dimension_t);
    Constant *shape = create_constant_binary_blob((uint8_t *)b.dim, shape_size, buf.name() + ".shape");
    shape = ConstantExpr::getPointerCast(shape, dimension_t_type->getPointerTo());

    Constant *fields[] = {
        ConstantInt::get(i64, 0),                                 // device
        ConstantPointerNull::get(device_interface_t_type->getPointerTo()), // device_interface
        create_constant_binary_blob(b.host, storage_size, buf.name() + ".data"), // host
        ConstantInt::get(i64, 1 << halide_buffer_t::flag_host_dirty),  // flags
        ConstantStruct::get(type_t_type, type_fields),            // type
        ConstantInt::get(i32, buf.dimensions()),                  // dimensions
        shape,                                                    // dim
        ConstantPointerNull::get(i8->getPointerTo()),         // padding
    };
    Constant *buffer_struct = ConstantStruct::get(buffer_t_type, fields);

    // Embed the halide_buffer_t and make it point to the data array.
    GlobalVariable *global = new GlobalVariable(*module, buffer_t_type,
                                                false, GlobalValue::PrivateLinkage,
                                                0, buf.name() + ".buffer");
    global->setInitializer(buffer_struct);

    // Finally, dump it in the symbol table
    Constant *zero[] = {ConstantInt::get(i32, 0)};
#if LLVM_VERSION >= 37
    Constant *global_ptr = ConstantExpr::getInBoundsGetElementPtr(buffer_t_type, global, zero);
#else
    Constant *global_ptr = ConstantExpr::getInBoundsGetElementPtr(global, zero);
#endif
    sym_push(buf.name(), global_ptr);
    sym_push(buf.name() + ".buffer", global_ptr);
}

Constant* CodeGen_LLVM::embed_constant_expr(Expr e) {
    if (!e.defined() || e.type().is_handle()) {
        // Handle is always emitted into metadata "undefined", regardless of
        // what sort of Expr is provided.
        return Constant::getNullValue(scalar_value_t_type->getPointerTo());
    }

    llvm::Value *val = codegen(e);
    llvm::Constant *constant = dyn_cast<llvm::Constant>(val);
    internal_assert(constant);

    GlobalVariable *storage = new GlobalVariable(
            *module,
            constant->getType(),
            /*isConstant*/ true,
            GlobalValue::PrivateLinkage,
            constant);

    Constant *zero[] = {ConstantInt::get(i32, 0)};
    return ConstantExpr::getBitCast(
#if LLVM_VERSION >= 37
        ConstantExpr::getInBoundsGetElementPtr(constant->getType(), storage, zero),
#else
        ConstantExpr::getInBoundsGetElementPtr(storage, zero),
#endif
        scalar_value_t_type->getPointerTo());
}


// Make a wrapper to call the function with an array of pointer
// args. This is easier for the JIT to call than a function with an
// unknown (at compile time) argument list.
llvm::Function *CodeGen_LLVM::add_argv_wrapper(const std::string &name) {
    llvm::Type *args_t[] = {i8->getPointerTo()->getPointerTo()};
    llvm::FunctionType *func_t = llvm::FunctionType::get(i32, args_t, false);
    llvm::Function *wrapper = llvm::Function::Create(func_t, llvm::GlobalValue::ExternalLinkage, name, module.get());
    llvm::BasicBlock *block = llvm::BasicBlock::Create(module->getContext(), "entry", wrapper);
    builder->SetInsertPoint(block);

    llvm::Value *arg_array = iterator_to_pointer(wrapper->arg_begin());

    std::vector<llvm::Value *> wrapper_args;
    for (llvm::Function::arg_iterator i = function->arg_begin(); i != function->arg_end(); i++) {
        // Get the address of the nth argument
        llvm::Value *ptr = builder->CreateConstGEP1_32(arg_array, wrapper_args.size());
        ptr = builder->CreateLoad(ptr);
        if (i->getType() == buffer_t_type->getPointerTo()) {
            // Cast the argument to a buffer_t *
            wrapper_args.push_back(builder->CreatePointerCast(ptr, buffer_t_type->getPointerTo()));
        } else {
            // Cast to the appropriate type and load
            ptr = builder->CreatePointerCast(ptr, i->getType()->getPointerTo());
            wrapper_args.push_back(builder->CreateLoad(ptr));
        }
    }
    debug(4) << "Creating call from wrapper to actual function\n";
    llvm::CallInst *result = builder->CreateCall(function, wrapper_args);
    // This call should never inline
    result->setIsNoInline();
    builder->CreateRet(result);
    llvm::verifyFunction(*wrapper);
    return wrapper;
}

llvm::Function *CodeGen_LLVM::embed_metadata_getter(const std::string &metadata_name,
        const std::string &function_name, const std::vector<LoweredArgument> &args) {
    Constant *zero = ConstantInt::get(i32, 0);

    const int num_args = (int) args.size();

    vector<Constant *> arguments_array_entries;
    for (int arg = 0; arg < num_args; ++arg) {
        Constant *argument_fields[] = {
            create_string_constant(args[arg].name),
            ConstantInt::get(i32, args[arg].kind),
            ConstantInt::get(i32, args[arg].dimensions),
            ConstantInt::get(i32, args[arg].type.code()),
            ConstantInt::get(i32, args[arg].type.bits()),
            embed_constant_expr(args[arg].def),
            embed_constant_expr(args[arg].min),
            embed_constant_expr(args[arg].max)
        };
        arguments_array_entries.push_back(ConstantStruct::get(argument_t_type, argument_fields));
    }
    llvm::ArrayType *arguments_array = ArrayType::get(argument_t_type, num_args);
    GlobalVariable *arguments_array_storage = new GlobalVariable(
        *module,
        arguments_array,
        /*isConstant*/ true,
        GlobalValue::PrivateLinkage,
        ConstantArray::get(arguments_array, arguments_array_entries));

    Value *zeros[] = {zero, zero};
    Constant *metadata_fields[] = {
        /* version */ zero,
        /* num_arguments */ ConstantInt::get(i32, num_args),
#if LLVM_VERSION >= 37
        /* arguments */ ConstantExpr::getInBoundsGetElementPtr(arguments_array, arguments_array_storage, zeros),
#else
        /* arguments */ ConstantExpr::getInBoundsGetElementPtr(arguments_array_storage, zeros),
#endif
        /* target */ create_string_constant(target.to_string()),
        /* name */ create_string_constant(function_name)
    };

    GlobalVariable *metadata_storage = new GlobalVariable(
        *module,
        metadata_t_type,
        /*isConstant*/ true,
        GlobalValue::PrivateLinkage,
        ConstantStruct::get(metadata_t_type, metadata_fields),
        metadata_name + "_storage");

    llvm::FunctionType *func_t = llvm::FunctionType::get(metadata_t_type->getPointerTo(), false);
    llvm::Function *metadata_getter = llvm::Function::Create(func_t, llvm::GlobalValue::ExternalLinkage, metadata_name, module.get());
    llvm::BasicBlock *block = llvm::BasicBlock::Create(module.get()->getContext(), "entry", metadata_getter);
    builder->SetInsertPoint(block);
    builder->CreateRet(metadata_storage);
    llvm::verifyFunction(*metadata_getter);

    return metadata_getter;
}

void CodeGen_LLVM::register_metadata(const std::string &name, llvm::Function *metadata_getter, llvm::Function *argv_wrapper) {
    llvm::Function *register_metadata = module->getFunction("halide_runtime_internal_register_metadata");
    internal_assert(register_metadata) << "Could not find register_metadata in initial module\n";

    llvm::StructType *register_t_type = module->getTypeByName("struct._halide_runtime_internal_registered_filter_t");
    internal_assert(register_t_type) << "Could not find register_t_type in initial module\n";

    Constant *list_node_fields[] = {
        Constant::getNullValue(i8->getPointerTo()),
        metadata_getter,
        argv_wrapper
    };

    GlobalVariable *list_node = new GlobalVariable(
        *module,
        register_t_type,
        /*isConstant*/ false,
        GlobalValue::PrivateLinkage,
        ConstantStruct::get(register_t_type, list_node_fields));

    llvm::FunctionType *func_t = llvm::FunctionType::get(void_t, false);
    llvm::Function *ctor = llvm::Function::Create(func_t, llvm::GlobalValue::PrivateLinkage, name + ".register_metadata", module.get());
    llvm::BasicBlock *block = llvm::BasicBlock::Create(module->getContext(), "entry", ctor);
    builder->SetInsertPoint(block);
    llvm::Value *call_args[] = {list_node};
    llvm::CallInst *call = builder->CreateCall(register_metadata, call_args);
    call->setDoesNotThrow();
    builder->CreateRet(call);
    llvm::verifyFunction(*ctor);

    llvm::appendToGlobalCtors(*module, ctor, 0);
}

llvm::Type *CodeGen_LLVM::llvm_type_of(Type t) {
    return Internal::llvm_type_of(context, t);
}

void CodeGen_LLVM::optimize_module() {
    debug(3) << "Optimizing module\n";

    // The optimization passes inject intrinsics that aren't legal for
    // PNaCl. (e.g. vectorized floor).
    if (target.arch == Target::PNaCl) return;

    if (debug::debug_level >= 3) {
        module->dump();
    }

    #if LLVM_VERSION < 37
    FunctionPassManager function_pass_manager(module.get());
    PassManager module_pass_manager;
    #else
    legacy::FunctionPassManager function_pass_manager(module.get());
    legacy::PassManager module_pass_manager;
    #endif

    #if (LLVM_VERSION >= 36) && (LLVM_VERSION < 37)
    internal_assert(module->getDataLayout()) << "Optimizing module with no data layout, probably will crash in LLVM.\n";
    module_pass_manager.add(new DataLayoutPass());
    #endif

    #if (LLVM_VERSION >= 37) && !WITH_NATIVE_CLIENT
    std::unique_ptr<TargetMachine> TM = make_target_machine(*module);
    module_pass_manager.add(createTargetTransformInfoWrapperPass(TM ? TM->getTargetIRAnalysis() : TargetIRAnalysis()));
    function_pass_manager.add(createTargetTransformInfoWrapperPass(TM ? TM->getTargetIRAnalysis() : TargetIRAnalysis()));
    #endif

    PassManagerBuilder b;
    b.OptLevel = 3;
    b.Inliner = createFunctionInliningPass(b.OptLevel, 0);
    b.LoopVectorize = true;
    b.SLPVectorize = true;
    b.populateFunctionPassManager(function_pass_manager);
    b.populateModulePassManager(module_pass_manager);

    // Run optimization passes
    function_pass_manager.doInitialization();
    for (llvm::Module::iterator i = module->begin(); i != module->end(); i++) {
        function_pass_manager.run(*i);
    }
    function_pass_manager.doFinalization();
    module_pass_manager.run(*module);

    debug(3) << "After LLVM optimizations:\n";
    if (debug::debug_level >= 2) {
        module->dump();
    }
}

void CodeGen_LLVM::sym_push(const string &name, llvm::Value *value) {
    if (!value->getType()->isVoidTy()) {
        value->setName(name);
    }
    symbol_table.push(name, value);
}

void CodeGen_LLVM::sym_pop(const string &name) {
    symbol_table.pop(name);
}

llvm::Value *CodeGen_LLVM::sym_get(const string &name, bool must_succeed) const {
    // look in the symbol table
    if (!symbol_table.contains(name)) {
        if (must_succeed) {
            std::ostringstream err;
            err << "Symbol not found: " << name << "\n";

            if (debug::debug_level > 0) {
                err << "The following names are in scope:\n"
                    << symbol_table << "\n";
            }

            internal_error << err.str();
        } else {
            return nullptr;
        }
    }
    return symbol_table.get(name);
}

bool CodeGen_LLVM::sym_exists(const string &name) const {
    return symbol_table.contains(name);
}

// Take an llvm Value representing a pointer to a buffer_t,
// and populate the symbol table with its constituent parts
void CodeGen_LLVM::push_buffer(const string &name, int dimensions, llvm::Value *buffer) {
    // Make sure the buffer object itself is not null
    create_assertion(builder->CreateIsNotNull(buffer),
                     Call::make(Int(32), "halide_error_buffer_argument_is_null",
                                {name}, Call::Extern));

    Value *host_ptr = buffer_host(buffer);
    Value *device_ptr = buffer_device(buffer);

    // Instead track this buffer name so that loads and stores from it
    // don't try to be too aligned.
    external_buffer.insert(name);

    // Push the buffer pointer as well, for backends that care.
    sym_push(name + ".buffer", buffer);

    sym_push(name + ".host", host_ptr);
    sym_push(name + ".device", device_ptr);
    Value *nullity_test = builder->CreateAnd(builder->CreateIsNull(host_ptr),
                                             builder->CreateIsNull(device_ptr));
    sym_push(name + ".host_and_device_are_null", nullity_test);
    sym_push(name + ".host_dirty", buffer_get_flag(buffer, halide_buffer_t::flag_host_dirty));
    sym_push(name + ".device_dirty", buffer_get_flag(buffer, halide_buffer_t::flag_device_dirty));
    sym_push(name + ".type.code", buffer_type_code(buffer));
    sym_push(name + ".type.bits", buffer_type_bits(buffer));
    sym_push(name + ".type.lanes", buffer_type_lanes(buffer));
    sym_push(name + ".type.bytes", buffer_type_bytes(buffer));
    for (int i = 0; i < dimensions; i++) {
        string d = std::to_string(i);
        sym_push(name + ".extent." + d, buffer_extent(buffer, i));
        sym_push(name + ".stride." + d, buffer_stride(buffer, i));
        sym_push(name + ".min." + d, buffer_min(buffer, i));
    }
}

void CodeGen_LLVM::pop_buffer(const string &name, int dimensions) {
    sym_pop(name + ".buffer");
    sym_pop(name + ".host");
    sym_pop(name + ".device");
    sym_pop(name + ".host_and_device_are_null");
    sym_pop(name + ".host_dirty");
    sym_pop(name + ".device_dirty");
    sym_pop(name + ".type.code");
    sym_pop(name + ".type.bits");
    sym_pop(name + ".type.bytes");
    sym_pop(name + ".type.lanes");
    for (int i = 0; i < dimensions; i++) {
        string d = std::to_string(i);
        sym_pop(name + ".extent." + d);
        sym_pop(name + ".stride." + d);
        sym_pop(name + ".min." + d);
    }
}

/**
llvm::StructType *CodeGen_LLVM::make_buffer_t_type(int dims) {
    const int default_dims = sizeof(halide_buffer_t().dim) / sizeof(halide_buffer_t().dim[0]);
    if (dims <= default_dims) {
        // For dimensionalities that fit into a halide_buffer_t, just use halide_buffer_t
        return buffer_t_type;
    } else {
        // There are extra dimensions. Grab the members of halide_buffer_t ...
        vector<llvm::Type *> elts = buffer_t_type->elements();
        // .. and mutate the array at the end to be large enough
        llvm::ArrayType *dims_array = dyn_cast<llvm::ArrayType>(elts.back());
        internal_assert(dims_array && dims_array->getNumElements() == default_dims);
        elts.back() = ArrayType::get(dims_array->getElementType(), dims);
        return StructType::get(*context, elts);
    }
}
*/

llvm::Value *CodeGen_LLVM::create_gep(llvm::Type *t, llvm::Value *obj, std::vector<int> field) {
    vector<llvm::Value *> args;
    for (int i : field) {
        args.push_back(ConstantInt::get(i32, i));
    }
    llvm::Value *result;
    result = builder->CreateInBoundsGEP(
#if LLVM_VERSION >= 37
        t,
#endif
        obj,
        args);
    return result;
}

// Given an llvm value representing a pointer to a buffer_t, extract various subfields
Value *CodeGen_LLVM::buffer_host(Value *buffer) {
    return builder->CreateLoad(buffer_host_ptr(buffer));
}

Value *CodeGen_LLVM::buffer_device(Value *buffer) {
    return builder->CreateLoad(buffer_device_ptr(buffer));
}

Value *CodeGen_LLVM::buffer_device_interface(Value *buffer) {
    return builder->CreateLoad(buffer_device_interface_ptr(buffer));
}

Value *CodeGen_LLVM::buffer_flags(Value *buffer) {
    return builder->CreateLoad(buffer_flags_ptr(buffer));
}

Value *CodeGen_LLVM::buffer_get_flag(Value *buffer, halide_buffer_t::buffer_flags flag) {
    Value *flags = buffer_flags(buffer);
    flags = builder->CreateAnd(flags, ConstantInt::get(i64, 1 << flag));
    return builder->CreateICmpNE(flags, ConstantInt::get(i64, 0));
}

void CodeGen_LLVM::buffer_set_flag(Value *buffer, halide_buffer_t::buffer_flags flag, bool value) {
    Value *flags_ptr = buffer_flags_ptr(buffer);
    Value *flags = builder->CreateLoad(flags_ptr);
    if (value) {
        flags = builder->CreateOr(flags, ConstantInt::get(i64, flag));
    } else {
        flags = builder->CreateAnd(flags, ConstantInt::get(i64, ~(flag)));
    }
    builder->CreateStore(flags, flags_ptr);
}

Value *CodeGen_LLVM::buffer_extent(Value *buffer, int i) {
    return builder->CreateLoad(buffer_extent_ptr(buffer, i));
}

Value *CodeGen_LLVM::buffer_stride(Value *buffer, int i) {
    return builder->CreateLoad(buffer_stride_ptr(buffer, i));
}

Value *CodeGen_LLVM::buffer_min(Value *buffer, int i) {
    return builder->CreateLoad(buffer_min_ptr(buffer, i));
}

Value *CodeGen_LLVM::buffer_type_code(Value *buffer) {
    return builder->CreateLoad(buffer_type_code_ptr(buffer));
}

Value *CodeGen_LLVM::buffer_type_bits(Value *buffer) {
    return builder->CreateLoad(buffer_type_bits_ptr(buffer));
}

Value *CodeGen_LLVM::buffer_type_lanes(Value *buffer) {
    return builder->CreateLoad(buffer_type_lanes_ptr(buffer));
}

Value *CodeGen_LLVM::buffer_type_bytes(Value *buffer) {
    Value *bits = buffer_type_bits(buffer);
    return builder->CreateAShr(bits, ConstantInt::get(bits->getType(), 8));
}

Value *CodeGen_LLVM::buffer_dimensions(Value *buffer) {
    return builder->CreateLoad(buffer_dimensions_ptr(buffer));
}

Value *CodeGen_LLVM::buffer_dim_array(Value *buffer) {
    return builder->CreateLoad(buffer_dim_array_ptr(buffer));
}

Value *CodeGen_LLVM::buffer_device_ptr(Value *buffer) {
    return create_gep(buffer_t_type, buffer, {0, 0});
}

Value *CodeGen_LLVM::buffer_device_interface_ptr(Value *buffer) {
    return create_gep(buffer_t_type, buffer, {0, 1});
}

Value *CodeGen_LLVM::buffer_host_ptr(Value *buffer) {
    return create_gep(buffer_t_type, buffer, {0, 2});
}

Value *CodeGen_LLVM::buffer_flags_ptr(Value *buffer) {
    return create_gep(buffer_t_type, buffer, {0, 3});
}

Value *CodeGen_LLVM::buffer_type_ptr(Value *buffer) {
    return create_gep(buffer_t_type, buffer, {0, 4});
}

Value *CodeGen_LLVM::buffer_type_code_ptr(Value *buffer) {
    return create_gep(buffer_t_type, buffer, {0, 4, 0});
}

Value *CodeGen_LLVM::buffer_type_bits_ptr(Value *buffer) {
    return create_gep(buffer_t_type, buffer, {0, 4, 1});
}

Value *CodeGen_LLVM::buffer_type_lanes_ptr(Value *buffer) {
    return create_gep(buffer_t_type, buffer, {0, 4, 2});
}

Value *CodeGen_LLVM::buffer_dimensions_ptr(Value *buffer) {
    return create_gep(buffer_t_type, buffer, {0, 5});
}

Value *CodeGen_LLVM::buffer_dim_array_ptr(Value *buffer) {
    return create_gep(buffer_t_type, buffer, {0, 6});
}

Value *CodeGen_LLVM::buffer_min_ptr(Value *buffer, int i) {
    Value *dim_array = buffer_dim_array(buffer);
    return create_gep(dimension_t_type, dim_array, {i, 0});
}

Value *CodeGen_LLVM::buffer_extent_ptr(Value *buffer, int i) {
    Value *dim_array = buffer_dim_array(buffer);
    return create_gep(dimension_t_type, dim_array, {i, 1});
}

Value *CodeGen_LLVM::buffer_stride_ptr(Value *buffer, int i) {
    Value *dim_array = buffer_dim_array(buffer);
    return create_gep(dimension_t_type, dim_array, {i, 2});
}

Value *CodeGen_LLVM::codegen(Expr e) {
    internal_assert(e.defined());
    debug(4) << "Codegen: " << e.type() << ", " << e << "\n";
    value = nullptr;
    e.accept(this);
    internal_assert(value) << "Codegen of an expr did not produce an llvm value\n";
    return value;
}

void CodeGen_LLVM::codegen(Stmt s) {
    internal_assert(s.defined());
    debug(3) << "Codegen: " << s << "\n";
    value = nullptr;
    s.accept(this);
}

void CodeGen_LLVM::visit(const IntImm *op) {
    value = ConstantInt::getSigned(llvm_type_of(op->type), op->value);
}

void CodeGen_LLVM::visit(const UIntImm *op) {
    value = ConstantInt::get(llvm_type_of(op->type), op->value);
}

void CodeGen_LLVM::visit(const FloatImm *op) {
    value = ConstantFP::get(llvm_type_of(op->type), op->value);
}

void CodeGen_LLVM::visit(const StringImm *op) {
    value = create_string_constant(op->value);
}

void CodeGen_LLVM::visit(const Cast *op) {
    Halide::Type src = op->value.type();
    Halide::Type dst = op->type;

    value = codegen(op->value);

    llvm::Type *llvm_dst = llvm_type_of(dst);

    if (dst.is_handle() && src.is_handle()) {
        value = builder->CreateBitCast(value, llvm_dst);
    } else if (dst.is_handle() || src.is_handle()) {
        internal_error << "Can't cast from " << src << " to " << dst << "\n";
    } else if (!src.is_float() && !dst.is_float()) {
        // Widening integer casts either zero extend or sign extend,
        // depending on the source type. Narrowing integer casts
        // always truncate.
        value = builder->CreateIntCast(value, llvm_dst, src.is_int());
    } else if (src.is_float() && dst.is_int()) {
        value = builder->CreateFPToSI(value, llvm_dst);
    } else if (src.is_float() && dst.is_uint()) {
        // fptoui has undefined behavior on overflow. Seems reasonable
        // to get an unspecified uint on overflow, but because uint1s
        // are stored in uint8s for float->uint1 casts this undefined
        // behavior manifests itself as uint1 values greater than 1,
        // which could in turn break our bounds inference
        // guarantees. So go via uint8 in this case.
        if (dst.bits() < 8) {
            value = builder->CreateFPToUI(value, llvm_type_of(dst.with_bits(8)));
            value = builder->CreateIntCast(value, llvm_dst, false);
        } else {
            value = builder->CreateFPToUI(value, llvm_dst);
        }
    } else if (src.is_int() && dst.is_float()) {
        value = builder->CreateSIToFP(value, llvm_dst);
    } else if (src.is_uint() && dst.is_float()) {
        value = builder->CreateUIToFP(value, llvm_dst);
    } else {
        internal_assert(src.is_float() && dst.is_float());
        // Float widening or narrowing
        value = builder->CreateFPCast(value, llvm_dst);
    }
}

void CodeGen_LLVM::visit(const Variable *op) {
    value = sym_get(op->name);
}

void CodeGen_LLVM::visit(const Add *op) {
    if (op->type.is_float()) {
        value = builder->CreateFAdd(codegen(op->a), codegen(op->b));
    } else if (op->type.is_int() && op->type.bits() >= 32) {
        // We tell llvm integers don't wrap, so that it generates good
        // code for loop indices.
        value = builder->CreateNSWAdd(codegen(op->a), codegen(op->b));
    } else {
        value = builder->CreateAdd(codegen(op->a), codegen(op->b));
    }
}

void CodeGen_LLVM::visit(const Sub *op) {
    if (op->type.is_float()) {
        value = builder->CreateFSub(codegen(op->a), codegen(op->b));
    } else if (op->type.is_int() && op->type.bits() >= 32) {
        // We tell llvm integers don't wrap, so that it generates good
        // code for loop indices.
        value = builder->CreateNSWSub(codegen(op->a), codegen(op->b));
    } else {
        value = builder->CreateSub(codegen(op->a), codegen(op->b));
    }
}

void CodeGen_LLVM::visit(const Mul *op) {
    if (op->type.is_float()) {
        value = builder->CreateFMul(codegen(op->a), codegen(op->b));
    } else if (op->type.is_int() && op->type.bits() >= 32) {
        // We tell llvm integers don't wrap, so that it generates good
        // code for loop indices.
        value = builder->CreateNSWMul(codegen(op->a), codegen(op->b));
    } else {
        value = builder->CreateMul(codegen(op->a), codegen(op->b));
    }
}

Expr CodeGen_LLVM::mulhi_shr(Expr a, Expr b, int shr) {
    Type ty = a.type();
    Type wide_ty = ty.with_bits(ty.bits() * 2);

    Expr p_wide = cast(wide_ty, a) * cast(wide_ty, b);
    return cast(ty, p_wide >> (shr + ty.bits()));
}

Expr CodeGen_LLVM::sorted_avg(Expr a, Expr b) {
    // b > a, so the following works without widening:
    // a + (b - a)/2
    return a + (b - a)/2;
}

void CodeGen_LLVM::visit(const Div *op) {
    user_assert(!is_zero(op->b)) << "Division by constant zero in expression: " << Expr(op) << "\n";

    // Detect if it's a small int division
    const int64_t *const_int_divisor = as_const_int(op->b);
    const uint64_t *const_uint_divisor = as_const_uint(op->b);

    int shift_amount;
    if (op->type.is_float()) {
        value = builder->CreateFDiv(codegen(op->a), codegen(op->b));
    } else if (is_const_power_of_two_integer(op->b, &shift_amount) &&
               (op->type.is_int() || op->type.is_uint())) {
        value = codegen(op->a >> shift_amount);
    } else if (const_int_divisor &&
               op->type.is_int() &&
               (op->type.bits() == 8 || op->type.bits() == 16 || op->type.bits() == 32) &&
               *const_int_divisor > 1 &&
               ((op->type.bits() > 8 && *const_int_divisor < 256) || *const_int_divisor < 128)) {

        int64_t multiplier, shift;
        if (op->type.bits() == 32) {
            multiplier = IntegerDivision::table_s32[*const_int_divisor][2];
            shift      = IntegerDivision::table_s32[*const_int_divisor][3];
        } else if (op->type.bits() == 16) {
            multiplier = IntegerDivision::table_s16[*const_int_divisor][2];
            shift      = IntegerDivision::table_s16[*const_int_divisor][3];
        } else {
            // 8 bit
            multiplier = IntegerDivision::table_s8[*const_int_divisor][2];
            shift      = IntegerDivision::table_s8[*const_int_divisor][3];
        }
        Expr num = op->a;

        // Make an all-ones mask if the numerator is negative
        Expr sign = num >> make_const(op->type, op->type.bits() - 1);

        // Flip the numerator bits if the mask is high.
        num = cast(num.type().with_code(Type::UInt), num);
        num = num ^ sign;

        // Multiply and keep the high half of the
        // result, and then apply the shift.
        Expr mult = make_const(num.type(), multiplier);
        num = mulhi_shr(num, mult, shift);

        // Maybe flip the bits back again.
        num = num ^ sign;

        value = codegen(num);

    } else if (const_uint_divisor &&
               op->type.is_uint() &&
               (op->type.bits() == 8 || op->type.bits() == 16 || op->type.bits() == 32) &&
               *const_uint_divisor > 1 && *const_uint_divisor < 256) {

        int64_t method, multiplier, shift;
        if (op->type.bits() == 32) {
            method     = IntegerDivision::table_u32[*const_uint_divisor][1];
            multiplier = IntegerDivision::table_u32[*const_uint_divisor][2];
            shift      = IntegerDivision::table_u32[*const_uint_divisor][3];
        } else if (op->type.bits() == 16) {
            method     = IntegerDivision::table_u16[*const_uint_divisor][1];
            multiplier = IntegerDivision::table_u16[*const_uint_divisor][2];
            shift      = IntegerDivision::table_u16[*const_uint_divisor][3];
        } else {
            method     = IntegerDivision::table_u8[*const_uint_divisor][1];
            multiplier = IntegerDivision::table_u8[*const_uint_divisor][2];
            shift      = IntegerDivision::table_u8[*const_uint_divisor][3];
        }

        internal_assert(method != 0)
            << "method 0 division is for powers of two and should have been handled elsewhere\n";
        Expr num = op->a;

        // Widen, multiply, narrow
        Expr mult = make_const(num.type(), multiplier);
        Expr val = mulhi_shr(num, mult, method == 1 ? shift : 0);

        if (method == 2) {
            // Average with original numerator.
            val = sorted_avg(val, num);

            // Do the final shift
            if (shift) {
                val = val >> make_const(op->type, shift);
            }
        }

        value = codegen(val);
    } else {
        value = codegen(lower_euclidean_div(op->a, op->b));
    }
}

void CodeGen_LLVM::visit(const Mod *op) {
    int bits;
    if (op->type.is_float()) {
        value = codegen(simplify(op->a - op->b * floor(op->a/op->b)));
    } else if (is_const_power_of_two_integer(op->b, &bits)) {
        value = codegen(op->a & (op->b - 1));
    } else {
        // To match our definition of division, mod should be between 0
        // and |b|.
        value = codegen(lower_euclidean_mod(op->a, op->b));
    }
}

void CodeGen_LLVM::visit(const Min *op) {
    string a_name = unique_name('a');
    string b_name = unique_name('b');
    Expr a = Variable::make(op->a.type(), a_name);
    Expr b = Variable::make(op->b.type(), b_name);
    value = codegen(Let::make(a_name, op->a,
                              Let::make(b_name, op->b,
                                        select(a < b, a, b))));
}

void CodeGen_LLVM::visit(const Max *op) {
    string a_name = unique_name('a');
    string b_name = unique_name('b');
    Expr a = Variable::make(op->a.type(), a_name);
    Expr b = Variable::make(op->b.type(), b_name);
    value = codegen(Let::make(a_name, op->a,
                              Let::make(b_name, op->b,
                                        select(a > b, a, b))));
}

void CodeGen_LLVM::visit(const EQ *op) {
    Value *a = codegen(op->a);
    Value *b = codegen(op->b);
    Halide::Type t = op->a.type();
    if (t.is_float()) {
        value = builder->CreateFCmpOEQ(a, b);
    } else {
        value = builder->CreateICmpEQ(a, b);
    }
}

void CodeGen_LLVM::visit(const NE *op) {
    Value *a = codegen(op->a);
    Value *b = codegen(op->b);
    Halide::Type t = op->a.type();
    if (t.is_float()) {
        value = builder->CreateFCmpONE(a, b);
    } else {
        value = builder->CreateICmpNE(a, b);
    }
}

void CodeGen_LLVM::visit(const LT *op) {
    Value *a = codegen(op->a);
    Value *b = codegen(op->b);

    Halide::Type t = op->a.type();
    if (t.is_float()) {
        value = builder->CreateFCmpOLT(a, b);
    } else if (t.is_int()) {
        value = builder->CreateICmpSLT(a, b);
    } else {
        value = builder->CreateICmpULT(a, b);
    }
}

void CodeGen_LLVM::visit(const LE *op) {
    Value *a = codegen(op->a);
    Value *b = codegen(op->b);
    Halide::Type t = op->a.type();
    if (t.is_float()) {
        value = builder->CreateFCmpOLE(a, b);
    } else if (t.is_int()) {
        value = builder->CreateICmpSLE(a, b);
    } else {
        value = builder->CreateICmpULE(a, b);
    }
}

void CodeGen_LLVM::visit(const GT *op) {
    Value *a = codegen(op->a);
    Value *b = codegen(op->b);
    Halide::Type t = op->a.type();
    if (t.is_float()) {
        value = builder->CreateFCmpOGT(a, b);
    } else if (t.is_int()) {
        value = builder->CreateICmpSGT(a, b);
    } else {
        value = builder->CreateICmpUGT(a, b);
    }
}

void CodeGen_LLVM::visit(const GE *op) {
    Value *a = codegen(op->a);
    Value *b = codegen(op->b);
    Halide::Type t = op->a.type();
    if (t.is_float()) {
        value = builder->CreateFCmpOGE(a, b);
    } else if (t.is_int()) {
        value = builder->CreateICmpSGE(a, b);
    } else {
        value = builder->CreateICmpUGE(a, b);
    }
}

void CodeGen_LLVM::visit(const And *op) {
    value = builder->CreateAnd(codegen(op->a), codegen(op->b));
}

void CodeGen_LLVM::visit(const Or *op) {
    value = builder->CreateOr(codegen(op->a), codegen(op->b));
}

void CodeGen_LLVM::visit(const Not *op) {
    value = builder->CreateNot(codegen(op->a));
}


void CodeGen_LLVM::visit(const Select *op) {
    // For now we always generate select nodes, but the code is here
    // for if then elses if we need it
    if (false && op->condition.type().is_scalar()) {
        // Codegen an if-then-else so we don't go to the expense of
        // generating both vectors

        BasicBlock *true_bb = BasicBlock::Create(*context, "true_bb", function);
        BasicBlock *false_bb = BasicBlock::Create(*context, "false_bb", function);
        BasicBlock *after_bb = BasicBlock::Create(*context, "after_bb", function);
        builder->CreateCondBr(codegen(op->condition), true_bb, false_bb);

        builder->SetInsertPoint(true_bb);
        Value *true_value = codegen(op->true_value);
        builder->CreateBr(after_bb);

        builder->SetInsertPoint(false_bb);
        Value *false_value = codegen(op->false_value);
        builder->CreateBr(after_bb);

        builder->SetInsertPoint(after_bb);
        PHINode *phi = builder->CreatePHI(true_value->getType(), 2);
        phi->addIncoming(true_value, true_bb);
        phi->addIncoming(false_value, false_bb);

        value = phi;
    } else if (op->type == Int(32)) {
        // llvm has a performance bug inside of loop strength
        // reduction that barfs on long chains of selects. To avoid
        // it, we use bit-masking instead.
        Value *cmp = codegen(op->condition);
        Value *a = codegen(op->true_value);
        Value *b = codegen(op->false_value);
        cmp = builder->CreateIntCast(cmp, i32, true);
        a = builder->CreateAnd(a, cmp);
        cmp = builder->CreateNot(cmp);
        b = builder->CreateAnd(b, cmp);
        value = builder->CreateOr(a, b);
    } else {
        value = builder->CreateSelect(codegen(op->condition),
                                      codegen(op->true_value),
                                      codegen(op->false_value));
    }
}

namespace {
Expr promote_64(Expr e) {
    if (const Add *a = e.as<Add>()) {
        return Add::make(promote_64(a->a), promote_64(a->b));
    } else if (const Sub *s = e.as<Sub>()) {
        return Sub::make(promote_64(s->a), promote_64(s->b));
    } else if (const Mul *m = e.as<Mul>()) {
        return Mul::make(promote_64(m->a), promote_64(m->b));
    } else if (const Min *m = e.as<Min>()) {
        return Min::make(promote_64(m->a), promote_64(m->b));
    } else if (const Max *m = e.as<Max>()) {
        return Max::make(promote_64(m->a), promote_64(m->b));
    } else {
        return Cast::make(Int(64), e);
    }
}
}

Value *CodeGen_LLVM::codegen_buffer_pointer(string buffer, Halide::Type type, Expr index) {
    // Promote index to 64-bit on targets that use 64-bit pointers.
    llvm::DataLayout d(module.get());
    if (promote_indices() && d.getPointerSize() == 8) {
        index = promote_64(index);
    }

    // Handles are always indexed as 64-bit.
    if (type.is_handle()) {
        return codegen_buffer_pointer(buffer, UInt(64, type.lanes()), index);
    } else {
        return codegen_buffer_pointer(buffer, type, codegen(index));
    }
}


Value *CodeGen_LLVM::codegen_buffer_pointer(string buffer, Halide::Type type, Value *index) {
    // Find the base address from the symbol table
    Value *base_address = symbol_table.get(buffer + ".host");
    llvm::Type *base_address_type = base_address->getType();
    unsigned address_space = base_address_type->getPointerAddressSpace();

    llvm::Type *load_type = llvm_type_of(type)->getPointerTo(address_space);

    // If the type doesn't match the expected type, we need to pointer cast
    if (load_type != base_address_type) {
        base_address = builder->CreatePointerCast(base_address, load_type);
    }

    // Promote index to 64-bit on targets that use 64-bit pointers.
    llvm::DataLayout d(module.get());
    if (d.getPointerSize() == 8) {
        index = builder->CreateIntCast(index, i64, true);
    }

    return builder->CreateInBoundsGEP(base_address, index);
}

namespace {
int next_power_of_two(int x) {
    for (int p2 = 1; ; p2 *= 2) {
        if (p2 >= x) {
            return p2;
        }
    }
    // unreachable.
}
}

void CodeGen_LLVM::add_tbaa_metadata(llvm::Instruction *inst, string buffer, Expr index) {

    // Get the unique name for the block of memory this allocate node
    // is using.
    buffer = get_allocation_name(buffer);

    // If the index is constant, we generate some TBAA info that helps
    // LLVM understand our loads/stores aren't aliased.
    bool constant_index = false;
    int64_t base = 0;
    int64_t width = 1;

    if (index.defined()) {
        if (const Ramp *ramp = index.as<Ramp>()) {
            const int64_t *pstride = as_const_int(ramp->stride);
            const int64_t *pbase = as_const_int(ramp->base);
            if (pstride && pbase) {
                // We want to find the smallest aligned width and offset
                // that contains this ramp.
                int64_t stride = *pstride;
                base = *pbase;
                assert(base >= 0);
                width = next_power_of_two(ramp->lanes * stride);

                while (base % width) {
                    base -= base % width;
                    width *= 2;
                }
                constant_index = true;
            }
        } else {
            const int64_t *pbase = as_const_int(index);
            if (pbase) {
                base = *pbase;
                constant_index = true;
            }
        }
    }

    // Add type-based-alias-analysis metadata to the pointer, so that
    // loads and stores to different buffers can get reordered.
    LLVMMDNodeArgumentType root_buffer_type[] = {MDString::get(*context, "Halide buffer")};
    MDNode *tbaa = MDNode::get(*context, root_buffer_type);

    LLVMMDNodeArgumentType this_buffer_type[] = {MDString::get(*context, buffer), tbaa};
    tbaa = MDNode::get(*context, this_buffer_type);

    // We also add metadata for constant indices to allow loads and
    // stores to the same buffer to get reordered.
    if (constant_index) {
        for (int w = 1024; w >= width; w /= 2) {
            int64_t b = (base / w) * w;

            std::stringstream level;
            level << buffer << ".width" << w << ".base" << b;
            LLVMMDNodeArgumentType this_level_type[] = {MDString::get(*context, level.str()), tbaa};
            tbaa = MDNode::get(*context, this_level_type);
        }
    }

    inst->setMetadata("tbaa", tbaa);
}

void CodeGen_LLVM::visit(const Load *op) {

    bool is_external = (external_buffer.find(op->name) != external_buffer.end());

    // If it's a Handle, load it as a uint64_t and then cast
    if (op->type.is_handle()) {
        codegen(reinterpret(op->type, Load::make(UInt(64, op->type.lanes()), op->name, op->index, op->image, op->param)));
        return;
    }

    // There are several cases. Different architectures may wish to override some.
    if (op->type.is_scalar()) {
        // Scalar loads
        Value *ptr = codegen_buffer_pointer(op->name, op->type, op->index);
        LoadInst *load = builder->CreateAlignedLoad(ptr, op->type.bytes());
        add_tbaa_metadata(load, op->name, op->index);
        value = load;
    } else {
        const Ramp *ramp = op->index.as<Ramp>();
        const IntImm *stride = ramp ? ramp->stride.as<IntImm>() : nullptr;

        if (ramp && stride && stride->value == 1) {
            int alignment = op->type.bytes(); // The size of a single element

            int native_bits = native_vector_bits();
            int native_bytes = native_bits / 8;
            // We assume halide_malloc for the platform returns
            // buffers aligned to at least the native vector
            // width. (i.e. 16-byte alignment on arm, and 32-byte
            // alignment on x86), so this is the maximum alignment we
            // can infer based on the index alone.

            // Boost the alignment if possible, up to the native vector width.
            ModulusRemainder mod_rem = modulus_remainder(ramp->base, alignment_info);
            while ((mod_rem.remainder & 1) == 0 &&
                   (mod_rem.modulus & 1) == 0 &&
                   alignment < native_bytes) {
                mod_rem.modulus /= 2;
                mod_rem.remainder /= 2;
                alignment *= 2;
            }

            // If it is an external buffer, then we cannot assume that the host pointer
            // is aligned to at least native vector width. However, we may be able to do
            // better than just assuming that it is unaligned.
            if (is_external && op->param.defined()) {
                int host_alignment = op->param.host_alignment();
                alignment = gcd(alignment, host_alignment);
            }

            // For dense vector loads wider than the native vector
            // width, bust them up into native vectors
            int load_lanes = op->type.lanes();
            int native_lanes = native_bits / op->type.bits();
            vector<Value *> slices;
            for (int i = 0; i < load_lanes; i += native_lanes) {
                int slice_lanes = std::min(native_lanes, load_lanes - i);
                Expr slice_base = simplify(ramp->base + i);
                Expr slice_index = slice_lanes == 1 ? slice_base : Ramp::make(slice_base, 1, slice_lanes);
                llvm::Type *slice_type = VectorType::get(llvm_type_of(op->type.element_of()), slice_lanes);
                Value *elt_ptr = codegen_buffer_pointer(op->name, op->type.element_of(), slice_base);
                Value *vec_ptr = builder->CreatePointerCast(elt_ptr, slice_type->getPointerTo());
                LoadInst *load = builder->CreateAlignedLoad(vec_ptr, alignment);
                add_tbaa_metadata(load, op->name, slice_index);
                slices.push_back(load);
            }
            value = concat_vectors(slices);

        } else if (ramp && stride && stride->value == 2) {
            // Load two vectors worth and then shuffle
            Expr base_a = ramp->base, base_b = ramp->base + ramp->lanes;

            // False indicates we should take the even-numbered lanes
            // from the load, true indicates we should take the
            // odd-numbered-lanes.
            bool shifted_a = false, shifted_b = false;

            bool external = op->param.defined() || op->image.defined();

            // Don't read beyond the end of an external buffer.
            if (external) {
                base_b -= 1;
                shifted_b = true;
            } else {
                // If the base ends in an odd constant, then subtract one
                // and do a different shuffle. This helps expressions like
                // (f(2*x) + f(2*x+1) share loads
                const Add *add = ramp->base.as<Add>();
                const IntImm *offset = add ? add->b.as<IntImm>() : nullptr;
                if (offset && offset->value & 1) {
                    base_a -= 1;
                    shifted_a = true;
                    base_b -= 1;
                    shifted_b = true;
                }
            }

            // Do each load.
            Expr ramp_a = Ramp::make(base_a, 1, ramp->lanes);
            Expr ramp_b = Ramp::make(base_b, 1, ramp->lanes);
            Expr load_a = Load::make(op->type, op->name, ramp_a, op->image, op->param);
            Expr load_b = Load::make(op->type, op->name, ramp_b, op->image, op->param);
            Value *vec_a = codegen(load_a);
            Value *vec_b = codegen(load_b);

            // Shuffle together the results.
            vector<int> indices(ramp->lanes);
            for (int i = 0; i < (ramp->lanes + 1)/2; i++) {
                indices[i] = i*2 + (shifted_a ? 1 : 0);
            }
            for (int i = (ramp->lanes + 1)/2; i < ramp->lanes; i++) {
                indices[i] = i*2 + (shifted_b ? 1 : 0);
            }

            value = shuffle_vectors(vec_a, vec_b, indices);
        } else if (ramp && stride && stride->value == -1) {
            // Load the vector and then flip it in-place
            Expr flipped_base = ramp->base - ramp->lanes + 1;
            Expr flipped_index = Ramp::make(flipped_base, 1, ramp->lanes);
            Expr flipped_load = Load::make(op->type, op->name, flipped_index, op->image, op->param);

            Value *flipped = codegen(flipped_load);

            vector<int> indices(ramp->lanes);
            for (int i = 0; i < ramp->lanes; i++) {
                indices[i] = ramp->lanes - 1 - i;
            }

            value = shuffle_vectors(flipped, indices);
        } else if (ramp) {
            // Gather without generating the indices as a vector
            Value *ptr = codegen_buffer_pointer(op->name, op->type.element_of(), ramp->base);
            Value *stride = codegen(ramp->stride);
            value = UndefValue::get(llvm_type_of(op->type));
            for (int i = 0; i < ramp->lanes; i++) {
                Value *lane = ConstantInt::get(i32, i);
                LoadInst *val = builder->CreateLoad(ptr);
                add_tbaa_metadata(val, op->name, op->index);
                value = builder->CreateInsertElement(value, val, lane);
                ptr = builder->CreateInBoundsGEP(ptr, stride);
            }
        } else if (false /* should_scalarize(op->index) */) {
            // TODO: put something sensible in for
            // should_scalarize. Probably a good idea if there are no
            // loads in it, and it's all int32.

            // Compute the index as scalars, and then do a gather
            Value *vec = UndefValue::get(llvm_type_of(op->type));
            for (int i = 0; i < op->type.lanes(); i++) {
                Expr idx = extract_lane(op->index, i);
                Value *ptr = codegen_buffer_pointer(op->name, op->type.element_of(), idx);
                LoadInst *val = builder->CreateLoad(ptr);
                add_tbaa_metadata(val, op->name, op->index);
                vec = builder->CreateInsertElement(vec, val, ConstantInt::get(i32, i));
            }
            value = vec;
        } else {
            // General gathers
            Value *index = codegen(op->index);
            Value *vec = UndefValue::get(llvm_type_of(op->type));
            for (int i = 0; i < op->type.lanes(); i++) {
                Value *idx = builder->CreateExtractElement(index, ConstantInt::get(i32, i));
                Value *ptr = codegen_buffer_pointer(op->name, op->type.element_of(), idx);
                LoadInst *val = builder->CreateLoad(ptr);
                add_tbaa_metadata(val, op->name, op->index);
                vec = builder->CreateInsertElement(vec, val, ConstantInt::get(i32, i));
            }
            value = vec;
        }
    }

}

void CodeGen_LLVM::visit(const Ramp *op) {
    if (is_const(op->stride) && !is_const(op->base)) {
        // If the stride is const and the base is not (e.g. ramp(x, 1,
        // 4)), we can lift out the stride and broadcast the base so
        // we can do a single vector broadcast and add instead of
        // repeated insertion
        Expr broadcast = Broadcast::make(op->base, op->lanes);
        Expr ramp = Ramp::make(make_zero(op->base.type()), op->stride, op->lanes);
        value = codegen(broadcast + ramp);
    } else {
        // Otherwise we generate element by element by adding the stride to the base repeatedly

        Value *base = codegen(op->base);
        Value *stride = codegen(op->stride);

        value = UndefValue::get(llvm_type_of(op->type));
        for (int i = 0; i < op->type.lanes(); i++) {
            if (i > 0) {
                if (op->type.is_float()) {
                    base = builder->CreateFAdd(base, stride);
                } else if (op->type.is_int() && op->type.bits() >= 32) {
                    base = builder->CreateNSWAdd(base, stride);
                } else {
                    base = builder->CreateAdd(base, stride);
                }
            }
            value = builder->CreateInsertElement(value, base, ConstantInt::get(i32, i));
        }
    }
}

llvm::Value *CodeGen_LLVM::create_broadcast(llvm::Value *v, int lanes) {
    Constant *undef = UndefValue::get(VectorType::get(v->getType(), lanes));
    Constant *zero = ConstantInt::get(i32, 0);
    v = builder->CreateInsertElement(undef, v, zero);
    Constant *zeros = ConstantVector::getSplat(lanes, zero);
    return builder->CreateShuffleVector(v, undef, zeros);
}

void CodeGen_LLVM::visit(const Broadcast *op) {
    value = create_broadcast(codegen(op->value), op->lanes);
}

// Pass through scalars, and unpack broadcasts. Assert if it's a non-vector broadcast.
Expr unbroadcast(Expr e) {
    if (e.type().is_vector()) {
        const Broadcast *broadcast = e.as<Broadcast>();
        internal_assert(broadcast);
        return broadcast->value;
    } else {
        return e;
    }
}

Value *CodeGen_LLVM::interleave_vectors(const std::vector<Value *> &vecs) {
    internal_assert(vecs.size() >= 1);
    for (size_t i = 1; i < vecs.size(); i++) {
        internal_assert(vecs[0]->getType() == vecs[i]->getType());
    }
    int vec_elements = vecs[0]->getType()->getVectorNumElements();

    if (vecs.size() == 1) {
        return vecs[0];
    } else if (vecs.size() == 2) {
        Value *a = vecs[0];
        Value *b = vecs[1];
        vector<int> indices(vec_elements*2);
        for (int i = 0; i < vec_elements*2; i++) {
            indices[i] = i%2 == 0 ? i/2 : i/2 + vec_elements;
        }
        return shuffle_vectors(a, b, indices);
    } else {
        // Grab the even and odd elements of vecs.
        vector<Value *> even_vecs;
        vector<Value *> odd_vecs;
        for (size_t i = 0; i < vecs.size(); i++) {
            if (i%2 == 0) {
                even_vecs.push_back(vecs[i]);
            } else {
                odd_vecs.push_back(vecs[i]);
            }
        }

        // If the number of vecs is odd, save the last one for later.
        Value *last = nullptr;
        if (even_vecs.size() > odd_vecs.size()) {
            last = even_vecs.back();
            even_vecs.pop_back();
        }
        internal_assert(even_vecs.size() == odd_vecs.size());

        // Interleave the even and odd parts.
        Value *even = interleave_vectors(even_vecs);
        Value *odd = interleave_vectors(odd_vecs);

        if (last) {
            int result_elements = vec_elements*vecs.size();

            // Interleave even and odd, leaving a space for the last element.
            vector<int> indices(result_elements, -1);
            for (int i = 0, idx = 0; i < result_elements; i++) {
                if (i%vecs.size() < vecs.size() - 1) {
                    indices[i] = idx%2 == 0 ? idx/2 : idx/2 + vec_elements*even_vecs.size();
                    idx++;
                }
            }
            Value *even_odd = shuffle_vectors(even, odd, indices);

            // Interleave the last vector into the result.
            last = slice_vector(last, 0, result_elements);
            for (int i = 0; i < result_elements; i++) {
                if (i%vecs.size() < vecs.size() - 1) {
                    indices[i] = i;
                } else {
                    indices[i] = i/vecs.size() + result_elements;
                }
            }

            return shuffle_vectors(even_odd, last, indices);
        } else {
            return interleave_vectors({even, odd});
        }
    }
}

void CodeGen_LLVM::scalarize(Expr e) {
    llvm::Type *result_type = llvm_type_of(e.type());

    Value *result = UndefValue::get(result_type);

    for (int i = 0; i < e.type().lanes(); i++) {
        Value *v = codegen(extract_lane(e, i));
        result = builder->CreateInsertElement(result, v, ConstantInt::get(i32, i));
    }
    value = result;
}

void CodeGen_LLVM::visit(const Call *op) {
    internal_assert(op->call_type == Call::Extern ||
                    op->call_type == Call::ExternCPlusPlus ||
                    op->call_type == Call::Intrinsic ||
                    op->call_type == Call::PureExtern ||
                    op->call_type == Call::PureIntrinsic)
        << "Can only codegen extern calls and intrinsics\n";

    // Some call nodes are actually injected at various stages as a
    // cue for llvm to generate particular ops. In general these are
    // handled in the standard library, but ones with e.g. varying
    // types are handled here.
    if (op->is_intrinsic(Call::shuffle_vector)) {
        internal_assert((int) op->args.size() == 1 + op->type.lanes());
        vector<int> indices(op->type.lanes());
        for (size_t i = 0; i < indices.size(); i++) {
            const IntImm *idx = op->args[i+1].as<IntImm>();
            internal_assert(idx);
            internal_assert(idx->value >= 0 && idx->value <= op->args[0].type().lanes());
            indices[i] = idx->value;
        }
        Value *arg = codegen(op->args[0]);

        value = shuffle_vectors(arg, indices);

        if (op->type.is_scalar()) {
            value = builder->CreateExtractElement(value, ConstantInt::get(i32, 0));
        }

    } else if (op->is_intrinsic(Call::interleave_vectors)) {
        vector<Value *> args;
        args.reserve(op->args.size());
        for (Expr i : op->args) {
            args.push_back(codegen(i));
        }
        value = interleave_vectors(args);
    } else if (op->is_intrinsic(Call::debug_to_file)) {
        internal_assert(op->args.size() == 3);
        const StringImm *filename = op->args[0].as<StringImm>();
        internal_assert(filename) << "Malformed debug_to_file node\n";
        // Grab the function from the initial module
        llvm::Function *debug_to_file = module->getFunction("halide_debug_to_file");
        internal_assert(debug_to_file) << "Could not find halide_debug_to_file function in initial module\n";

        // Make the filename a global string constant
        Value *user_context = get_user_context();
        Value *char_ptr = codegen(Expr(filename));
        vector<Value *> args = {user_context, char_ptr, codegen(op->args[1])};

        Value *buffer = codegen(op->args[2]);
        buffer = builder->CreatePointerCast(buffer, buffer_t_type->getPointerTo());
        args.push_back(buffer);

        value = builder->CreateCall(debug_to_file, args);

    } else if (op->is_intrinsic(Call::bitwise_and)) {
        internal_assert(op->args.size() == 2);
        value = builder->CreateAnd(codegen(op->args[0]), codegen(op->args[1]));
    } else if (op->is_intrinsic(Call::bitwise_xor)) {
        internal_assert(op->args.size() == 2);
        value = builder->CreateXor(codegen(op->args[0]), codegen(op->args[1]));
    } else if (op->is_intrinsic(Call::bitwise_or)) {
        internal_assert(op->args.size() == 2);
        value = builder->CreateOr(codegen(op->args[0]), codegen(op->args[1]));
    } else if (op->is_intrinsic(Call::bitwise_not)) {
        internal_assert(op->args.size() == 1);
        value = builder->CreateNot(codegen(op->args[0]));
    } else if (op->is_intrinsic(Call::reinterpret)) {
        internal_assert(op->args.size() == 1);
        Type dst = op->type;
        Type src = op->args[0].type();
        llvm::Type *llvm_dst = llvm_type_of(dst);
        value = codegen(op->args[0]);
        if (src.is_handle() && !dst.is_handle()) {
            internal_assert(dst.is_uint() && dst.bits() == 64);

            // Handle -> UInt64
            llvm::DataLayout d(module.get());
            if (d.getPointerSize() == 4) {
                llvm::Type *intermediate = llvm_type_of(UInt(32, dst.lanes()));
                value = builder->CreatePtrToInt(value, intermediate);
                value = builder->CreateZExt(value, llvm_dst);
            } else if (d.getPointerSize() == 8) {
                value = builder->CreatePtrToInt(value, llvm_dst);
            } else {
                internal_error << "Pointer size is neither 4 nor 8 bytes\n";
            }

        } else if (dst.is_handle() && !src.is_handle()) {
            internal_assert(src.is_uint() && src.bits() == 64);

            // UInt64 -> Handle
            llvm::DataLayout d(module.get());
            if (d.getPointerSize() == 4) {
                llvm::Type *intermediate = llvm_type_of(UInt(32, src.lanes()));
                value = builder->CreateTrunc(value, intermediate);
                value = builder->CreateIntToPtr(value, llvm_dst);
            } else if (d.getPointerSize() == 8) {
                value = builder->CreateIntToPtr(value, llvm_dst);
            } else {
                internal_error << "Pointer size is neither 4 nor 8 bytes\n";
            }

        } else {
            value = builder->CreateBitCast(codegen(op->args[0]), llvm_dst);
        }
    } else if (op->is_intrinsic(Call::shift_left)) {
        internal_assert(op->args.size() == 2);
        value = builder->CreateShl(codegen(op->args[0]), codegen(op->args[1]));
    } else if (op->is_intrinsic(Call::shift_right)) {
        internal_assert(op->args.size() == 2);
        if (op->type.is_int()) {
            value = builder->CreateAShr(codegen(op->args[0]), codegen(op->args[1]));
        } else {
            value = builder->CreateLShr(codegen(op->args[0]), codegen(op->args[1]));
        }
    } else if (op->is_intrinsic(Call::abs)) {

        internal_assert(op->args.size() == 1);

        // Check if an appropriate vector abs for this type exists in the initial module
        Type t = op->args[0].type();
        string name = (t.is_float() ? "abs_f" : "abs_i") + std::to_string(t.bits());
        llvm::Function * builtin_abs =
            find_vector_runtime_function(name, op->type.lanes()).first;

        if (t.is_vector() && builtin_abs) {
            codegen(Call::make(op->type, name, op->args, Call::Extern));
        } else {
            // Generate select(x >= 0, x, -x) instead
            string x_name = unique_name('x');
            Expr x = Variable::make(op->args[0].type(), x_name);
            value = codegen(Let::make(x_name, op->args[0], select(x >= 0, x, -x)));
        }
    } else if (op->is_intrinsic(Call::absd)) {

        internal_assert(op->args.size() == 2);

        Expr a = op->args[0];
        Expr b = op->args[1];

        // Check if an appropriate vector abs for this type exists in the initial module
        Type t = a.type();
        string name;
        if (t.is_float()) {
            codegen(abs(a - b));
            return;
        } else if (t.is_int()) {
            name = "absd_i" + std::to_string(t.bits());
        } else {
            name = "absd_u" + std::to_string(t.bits());
        }

        llvm::Function *builtin_absd =
            find_vector_runtime_function(name, op->type.lanes()).first;

        if (t.is_vector() && builtin_absd) {
            codegen(Call::make(op->type, name, op->args, Call::Extern));
        } else {
            // Use a select instead
            string a_name = unique_name('a');
            string b_name = unique_name('b');
            Expr a_var = Variable::make(op->args[0].type(), a_name);
            Expr b_var = Variable::make(op->args[1].type(), b_name);
            codegen(Let::make(a_name, op->args[0],
                              Let::make(b_name, op->args[1],
                                        Select::make(a_var < b_var, b_var - a_var, a_var - b_var))));
        }
    } else if (op->is_intrinsic("div_round_to_zero")) {
        internal_assert(op->args.size() == 2);
        Value *a = codegen(op->args[0]);
        Value *b = codegen(op->args[1]);
        if (op->type.is_int()) {
            value = builder->CreateSDiv(a, b);
        } else if (op->type.is_uint()) {
            value = builder->CreateUDiv(a, b);
        } else {
            internal_error << "div_round_to_zero of non-integer type.\n";
        }
    } else if (op->is_intrinsic("mod_round_to_zero")) {
        internal_assert(op->args.size() == 2);
        Value *a = codegen(op->args[0]);
        Value *b = codegen(op->args[1]);
        if (op->type.is_int()) {
            value = builder->CreateSRem(a, b);
        } else if (op->type.is_uint()) {
            value = builder->CreateURem(a, b);
        } else {
            internal_error << "mod_round_to_zero of non-integer type.\n";
        }
    } else if (op->is_intrinsic(Call::copy_buffer_t)) {
        internal_assert(op->args.size() == 2);
        const int64_t *dims = as_const_int(op->args[1]);
        internal_assert(dims);
        // Make some memory for this buffer_t
        Value *dst = create_alloca_at_entry(buffer_t_type, 1);
        Value *dst_shape = create_alloca_at_entry(dimension_t_type, *dims);

        Value *src = codegen(op->args[0]);
        src = builder->CreatePointerCast(src, buffer_t_type->getPointerTo());
        Value *src_shape = buffer_dim_array(src);
        builder->CreateStore(builder->CreateLoad(src), dst);
        builder->CreateStore(dst_shape, buffer_dim_array_ptr(dst));
        for (int i = 0; i < *dims; i++) {
            Value *d = builder->CreateLoad(create_gep(dimension_t_type, src_shape, {i}));
            builder->CreateStore(d, create_gep(dimension_t_type, dst_shape, {i}));
        }
        value = dst;
    } else if (op->is_intrinsic(Call::copy_buffer_t)) {
        internal_assert(op->args.size() == 2);
        const int64_t *dims = as_const_int(op->args[1]);
        internal_assert(dims);
        // Make some memory for this buffer_t
        Value *dst = create_alloca_at_entry(buffer_t_type, 1);
        Value *dst_shape = create_alloca_at_entry(dimension_t_type, *dims);

        Value *src = codegen(op->args[0]);
        src = builder->CreatePointerCast(src, buffer_t_type->getPointerTo());
        Value *src_shape = buffer_dim_array(src);
        builder->CreateStore(builder->CreateLoad(src), dst);
        builder->CreateStore(dst_shape, buffer_dim_array_ptr(dst));
        for (int i = 0; i < *dims; i++) {
            Value *d = builder->CreateLoad(create_gep(dimension_t_type, src_shape, {i}));
            builder->CreateStore(d, create_gep(dimension_t_type, dst_shape, {i}));
        }
        value = dst;

    } else if (op->is_intrinsic(Call::create_buffer_t)) {
        int dims = (op->args.size() - 2) / 3;

        // Make some zero'd memory for this buffer_t
        Value *buffer = create_alloca_at_entry(buffer_t_type, 1, true);
        Value *shape = create_alloca_at_entry(dimension_t_type, dims, true);

        // Populate the fields
        internal_assert(op->args[0].type().is_handle())
            << "The first argument to create_buffer_t must be a Handle\n";
        Value *host = codegen(op->args[0]);
        host = builder->CreatePointerCast(host, i8->getPointerTo());
        builder->CreateStore(host, buffer_host_ptr(buffer));
        builder->CreateStore(shape, buffer_dim_array_ptr(buffer));
        builder->CreateStore(ConstantInt::get(i32, dims), buffer_dimensions_ptr(buffer));

        // Type check integer arguments
        for (size_t i = 2; i < op->args.size(); i++) {
            internal_assert(op->args[i].type() == Int(32))
                << "All arguments to create_buffer_t beyond the second must have type Int(32)\n";
        }

        // Second argument is used solely for its Type. Value is unimportant.
        Type t = op->args[1].type();
        builder->CreateStore(ConstantInt::get(i8, t.code()), buffer_type_code_ptr(buffer));
        builder->CreateStore(ConstantInt::get(i8, t.bits()), buffer_type_bits_ptr(buffer));
        builder->CreateStore(ConstantInt::get(i16, t.lanes()), buffer_type_lanes_ptr(buffer));

        for (int i = 0; i < dims; i++) {
            builder->CreateStore(codegen(op->args[i*3+2]), create_gep(dimension_t_type, shape, {i, 0}));
            builder->CreateStore(codegen(op->args[i*3+3]), create_gep(dimension_t_type, shape, {i, 1}));
            builder->CreateStore(codegen(op->args[i*3+4]), create_gep(dimension_t_type, shape, {i, 2}));
        }

        value = buffer;
    } else if (op->is_intrinsic(Call::extract_buffer_host)) {
        internal_assert(op->args.size() == 1);
        Value *buffer = codegen(op->args[0]);
        buffer = builder->CreatePointerCast(buffer, buffer_t_type->getPointerTo());
        value = buffer_host(buffer);
    } else if (op->is_intrinsic(Call::extract_buffer_min)) {
        internal_assert(op->args.size() == 2);
        const IntImm *idx = op->args[1].as<IntImm>();
        internal_assert(idx);
        Value *buffer = codegen(op->args[0]);
        buffer = builder->CreatePointerCast(buffer, buffer_t_type->getPointerTo());
        value = buffer_min(buffer, idx->value);
    } else if (op->is_intrinsic(Call::extract_buffer_max)) {
        internal_assert(op->args.size() == 2);
        const IntImm *idx = op->args[1].as<IntImm>();
        internal_assert(idx);
        Value *buffer = codegen(op->args[0]);
        buffer = builder->CreatePointerCast(buffer, buffer_t_type->getPointerTo());
        Value *extent = buffer_extent(buffer, idx->value);
        Value *min = buffer_min(buffer, idx->value);
        Value *max_plus_one = builder->CreateNSWAdd(min, extent);
        value = builder->CreateNSWSub(max_plus_one, ConstantInt::get(i32, 1));
    } else if (op->is_intrinsic(Call::rewrite_buffer)) {
        int dims = ((int)(op->args.size())-2)/3;
        internal_assert((int)(op->args.size()) == dims*3 + 2);

        Value *buffer = codegen(op->args[0]);

        // Rewrite the halide_buffer_t using the args
        // Arg 1 is only used for its type
        Type t = op->args[1].type();
        builder->CreateStore(ConstantInt::get(i8, t.code()), buffer_type_code_ptr(buffer));
        builder->CreateStore(ConstantInt::get(i8, t.bits()), buffer_type_bits_ptr(buffer));
        builder->CreateStore(ConstantInt::get(i16, t.lanes()), buffer_type_lanes_ptr(buffer));

        builder->CreateStore(ConstantInt::get(i32, dims), buffer_dimensions_ptr(buffer));

        for (int i = 0; i < dims; i++) {
            builder->CreateStore(codegen(op->args[i*3+2]), buffer_min_ptr(buffer, i));
            builder->CreateStore(codegen(op->args[i*3+3]), buffer_extent_ptr(buffer, i));
            builder->CreateStore(codegen(op->args[i*3+4]), buffer_stride_ptr(buffer, i));
        }

        // From the point of view of the continued code (a containing assert stmt), this returns true.
        value = codegen(const_true());
    } else if (op->is_intrinsic(Call::set_host_dirty)) {
        internal_assert(op->args.size() == 1);
        Value *buffer = codegen(op->args[0]);
        buffer_set_flag(buffer, halide_buffer_t::flag_host_dirty, true);
        value = ConstantInt::get(i32, 0);
    } else if (op->is_intrinsic(Call::set_device_dirty)) {
        internal_assert(op->args.size() == 1);
        Value *buffer = codegen(op->args[0]);
        buffer_set_flag(buffer, halide_buffer_t::flag_device_dirty, true);
        value = ConstantInt::get(i32, 0);
    } else if (op->is_intrinsic(Call::null_handle)) {
        internal_assert(op->args.size() == 0) << "null_handle takes no arguments\n";
        internal_assert(op->type.is_handle()) << "null_handle must return a Handle type\n";
        value = ConstantPointerNull::get(i8->getPointerTo());
    } else if (op->is_intrinsic(Call::address_of)) {
        internal_assert(op->args.size() == 1) << "address_of takes one argument\n";
        internal_assert(op->type.is_handle()) << "address_of must return a Handle type\n";
        const Load *load = op->args[0].as<Load>();
        internal_assert(load) << "The sole argument to address_of must be a Load node\n";
        internal_assert(load->index.type().is_scalar()) << "Can't take the address of a vector load\n";

        value = codegen_buffer_pointer(load->name, load->type, load->index);

    } else if (op->is_intrinsic(Call::trace) ||
               op->is_intrinsic(Call::trace_expr)) {

        int int_args = (int)(op->args.size()) - 5;
        internal_assert(int_args >= 0);

        // Make a global string for the func name. Should be the same for all lanes.
        Value *name = codegen(unbroadcast(op->args[0]));

        // Codegen the event type. Should be the same for all lanes.
        Value *event_type = codegen(unbroadcast(op->args[1]));

        // Codegen the buffer id
        Expr id = op->args[2];
        Value *realization_id;
        if (id.as<Broadcast>()) {
            realization_id = codegen(unbroadcast(id));
        } else {
            realization_id = codegen(id);
        }

        // Codegen the value index. Should be the same for all lanes.
        Value *value_index = codegen(unbroadcast(op->args[3]));

        // Allocate and populate a stack entry for the value arg
        Type type = op->args[4].type();
        Value *value_stored_array = create_alloca_at_entry(llvm_type_of(type), 1);
        Value *value_stored = codegen(op->args[4]);
        builder->CreateStore(value_stored, value_stored_array);
        value_stored_array = builder->CreatePointerCast(value_stored_array, i8->getPointerTo());

        // Allocate and populate a stack array for the integer args
        Value *coords;
        if (int_args > 0) {
            llvm::Type *coords_type = llvm_type_of(op->args[5].type());
            coords = create_alloca_at_entry(coords_type, int_args);
            for (int i = 0; i < int_args; i++) {
                Value *coord_ptr =
                    builder->CreateConstInBoundsGEP1_32(
#if LLVM_VERSION >= 37
                        coords_type,
#endif
                        coords,
                        i);
                builder->CreateStore(codegen(op->args[5+i]), coord_ptr);
            }
            coords = builder->CreatePointerCast(coords, i32->getPointerTo());
        } else {
            coords = Constant::getNullValue(i32->getPointerTo());
        }

        StructType *trace_event_type = module->getTypeByName("struct.halide_trace_event");
        user_assert(trace_event_type) << "The module being generated does not support tracing.\n";
        Value *trace_event = create_alloca_at_entry(trace_event_type, 1);

        Value *members[10] = {
            name,
            event_type,
            realization_id,
            ConstantInt::get(i32, type.code()),
            ConstantInt::get(i32, type.bits()),
            ConstantInt::get(i32, type.lanes()),
            value_index,
            value_stored_array,
            ConstantInt::get(i32, int_args * type.lanes()),
            coords};

        for (size_t i = 0; i < sizeof(members)/sizeof(members[0]); i++) {
            Value *field_ptr =
                builder->CreateConstInBoundsGEP2_32(
#if LLVM_VERSION >= 37
                    trace_event_type,
#endif
                    trace_event,
                    0,
                    i);
            builder->CreateStore(members[i], field_ptr);
        }

        // Call the runtime function
        vector<Value *> args(2);
        args[0] = get_user_context();
        args[1] = trace_event;

        llvm::Function *trace_fn = module->getFunction("halide_trace");
        internal_assert(trace_fn);

        value = builder->CreateCall(trace_fn, args);

        if (op->is_intrinsic(Call::trace_expr)) {
            value = value_stored;
        }

    } else if (op->is_intrinsic(Call::lerp)) {
        internal_assert(op->args.size() == 3);
        value = codegen(lower_lerp(op->args[0], op->args[1], op->args[2]));
    } else if (op->is_intrinsic(Call::popcount)) {
        internal_assert(op->args.size() == 1);
        std::vector<llvm::Type*> arg_type(1);
        arg_type[0] = llvm_type_of(op->args[0].type());
        llvm::Function *fn = Intrinsic::getDeclaration(module.get(), Intrinsic::ctpop, arg_type);
        CallInst *call = builder->CreateCall(fn, codegen(op->args[0]));
        value = call;
    } else if (op->is_intrinsic(Call::count_leading_zeros) ||
               op->is_intrinsic(Call::count_trailing_zeros)) {
        internal_assert(op->args.size() == 1);
        std::vector<llvm::Type*> arg_type(1);
        arg_type[0] = llvm_type_of(op->args[0].type());
        llvm::Function *fn = Intrinsic::getDeclaration(module.get(),
                                                       (op->is_intrinsic(Call::count_leading_zeros)) ? Intrinsic::ctlz :
                                                       Intrinsic::cttz,
                                                       arg_type);
        llvm::Value *zero_is_not_undef = llvm::ConstantInt::getFalse(*context);
        llvm::Value *args[2] = { codegen(op->args[0]), zero_is_not_undef };
        CallInst *call = builder->CreateCall(fn, args);
        value = call;
    } else if (op->is_intrinsic(Call::return_second)) {
        internal_assert(op->args.size() == 2);
        codegen(op->args[0]);
        value = codegen(op->args[1]);
    } else if (op->is_intrinsic(Call::if_then_else)) {
        if (op->type.is_vector()) {
            scalarize(op);

        } else {

            internal_assert(op->args.size() == 3);

            BasicBlock *true_bb = BasicBlock::Create(*context, "true_bb", function);
            BasicBlock *false_bb = BasicBlock::Create(*context, "false_bb", function);
            BasicBlock *after_bb = BasicBlock::Create(*context, "after_bb", function);
            builder->CreateCondBr(codegen(op->args[0]), true_bb, false_bb);
            builder->SetInsertPoint(true_bb);
            Value *true_value = codegen(op->args[1]);
            builder->CreateBr(after_bb);

            builder->SetInsertPoint(false_bb);
            Value *false_value = codegen(op->args[2]);
            builder->CreateBr(after_bb);

            builder->SetInsertPoint(after_bb);

            PHINode *phi = builder->CreatePHI(true_value->getType(), 2);
            phi->addIncoming(true_value, true_bb);
            phi->addIncoming(false_value, false_bb);

            value = phi;
        }
    } else if (op->is_intrinsic(Call::make_struct)) {
        if (op->type.is_vector()) {
            // Make a vector-of-structs
            scalarize(op);
        } else {
            // Codegen each element.
            assert(!op->args.empty());
            vector<llvm::Value *> args(op->args.size());
            vector<llvm::Type *> types(op->args.size());
            for (size_t i = 0; i < op->args.size(); i++) {
                args[i] = codegen(op->args[i]);
                types[i] = args[i]->getType();
            }

            // Create an struct on the stack.
            StructType *struct_t = StructType::create(types);
            Value *ptr = create_alloca_at_entry(struct_t, 1);

            // Put the elements in the struct.
            for (size_t i = 0; i < args.size(); i++) {
                Value *field_ptr =
                    builder->CreateConstInBoundsGEP2_32(
#if LLVM_VERSION >= 37
                        struct_t,
#endif
                        ptr,
                        0,
                        i);
                builder->CreateStore(args[i], field_ptr);
            }

            value = ptr;
        }

    } else if (op->is_intrinsic(Call::stringify)) {
        assert(!op->args.empty());

        if (op->type.is_vector()) {
            scalarize(op);
        } else {

            // Compute the maximum possible size of the message.
            int buf_size = 1; // One for the terminating zero.
            for (size_t i = 0; i < op->args.size(); i++) {
                Type t = op->args[i].type();
                if (op->args[i].as<StringImm>()) {
                    buf_size += op->args[i].as<StringImm>()->value.size();
                } else if (t.is_int() || t.is_uint()) {
                    buf_size += 19; // 2^64 = 18446744073709551616
                } else if (t.is_float()) {
                    if (t.bits() == 32) {
                        buf_size += 47; // %f format of max negative float
                    } else {
                        buf_size += 14; // Scientific notation with 6 decimal places.
                    }
                } else {
                    internal_assert(t.is_handle());
                    buf_size += 18; // 0x0123456789abcdef
                }
            }
            // Round up to a multiple of 16 bytes.
            buf_size = ((buf_size + 15)/16)*16;

            // Clamp to at most 8k.
            if (buf_size > 8192) buf_size = 8192;

            // Allocate a stack array to hold the message.
            llvm::Value *buf = create_alloca_at_entry(i8, buf_size);

            llvm::Value *dst = buf;
            llvm::Value *buf_end = builder->CreateConstGEP1_32(buf, buf_size);

            llvm::Function *append_string  = module->getFunction("halide_string_to_string");
            llvm::Function *append_int64   = module->getFunction("halide_int64_to_string");
            llvm::Function *append_uint64  = module->getFunction("halide_uint64_to_string");
            llvm::Function *append_double  = module->getFunction("halide_double_to_string");
            llvm::Function *append_pointer = module->getFunction("halide_pointer_to_string");

            internal_assert(append_string);
            internal_assert(append_int64);
            internal_assert(append_uint64);
            internal_assert(append_double);
            internal_assert(append_pointer);

            for (size_t i = 0; i < op->args.size(); i++) {
                const StringImm *s = op->args[i].as<StringImm>();
                Type t = op->args[i].type();
                internal_assert(t.lanes() == 1);
                vector<Value *> call_args(2);
                call_args[0] = dst;
                call_args[1] = buf_end;

                if (s) {
                    call_args.push_back(codegen(op->args[i]));
                    dst = builder->CreateCall(append_string, call_args);
                } else if (t.is_int()) {
                    call_args.push_back(codegen(Cast::make(Int(64), op->args[i])));
                    call_args.push_back(ConstantInt::get(i32, 1));
                    dst = builder->CreateCall(append_int64, call_args);
                } else if (t.is_uint()) {
                    call_args.push_back(codegen(Cast::make(UInt(64), op->args[i])));
                    call_args.push_back(ConstantInt::get(i32, 1));
                    dst = builder->CreateCall(append_uint64, call_args);
                } else if (t.is_float()) {
                    call_args.push_back(codegen(Cast::make(Float(64), op->args[i])));
                    // Use scientific notation for doubles
                    call_args.push_back(ConstantInt::get(i32, t.bits() == 64 ? 1 : 0));
                    dst = builder->CreateCall(append_double, call_args);
                } else {
                    internal_assert(t.is_handle());
                    call_args.push_back(codegen(op->args[i]));
                    dst = builder->CreateCall(append_pointer, call_args);
                }
            }
            value = buf;
        }
    } else if (op->is_intrinsic(Call::memoize_expr)) {
        // Used as an annotation for caching, should be invisible to
        // codegen. Ignore arguments beyond the first as they are only
        // used in the cache key.
        internal_assert(op->args.size() > 0);
        value = codegen(op->args[0]);
    } else if (op->is_intrinsic(Call::copy_memory)) {
        value = builder->CreateMemCpy(codegen(op->args[0]),
                                      codegen(op->args[1]),
                                      codegen(op->args[2]), 0);
    } else if (op->is_intrinsic(Call::register_destructor)) {
        internal_assert(op->args.size() == 2);
        const StringImm *fn = op->args[0].as<StringImm>();
        internal_assert(fn);
        Expr arg = op->args[1];
        internal_assert(arg.type().is_handle());
        llvm::Function *f = module->getFunction(fn->value);
        if (!f) {
            llvm::Type *arg_types[] = {i8->getPointerTo(), i8->getPointerTo()};
            FunctionType *func_t = FunctionType::get(void_t, arg_types, false);
            f = llvm::Function::Create(func_t, llvm::Function::ExternalLinkage, fn->value, module.get());
            f->setCallingConv(CallingConv::C);
        }
        register_destructor(f, codegen(arg), Always);
    } else if (op->is_intrinsic(Call::call_cached_indirect_function)) {
        // Arguments to call_cached_indirect_function are of the form
        //
        //    cond_1, "sub_function_name_1", 
        //    cond_2, "sub_function_name_2",
        //    ...
        //    cond_N, "sub_function_name_N"
        //
        // This will generate code that corresponds (roughly) to
        //
        //    static FunctionPtr f = []{ 
        //      if (cond_1) return sub_function_name_1;
        //      if (cond_2) return sub_function_name_2;
        //      ...
        //      if (cond_N) return sub_function_name_N;
        //    }
        //    return f(args)
        // 
        // i.e.: the conditions will be evaluated *in order*; the first one
        // evaluating to true will have its corresponding function cached,
        // which will be used to complete this (and all subsequent) calls.
        //
        // The final condition (cond_N) must evaluate to a constant TRUE
        // value (so that the final function will be selected if all others
        // fail); failure to do so will cause unpredictable results.
        //
        // There is currently no way to clear the cached function pointer.
        //
        // It is assumed/required that all of the conditions are "pure"; each
        // must evaluate to the same value (within a given runtime environment)
        // across multiple evaluations.
        // 
        // It is assumed/required that all of the sub-functions have arguments
        // (and return values) that are identical to those of this->function.
        //
        // Note that we require >= 4 arguments: fewer would imply
        // only one condition+function pair, which is pointless to use
        // (the function should always be called directly).
        //
        internal_assert(op->args.size() >= 4);
        internal_assert(!(op->args.size() & 1));

        // Gather information we need about each function.
        struct SubFn {
            llvm::Function *fn;
            llvm::GlobalValue *fn_ptr;
            Expr cond;
        };
        vector<SubFn> sub_fns;
        for (size_t i = 0; i < op->args.size(); i += 2) {
            const string sub_fn_name = op->args[i+1].as<StringImm>()->value;
            llvm::Function *sub_fn = module->getFunction(sub_fn_name);
            if (!sub_fn) { 
                debug(1) << "Did not find function " << sub_fn_name << ", assuming extern \"C\".\n";
                vector<llvm::Type *> arg_types;
                for (const auto &arg : function->args()) {
                     arg_types.push_back(arg.getType());
                }
                llvm::Type *result_type = llvm_type_of(op->type);
                FunctionType *func_t = FunctionType::get(result_type, arg_types, false);
                sub_fn = llvm::Function::Create(func_t, llvm::Function::ExternalLinkage, 
                                                sub_fn_name, module.get());
                sub_fn->setCallingConv(CallingConv::C);
            }

            llvm::GlobalValue *sub_fn_ptr = module->getNamedValue(sub_fn_name);
            if (!sub_fn_ptr) {
                debug(1) << "Did not find function ptr " << sub_fn_name << ", assuming extern \"C\".\n";
                sub_fn_ptr = new GlobalVariable(*module, sub_fn->getType(),
                                                /*isConstant*/ true, GlobalValue::ExternalLinkage,
                                                /*initializer*/ nullptr, sub_fn_name);
            }
            auto cond = op->args[i];
            sub_fns.push_back({sub_fn, sub_fn_ptr, cond});
        }

        // Create a null-initialized global to track this object.
        const auto base_fn = sub_fns.back().fn;
        const string global_name = unique_name(base_fn->getName().str() + "_indirect_fn_ptr");
        GlobalVariable *global = new GlobalVariable(
            *module, 
            base_fn->getType(),
            /*isConstant*/ false, 
            GlobalValue::PrivateLinkage,
            ConstantPointerNull::get(base_fn->getType()),
            global_name);
        LoadInst *loaded_value = builder->CreateLoad(global);

        BasicBlock *global_inited_bb = BasicBlock::Create(*context, "global_inited_bb", function);
        BasicBlock *global_not_inited_bb = BasicBlock::Create(*context, "global_not_inited_bb", function);
        BasicBlock *call_fn_bb = BasicBlock::Create(*context, "call_fn_bb", function);

        // Only init the global if not already inited. 
        //
        // Note that we deliberately do not attempt to make this threadsafe via (e.g.) mutexes;
        // the requirements of the conditions above mean that multiple writes *should* only
        // be able to re-write the same value, which is harmless for our purposes, and
        // avoiding such code simplifies and speeds the resulting code.
        //
        // (Note that if we ever need to add a way to clear the cached function pointer,
        // we may need to reconsider this, to avoid amusingly horrible race conditions.)
        builder->CreateCondBr(builder->CreateIsNotNull(loaded_value), 
            global_inited_bb, global_not_inited_bb, very_likely_branch);

        // Build the not-already-inited case
        builder->SetInsertPoint(global_not_inited_bb);
        llvm::Value *selected_value = nullptr;
        for (int i = sub_fns.size() - 1; i >= 0; i--) {
            const auto sub_fn = sub_fns[i];
            if (!selected_value) {
                selected_value = sub_fn.fn_ptr;
            } else {
                selected_value = builder->CreateSelect(codegen(sub_fn.cond), 
                                                       sub_fn.fn_ptr, selected_value);
            }
        }
        builder->CreateStore(selected_value, global);
        builder->CreateBr(call_fn_bb);

        // Just an incoming edge for the Phi node
        builder->SetInsertPoint(global_inited_bb);
        builder->CreateBr(call_fn_bb);

        builder->SetInsertPoint(call_fn_bb);
        PHINode *phi = builder->CreatePHI(selected_value->getType(), 2);
        phi->addIncoming(selected_value, global_not_inited_bb);
        phi->addIncoming(loaded_value, global_inited_bb);

        std::vector<llvm::Value *> call_args;
        for (auto &arg : function->args()) {
             call_args.push_back(&arg);
        }

#if LLVM_VERSION >= 37
        llvm::CallInst *call = builder->CreateCall(base_fn->getFunctionType(), phi, call_args);
#else
        llvm::CallInst *call = builder->CreateCall(phi, call_args);
#endif
        value = call;
    } else if (op->is_intrinsic(Call::signed_integer_overflow)) {
        user_error << "Signed integer overflow occurred during constant-folding. Signed"
            " integer overflow for int32 and int64 is undefined behavior in"
            " Halide.\n";
    } else if (op->call_type == Call::Intrinsic ||
               op->call_type == Call::PureIntrinsic) {
        internal_error << "Unknown intrinsic: " << op->name << "\n";
    } else if (op->call_type == Call::PureExtern && op->name == "pow_f32") {
        internal_assert(op->args.size() == 2);
        Expr x = op->args[0];
        Expr y = op->args[1];
        Expr e = Internal::halide_exp(Internal::halide_log(x) * y);
        e.accept(this);
    } else if (op->call_type == Call::PureExtern && op->name == "log_f32") {
        internal_assert(op->args.size() == 1);
        Expr e = Internal::halide_log(op->args[0]);
        e.accept(this);
    } else if (op->call_type == Call::PureExtern && op->name == "exp_f32") {
        internal_assert(op->args.size() == 1);
        Expr e = Internal::halide_exp(op->args[0]);
        e.accept(this);
    } else if (op->call_type == Call::PureExtern &&
               (op->name == "is_nan_f32" || op->name == "is_nan_f64")) {
        internal_assert(op->args.size() == 1);
        Value *a = codegen(op->args[0]);
        value = builder->CreateFCmpUNO(a, a);
    } else {
        // It's an extern call.

        std::string name;
        if (op->call_type == Call::ExternCPlusPlus) {
            user_assert(get_target().has_feature(Target::CPlusPlusMangling)) <<
                "Target must specify C++ name mangling (\"c_plus_plus_name_mangling\") in order to call C++ externs. (" <<
                op->name << ")\n";

            std::vector<std::string> namespaces;
            name = extract_namespaces(op->name, namespaces);
            std::vector<ExternFuncArgument> mangle_args;
            for (const auto &arg : op->args) {
                mangle_args.push_back(ExternFuncArgument(arg));
            }
            name = cplusplus_function_mangled_name(name, namespaces, op->type, mangle_args, get_target());
        } else {
            name = op->name;
        }

        // Codegen the args
        vector<Value *> args(op->args.size());
        for (size_t i = 0; i < op->args.size(); i++) {
            args[i] = codegen(op->args[i]);
        }

        llvm::Function *fn = module->getFunction(name);

        llvm::Type *result_type = llvm_type_of(op->type);

        // Add a user context arg as needed. It's never a vector.
        bool takes_user_context = function_takes_user_context(op->name);
        if (takes_user_context) {
            internal_assert(fn) << "External function " << op->name << "is marked as taking user_context, but is not in the runtime module. Check if runtime_api.cpp needs to be rebuilt.\n";
            debug(4) << "Adding user_context to " << op->name << " args\n";
            args.insert(args.begin(), get_user_context());
        }

        // If we can't find it, declare it extern "C"
        if (!fn) {
            vector<llvm::Type *> arg_types(args.size());
            for (size_t i = 0; i < args.size(); i++) {
                arg_types[i] = args[i]->getType();
                if (arg_types[i]->isVectorTy()) {
                    VectorType *vt = dyn_cast<VectorType>(arg_types[i]);
                    arg_types[i] = vt->getElementType();
                }
            }

            llvm::Type *scalar_result_type = result_type;
            if (result_type->isVectorTy()) {
                VectorType *vt = dyn_cast<VectorType>(result_type);
                scalar_result_type = vt->getElementType();
            }

            FunctionType *func_t = FunctionType::get(scalar_result_type, arg_types, false);

            fn = llvm::Function::Create(func_t, llvm::Function::ExternalLinkage, name, module.get());
            fn->setCallingConv(CallingConv::C);
            debug(4) << "Did not find " << op->name << ". Declared it extern \"C\".\n";
        } else {
            debug(4) << "Found " << op->name << "\n";

            // TODO: Say something more accurate here as there is now
            // partial information in the handle_type field, but it is
            // not clear it can be matched to the LLVM types and it is
            // not always there.
            // Halide's type system doesn't preserve pointer types
            // correctly (they just get called "Handle()"), so we may
            // need to pointer cast to the appropriate type. Only look at
            // fixed params (not varags) in llvm function.
            FunctionType *func_t = fn->getFunctionType();
            for (size_t i = takes_user_context ? 1 : 0;
                 i < std::min(args.size(), (size_t)(func_t->getNumParams()));
                 i++) {
                Expr halide_arg = takes_user_context ? op->args[i-1] : op->args[i];
                if (halide_arg.type().is_handle()) {
                    llvm::Type *t = func_t->getParamType(i);

                    // Widen to vector-width as needed. If the
                    // function doesn't actually take a vector,
                    // individual lanes will be extracted below.
                    if (halide_arg.type().is_vector() &&
                        !t->isVectorTy()) {
                        t = VectorType::get(t, halide_arg.type().lanes());
                    }

                    if (t != args[i]->getType()) {
                        debug(4) << "Pointer casting argument to extern call: "
                                 << halide_arg << "\n";
                        args[i] = builder->CreatePointerCast(args[i], t);
                    }
                }
            }
        }

        if (op->type.is_scalar()) {
            CallInst *call = builder->CreateCall(fn, args);
            if (op->is_pure()) {
                call->setDoesNotAccessMemory();
            }
            call->setDoesNotThrow();
            value = call;
        } else {

            // Check if a vector version of the function already
            // exists at some useful width.
            pair<llvm::Function *, int> vec =
                find_vector_runtime_function(name, op->type.lanes());
            llvm::Function *vec_fn = vec.first;
            int w = vec.second;

            if (vec_fn) {
                value = call_intrin(llvm_type_of(op->type), w,
                                    vec_fn->getName(), args);
            } else {

                // No vector version found. Scalarize. Extract each simd
                // lane in turn and do one scalar call to the function.
                value = UndefValue::get(result_type);
                for (int i = 0; i < op->type.lanes(); i++) {
                    Value *idx = ConstantInt::get(i32, i);
                    vector<Value *> arg_lane(args.size());
                    for (size_t j = 0; j < args.size(); j++) {
                        if (args[j]->getType()->isVectorTy()) {
                            arg_lane[j] = builder->CreateExtractElement(args[j], idx);
                        } else {
                            arg_lane[j] = args[j];
                        }
                    }
                    CallInst *call = builder->CreateCall(fn, arg_lane);
                    if (op->is_pure()) {
                        call->setDoesNotAccessMemory();
                    }
                    call->setDoesNotThrow();
                    if (!call->getType()->isVoidTy()) {
                        value = builder->CreateInsertElement(value, call, idx);
                    } // otherwise leave it as undef.
                }
            }
        }
    }
}

void CodeGen_LLVM::visit(const Let *op) {
    sym_push(op->name, codegen(op->value));
    if (op->value.type() == Int(32)) {
        alignment_info.push(op->name, modulus_remainder(op->value, alignment_info));
    }
    value = codegen(op->body);
    if (op->value.type() == Int(32)) {
        alignment_info.pop(op->name);
    }
    sym_pop(op->name);
}

void CodeGen_LLVM::visit(const LetStmt *op) {
    sym_push(op->name, codegen(op->value));

    if (op->value.type() == Int(32)) {
        alignment_info.push(op->name, modulus_remainder(op->value, alignment_info));
    }

    codegen(op->body);

    if (op->value.type() == Int(32)) {
        alignment_info.pop(op->name);
    }

    sym_pop(op->name);
}

void CodeGen_LLVM::visit(const AssertStmt *op) {
    create_assertion(codegen(op->condition), op->message);
}

Constant *CodeGen_LLVM::create_string_constant(const string &s) {
    map<string, Constant *>::iterator iter = string_constants.find(s);
    if (iter == string_constants.end()) {
        // Add a trailing \0
        vector<char> data;
        data.reserve(s.size()+1);
        data.insert(data.end(), s.begin(), s.end());
        data.push_back(0);
        Constant *val = create_constant_binary_blob(&data[0], data.size(), "str");
        string_constants[s] = val;
        return val;
    } else {
        return iter->second;
    }
}

Constant *CodeGen_LLVM::create_constant_binary_blob(const void *data, size_t bytes, const string &name) {

    llvm::Type *type = ArrayType::get(i8, bytes);
    GlobalVariable *global = new GlobalVariable(*module, type,
                                                true, GlobalValue::PrivateLinkage,
                                                0, name);
    ArrayRef<unsigned char> data_array((const unsigned char *)data, bytes);
    global->setInitializer(ConstantDataArray::get(*context, data_array));
    global->setAlignment(32);

    Constant *zero = ConstantInt::get(i32, 0);
    Constant *zeros[] = {zero, zero};
#if LLVM_VERSION >= 37
    Constant *ptr = ConstantExpr::getInBoundsGetElementPtr(type, global, zeros);
#else
    Constant *ptr = ConstantExpr::getInBoundsGetElementPtr(global, zeros);
#endif
    return ptr;
}

void CodeGen_LLVM::create_assertion(Value *cond, Expr message, llvm::Value *error_code) {

    internal_assert(!message.defined() || message.type() == Int(32))
        << "Assertion result is not an int: " << message;

    if (target.has_feature(Target::NoAsserts)) return;

    // If the condition is a vector, fold it down to a scalar
    VectorType *vt = dyn_cast<VectorType>(cond->getType());
    if (vt) {
        Value *scalar_cond = builder->CreateExtractElement(cond, ConstantInt::get(i32, 0));
        for (unsigned i = 1; i < vt->getNumElements(); i++) {
            Value *lane = builder->CreateExtractElement(cond, ConstantInt::get(i32, i));
            scalar_cond = builder->CreateAnd(scalar_cond, lane);
        }
        cond = scalar_cond;
    }

    // Make a new basic block for the assert
    BasicBlock *assert_fails_bb = BasicBlock::Create(*context, "assert failed", function);
    BasicBlock *assert_succeeds_bb = BasicBlock::Create(*context, "assert succeeded", function);

    // If the condition fails, enter the assert body, otherwise, enter the block after
    builder->CreateCondBr(cond, assert_succeeds_bb, assert_fails_bb, very_likely_branch);

    // Build the failure case
    builder->SetInsertPoint(assert_fails_bb);

    // Call the error handler
    if (!error_code) error_code = codegen(message);

    return_with_error_code(error_code);

    // Continue on using the success case
    builder->SetInsertPoint(assert_succeeds_bb);
}

void CodeGen_LLVM::return_with_error_code(llvm::Value *error_code) {
    // Branch to the destructor block, which cleans up and then bails out.
    BasicBlock *dtors = get_destructor_block();

    // Hook up our error code to the phi node that the destructor block starts with.
    PHINode *phi = dyn_cast<PHINode>(dtors->begin());
    internal_assert(phi) << "The destructor block is supposed to start with a phi node\n";
    phi->addIncoming(error_code, builder->GetInsertBlock());

    builder->CreateBr(get_destructor_block());
}

void CodeGen_LLVM::visit(const ProducerConsumer *op) {
    BasicBlock *produce = BasicBlock::Create(*context, std::string("produce ") + op->name, function);
    builder->CreateBr(produce);
    builder->SetInsertPoint(produce);
    codegen(op->produce);

    if (op->update.defined()) {
        BasicBlock *update = BasicBlock::Create(*context, std::string("update ") + op->name, function);
        builder->CreateBr(update);
        builder->SetInsertPoint(update);
        codegen(op->update);
    }

    BasicBlock *consume = BasicBlock::Create(*context, std::string("consume ") + op->name, function);
    builder->CreateBr(consume);
    builder->SetInsertPoint(consume);
    codegen(op->consume);
}

void CodeGen_LLVM::visit(const For *op) {
    Value *min = codegen(op->min);
    Value *extent = codegen(op->extent);

    if (op->for_type == ForType::Serial) {
        Value *max = builder->CreateNSWAdd(min, extent);

        BasicBlock *preheader_bb = builder->GetInsertBlock();

        // Make a new basic block for the loop
        BasicBlock *loop_bb = BasicBlock::Create(*context, std::string("for ") + op->name, function);
        // Create the block that comes after the loop
        BasicBlock *after_bb = BasicBlock::Create(*context, std::string("end for ") + op->name, function);

        // If min < max, fall through to the loop bb
        Value *enter_condition = builder->CreateICmpSLT(min, max);
        builder->CreateCondBr(enter_condition, loop_bb, after_bb, very_likely_branch);
        builder->SetInsertPoint(loop_bb);

        // Make our phi node.
        PHINode *phi = builder->CreatePHI(i32, 2);
        phi->addIncoming(min, preheader_bb);

        // Within the loop, the variable is equal to the phi value
        sym_push(op->name, phi);

        // Emit the loop body
        codegen(op->body);

        // Update the counter
        Value *next_var = builder->CreateNSWAdd(phi, ConstantInt::get(i32, 1));

        // Add the back-edge to the phi node
        phi->addIncoming(next_var, builder->GetInsertBlock());

        // Maybe exit the loop
        Value *end_condition = builder->CreateICmpNE(next_var, max);
        builder->CreateCondBr(end_condition, loop_bb, after_bb);

        builder->SetInsertPoint(after_bb);

        // Pop the loop variable from the scope
        sym_pop(op->name);
    } else if (op->for_type == ForType::Parallel) {

        debug(3) << "Entering parallel for loop over " << op->name << "\n";

        // Find every symbol that the body of this loop refers to
        // and dump it into a closure
        Closure closure(op->body, op->name);

        // Allocate a closure
        StructType *closure_t = build_closure_type(closure, buffer_t_type, context);
        Value *ptr = create_alloca_at_entry(closure_t, 1);

        // Fill in the closure
        pack_closure(closure_t, ptr, closure, symbol_table, buffer_t_type, builder);

        // Make a new function that does one iteration of the body of the loop
        llvm::Type *voidPointerType = (llvm::Type *)(i8->getPointerTo());
        llvm::Type *args_t[] = {voidPointerType, i32, voidPointerType};
        FunctionType *func_t = FunctionType::get(i32, args_t, false);
        llvm::Function *containing_function = function;
        function = llvm::Function::Create(func_t, llvm::Function::InternalLinkage,
                                          "par_for_" + function->getName() + "_" + op->name, module.get());
        function->setDoesNotAlias(3);

        // Make the initial basic block and jump the builder into the new function
        IRBuilderBase::InsertPoint call_site = builder->saveIP();
        BasicBlock *block = BasicBlock::Create(*context, "entry", function);
        builder->SetInsertPoint(block);

        // Get the user context value before swapping out the symbol table.
        Value *user_context = get_user_context();

        // Save the destructor block
        BasicBlock *parent_destructor_block = destructor_block;
        destructor_block = nullptr;

        // Make a new scope to use
        Scope<Value *> saved_symbol_table;
        symbol_table.swap(saved_symbol_table);

        // Get the function arguments

        // The user context is first argument of the function; it's
        // important that we override the name to be "__user_context",
        // since the LLVM function has a random auto-generated name for
        // this argument.
        llvm::Function::arg_iterator iter = function->arg_begin();
        sym_push("__user_context", iterator_to_pointer(iter));

        // Next is the loop variable.
        ++iter;
        sym_push(op->name, iterator_to_pointer(iter));

        // The closure pointer is the third and last argument.
        ++iter;
        iter->setName("closure");
        Value *closure_handle = builder->CreatePointerCast(iterator_to_pointer(iter),
                                                           closure_t->getPointerTo());
        // Load everything from the closure into the new scope
        unpack_closure(closure, symbol_table, closure_t, closure_handle, builder);

        // Generate the new function body
        codegen(op->body);

        // Return success
        return_with_error_code(ConstantInt::get(i32, 0));

        // Move the builder back to the main function and call do_par_for
        builder->restoreIP(call_site);
        llvm::Function *do_par_for = module->getFunction("halide_do_par_for");
        internal_assert(do_par_for) << "Could not find halide_do_par_for in initial module\n";
        do_par_for->setDoesNotAlias(5);
        //do_par_for->setDoesNotCapture(5);
        ptr = builder->CreatePointerCast(ptr, i8->getPointerTo());
        Value *args[] = {user_context, function, min, extent, ptr};
        debug(4) << "Creating call to do_par_for\n";
        Value *result = builder->CreateCall(do_par_for, args);

        debug(3) << "Leaving parallel for loop over " << op->name << "\n";

        // Now restore the scope
        symbol_table.swap(saved_symbol_table);
        function = containing_function;

        // Restore the destructor block
        destructor_block = parent_destructor_block;

        // Check for success
        Value *did_succeed = builder->CreateICmpEQ(result, ConstantInt::get(i32, 0));
        create_assertion(did_succeed, Expr(), result);

    } else {
        internal_error << "Unknown type of For node. Only Serial and Parallel For nodes should survive down to codegen.\n";
    }
}

void CodeGen_LLVM::visit(const Store *op) {
    // Even on 32-bit systems, Handles are treated as 64-bit in
    // memory, so convert stores of handles to stores of uint64_ts.
    if (op->value.type().is_handle()) {
        Expr v = reinterpret(UInt(64, op->value.type().lanes()), op->value);
        codegen(Store::make(op->name, v, op->index, op->param));
        return;
    }

    Halide::Type value_type = op->value.type();
    Value *val = codegen(op->value);
    bool is_external = (external_buffer.find(op->name) != external_buffer.end());
    // Scalar
    if (value_type.is_scalar()) {
        Value *ptr = codegen_buffer_pointer(op->name, value_type, op->index);
        StoreInst *store = builder->CreateAlignedStore(val, ptr, value_type.bytes());
        add_tbaa_metadata(store, op->name, op->index);
    } else {
        int alignment = value_type.bytes();
        const Ramp *ramp = op->index.as<Ramp>();
        if (ramp && is_one(ramp->stride)) {

            int native_bits = native_vector_bits();
            int native_bytes = native_bits / 8;

            // Boost the alignment if possible, up to the native vector width.
            ModulusRemainder mod_rem = modulus_remainder(ramp->base, alignment_info);
            while ((mod_rem.remainder & 1) == 0 &&
                       (mod_rem.modulus & 1) == 0 &&
                       alignment < native_bytes) {
                    mod_rem.modulus /= 2;
                    mod_rem.remainder /= 2;
                    alignment *= 2;
            }

            // If it is an external buffer, then we cannot assume that the host pointer
            // is aligned to at least the native vector width. However, we may be able to do
            // better than just assuming that it is unaligned.
            if (is_external && op->param.defined()) {
                int host_alignment = op->param.host_alignment();
                alignment = gcd(alignment, host_alignment);
            }

            // For dense vector stores wider than the native vector
            // width, bust them up into native vectors.
            int store_lanes = value_type.lanes();
            int native_lanes = native_bits / value_type.bits();

            for (int i = 0; i < store_lanes; i += native_lanes) {
                int slice_lanes = std::min(native_lanes, store_lanes - i);
                Expr slice_base = simplify(ramp->base + i);
                Expr slice_index = slice_lanes == 1 ? slice_base : Ramp::make(slice_base, 1, slice_lanes);
                Value *slice_val = slice_vector(val, i, slice_lanes);
                Value *elt_ptr = codegen_buffer_pointer(op->name, value_type.element_of(), slice_base);
                Value *vec_ptr = builder->CreatePointerCast(elt_ptr, slice_val->getType()->getPointerTo());
                StoreInst *store = builder->CreateAlignedStore(slice_val, vec_ptr, alignment);
                add_tbaa_metadata(store, op->name, slice_index);
            }
        } else if (ramp) {
            Type ptr_type = value_type.element_of();
            Value *ptr = codegen_buffer_pointer(op->name, ptr_type, ramp->base);
            const IntImm *const_stride = ramp->stride.as<IntImm>();
            Value *stride = codegen(ramp->stride);
            // Scatter without generating the indices as a vector
            for (int i = 0; i < ramp->lanes; i++) {
                Constant *lane = ConstantInt::get(i32, i);
                Value *v = builder->CreateExtractElement(val, lane);
                if (const_stride) {
                    // Use a constant offset from the base pointer
                    Value *p =
                        builder->CreateConstInBoundsGEP1_32(
#if LLVM_VERSION >= 37
                            llvm_type_of(ptr_type),
#endif
                            ptr,
                            const_stride->value * i);
                    StoreInst *store = builder->CreateStore(v, p);
                    add_tbaa_metadata(store, op->name, op->index);
                } else {
                    // Increment the pointer by the stride for each element
                    StoreInst *store = builder->CreateStore(v, ptr);
                    add_tbaa_metadata(store, op->name, op->index);
                    ptr = builder->CreateInBoundsGEP(ptr, stride);
                }
            }
        } else {
            // Scatter
            Value *index = codegen(op->index);
            for (int i = 0; i < value_type.lanes(); i++) {
                Value *lane = ConstantInt::get(i32, i);
                Value *idx = builder->CreateExtractElement(index, lane);
                Value *v = builder->CreateExtractElement(val, lane);
                Value *ptr = codegen_buffer_pointer(op->name, value_type.element_of(), idx);
                StoreInst *store = builder->CreateStore(v, ptr);
                add_tbaa_metadata(store, op->name, op->index);
            }
        }
    }

}


void CodeGen_LLVM::visit(const Block *op) {
    codegen(op->first);
    if (op->rest.defined()) codegen(op->rest);
}

void CodeGen_LLVM::visit(const Realize *op) {
    internal_error << "Realize encountered during codegen\n";
}

void CodeGen_LLVM::visit(const Provide *op) {
    internal_error << "Provide encountered during codegen\n";
}

void CodeGen_LLVM::visit(const IfThenElse *op) {
    BasicBlock *true_bb = BasicBlock::Create(*context, "true_bb", function);
    BasicBlock *false_bb = BasicBlock::Create(*context, "false_bb", function);
    BasicBlock *after_bb = BasicBlock::Create(*context, "after_bb", function);
    builder->CreateCondBr(codegen(op->condition), true_bb, false_bb);

    builder->SetInsertPoint(true_bb);
    codegen(op->then_case);
    builder->CreateBr(after_bb);

    builder->SetInsertPoint(false_bb);
    if (op->else_case.defined()) {
        codegen(op->else_case);
    }
    builder->CreateBr(after_bb);

    builder->SetInsertPoint(after_bb);
}

void CodeGen_LLVM::visit(const Evaluate *op) {
    codegen(op->value);

    // Discard result
    value = nullptr;
}

Value *CodeGen_LLVM::create_alloca_at_entry(llvm::Type *t, int n, bool zero_initialize, const string &name) {
    IRBuilderBase::InsertPoint here = builder->saveIP();
    BasicBlock *entry = &builder->GetInsertBlock()->getParent()->getEntryBlock();
    if (entry->empty()) {
        builder->SetInsertPoint(entry);
    } else {
        builder->SetInsertPoint(entry, entry->getFirstInsertionPt());
    }
    Value *size = ConstantInt::get(i32, n);
    AllocaInst *ptr = builder->CreateAlloca(t, size, name);
    if (t->isVectorTy() || n > 1) {
        ptr->setAlignment(native_vector_bits() / 8);
    }

    if (zero_initialize) {
        if (n == 1) {
            builder->CreateStore(Constant::getNullValue(t), ptr);
        } else {
            // TODO: emit a call to memset instead
            for (int i = 0; i < n; i++) {
                Value *field_ptr = create_gep(t, ptr, {i});
                builder->CreateStore(Constant::getNullValue(t), field_ptr);
            }
        }
    }
    builder->restoreIP(here);
    return ptr;
}

Value *CodeGen_LLVM::get_user_context() const {
    Value *ctx = sym_get("__user_context", false);
    if (!ctx) {
        ctx = ConstantPointerNull::get(i8->getPointerTo()); // void*
    }
    return ctx;
}

Value *CodeGen_LLVM::call_intrin(Type result_type, int intrin_lanes,
                                 const string &name, vector<Expr> args) {
    vector<Value *> arg_values(args.size());
    for (size_t i = 0; i < args.size(); i++) {
        arg_values[i] = codegen(args[i]);
    }

    return call_intrin(llvm_type_of(result_type),
                       intrin_lanes,
                       name, arg_values);
}

Value *CodeGen_LLVM::call_intrin(llvm::Type *result_type, int intrin_lanes,
                                 const string &name, vector<Value *> arg_values) {
    internal_assert(result_type->isVectorTy()) << "call_intrin is for vector intrinsics only\n";

    int arg_lanes = (int)(result_type->getVectorNumElements());

    if (intrin_lanes != arg_lanes) {
        // Cut up each arg into appropriately-sized pieces, call the
        // intrinsic on each, then splice together the results.
        vector<Value *> results;
        for (int start = 0; start < arg_lanes; start += intrin_lanes) {
            vector<Value *> args;
            for (size_t i = 0; i < arg_values.size(); i++) {
                if (arg_values[i]->getType()->isVectorTy()) {
                    internal_assert((int)arg_values[i]->getType()->getVectorNumElements() == arg_lanes);
                    args.push_back(slice_vector(arg_values[i], start, intrin_lanes));
                } else {
                    args.push_back(arg_values[i]);
                }
            }

            llvm::Type *result_slice_type =
                llvm::VectorType::get(result_type->getScalarType(), intrin_lanes);

            results.push_back(call_intrin(result_slice_type, intrin_lanes, name, args));
        }
        Value *result = concat_vectors(results);
        return slice_vector(result, 0, arg_lanes);
    }

    vector<llvm::Type *> arg_types(arg_values.size());
    for (size_t i = 0; i < arg_values.size(); i++) {
        arg_types[i] = arg_values[i]->getType();
    }

    llvm::Function *fn = module->getFunction(name);

    if (!fn) {
        llvm::Type *intrinsic_result_type = VectorType::get(result_type->getScalarType(), intrin_lanes);
        FunctionType *func_t = FunctionType::get(intrinsic_result_type, arg_types, false);
        fn = llvm::Function::Create(func_t, llvm::Function::ExternalLinkage, name, module.get());
        fn->setCallingConv(CallingConv::C);
    }

    CallInst *call = builder->CreateCall(fn, arg_values);

    call->setDoesNotAccessMemory();
    call->setDoesNotThrow();

    return call;
}

Value *CodeGen_LLVM::slice_vector(Value *vec, int start, int size) {
    int vec_lanes = vec->getType()->getVectorNumElements();

    if (start == 0 && size == vec_lanes) {
        return vec;
    }

    vector<int> indices(size);
    for (int i = 0; i < size; i++) {
        int idx = start + i;
        if (idx >= 0 && idx < vec_lanes) {
            indices[i] = idx;
        } else {
            indices[i] = -1;
        }
    }
    return shuffle_vectors(vec, indices);
}

Value *CodeGen_LLVM::concat_vectors(const vector<Value *> &v) {
    if (v.size() == 1) return v[0];

    internal_assert(!v.empty());

    vector<Value *> vecs = v;

    while (vecs.size() > 1) {
        vector<Value *> new_vecs;

        for (size_t i = 0; i < vecs.size()-1; i += 2) {
            Value *v1 = vecs[i];
            Value *v2 = vecs[i+1];

            int w1 = v1->getType()->getVectorNumElements();
            int w2 = v2->getType()->getVectorNumElements();

            // Possibly pad one of the vectors to match widths.
            if (w1 < w2) {
                v1 = slice_vector(v1, 0, w2);
            } else if (w2 < w1) {
                v2 = slice_vector(v2, 0, w1);
            }
            int w_matched = std::max(w1, w2);

            internal_assert(v1->getType() == v2->getType());

            vector<int> indices(w1 + w2);
            for (int i = 0; i < w1; i++) {
                indices[i] = i;
            }
            for (int i = 0; i < w2; i++) {
                indices[w1 + i] = w_matched + i;
            }

            Value *merged = shuffle_vectors(v1, v2, indices);

            new_vecs.push_back(merged);
        }

        // If there were an odd number of them, we need to also push
        // the one that didn't get merged.
        if (vecs.size() & 1) {
            new_vecs.push_back(vecs.back());
        }

        vecs.swap(new_vecs);
    }

    return vecs[0];
}

Value *CodeGen_LLVM::shuffle_vectors(Value *a, Value *b,
                                     const std::vector<int> &indices) {
    internal_assert(a->getType() == b->getType());
    vector<Constant *> llvm_indices(indices.size());
    for (size_t i = 0; i < llvm_indices.size(); i++) {
        if (indices[i] >= 0) {
            internal_assert(indices[i] < (int)a->getType()->getVectorNumElements() * 2);
            llvm_indices[i] = ConstantInt::get(i32, indices[i]);
        } else {
            // Only let -1 be undef.
            internal_assert(indices[i] == -1);
            llvm_indices[i] = UndefValue::get(i32);
        }
    }

    return builder->CreateShuffleVector(a, b, ConstantVector::get(llvm_indices));
}

Value *CodeGen_LLVM::shuffle_vectors(Value *a, const std::vector<int> &indices) {
    Value *b = UndefValue::get(a->getType());
    return shuffle_vectors(a, b, indices);
}


std::pair<llvm::Function *, int> CodeGen_LLVM::find_vector_runtime_function(const std::string &name, int lanes) {
    // Check if a vector version of the function already
    // exists at some useful width. We use the naming
    // convention that a N-wide version of a function foo is
    // called fooxN. All of our intrinsics are power-of-two
    // sized, so starting at the first power of two >= the
    // vector width, we'll try all powers of two in decreasing
    // order.
    vector<int> sizes_to_try;
    int l = 1;
    while (l < lanes) l *= 2;
    for (int i = l; i > 1; i /= 2) {
        sizes_to_try.push_back(i);
    }

    // If none of those match, we'll also try doubling
    // the lanes up to the next power of two (this is to catch
    // cases where we're a 64-bit vector and have a 128-bit
    // vector implementation).
    sizes_to_try.push_back(l*2);

    for (size_t i = 0; i < sizes_to_try.size(); i++) {
        int l = sizes_to_try[i];
        llvm::Function *vec_fn = module->getFunction(name + "x" + std::to_string(l));
        if (vec_fn) {
            return std::make_pair(vec_fn, l);
        }
    }

    return std::make_pair<llvm::Function *, int>(nullptr, 0);
}

}}<|MERGE_RESOLUTION|>--- conflicted
+++ resolved
@@ -437,11 +437,7 @@
     names.argv_name = names.simple_name + "_argv";
     names.metadata_name = names.simple_name + "_metadata";
 
-<<<<<<< HEAD
-    const std::vector<Argument> &args = f.args;
-=======
     const std::vector<LoweredArgument> &args = f.args;
->>>>>>> 120d0bd7
 
     if (f.linkage == LoweredFunc::External &&
         target.has_feature(Target::CPlusPlusMangling) &&
@@ -2687,21 +2683,21 @@
     } else if (op->is_intrinsic(Call::call_cached_indirect_function)) {
         // Arguments to call_cached_indirect_function are of the form
         //
-        //    cond_1, "sub_function_name_1", 
+        //    cond_1, "sub_function_name_1",
         //    cond_2, "sub_function_name_2",
         //    ...
         //    cond_N, "sub_function_name_N"
         //
         // This will generate code that corresponds (roughly) to
         //
-        //    static FunctionPtr f = []{ 
+        //    static FunctionPtr f = []{
         //      if (cond_1) return sub_function_name_1;
         //      if (cond_2) return sub_function_name_2;
         //      ...
         //      if (cond_N) return sub_function_name_N;
         //    }
         //    return f(args)
-        // 
+        //
         // i.e.: the conditions will be evaluated *in order*; the first one
         // evaluating to true will have its corresponding function cached,
         // which will be used to complete this (and all subsequent) calls.
@@ -2715,7 +2711,7 @@
         // It is assumed/required that all of the conditions are "pure"; each
         // must evaluate to the same value (within a given runtime environment)
         // across multiple evaluations.
-        // 
+        //
         // It is assumed/required that all of the sub-functions have arguments
         // (and return values) that are identical to those of this->function.
         //
@@ -2736,7 +2732,7 @@
         for (size_t i = 0; i < op->args.size(); i += 2) {
             const string sub_fn_name = op->args[i+1].as<StringImm>()->value;
             llvm::Function *sub_fn = module->getFunction(sub_fn_name);
-            if (!sub_fn) { 
+            if (!sub_fn) {
                 debug(1) << "Did not find function " << sub_fn_name << ", assuming extern \"C\".\n";
                 vector<llvm::Type *> arg_types;
                 for (const auto &arg : function->args()) {
@@ -2744,7 +2740,7 @@
                 }
                 llvm::Type *result_type = llvm_type_of(op->type);
                 FunctionType *func_t = FunctionType::get(result_type, arg_types, false);
-                sub_fn = llvm::Function::Create(func_t, llvm::Function::ExternalLinkage, 
+                sub_fn = llvm::Function::Create(func_t, llvm::Function::ExternalLinkage,
                                                 sub_fn_name, module.get());
                 sub_fn->setCallingConv(CallingConv::C);
             }
@@ -2764,9 +2760,9 @@
         const auto base_fn = sub_fns.back().fn;
         const string global_name = unique_name(base_fn->getName().str() + "_indirect_fn_ptr");
         GlobalVariable *global = new GlobalVariable(
-            *module, 
+            *module,
             base_fn->getType(),
-            /*isConstant*/ false, 
+            /*isConstant*/ false,
             GlobalValue::PrivateLinkage,
             ConstantPointerNull::get(base_fn->getType()),
             global_name);
@@ -2776,7 +2772,7 @@
         BasicBlock *global_not_inited_bb = BasicBlock::Create(*context, "global_not_inited_bb", function);
         BasicBlock *call_fn_bb = BasicBlock::Create(*context, "call_fn_bb", function);
 
-        // Only init the global if not already inited. 
+        // Only init the global if not already inited.
         //
         // Note that we deliberately do not attempt to make this threadsafe via (e.g.) mutexes;
         // the requirements of the conditions above mean that multiple writes *should* only
@@ -2785,7 +2781,7 @@
         //
         // (Note that if we ever need to add a way to clear the cached function pointer,
         // we may need to reconsider this, to avoid amusingly horrible race conditions.)
-        builder->CreateCondBr(builder->CreateIsNotNull(loaded_value), 
+        builder->CreateCondBr(builder->CreateIsNotNull(loaded_value),
             global_inited_bb, global_not_inited_bb, very_likely_branch);
 
         // Build the not-already-inited case
@@ -2796,7 +2792,7 @@
             if (!selected_value) {
                 selected_value = sub_fn.fn_ptr;
             } else {
-                selected_value = builder->CreateSelect(codegen(sub_fn.cond), 
+                selected_value = builder->CreateSelect(codegen(sub_fn.cond),
                                                        sub_fn.fn_ptr, selected_value);
             }
         }
