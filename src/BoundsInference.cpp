--- conflicted
+++ resolved
@@ -862,13 +862,8 @@
             if (producing >= 0 && !inner_productions.empty()) {
                 const vector<string> f_args = f.args();
                 for (size_t i = 0; i < box.size(); i++) {
-<<<<<<< HEAD
                     internal_assert(box[i].is_bounded());
-                    string var = stage_name + "." + f.args()[i];
-=======
-                    internal_assert(box[i].min.defined() && box[i].max.defined());
                     string var = stage_name + "." + f_args[i];
->>>>>>> 503816b6
 
                     if (box[i].is_single_point()){
                         body = LetStmt::make(var + ".max", Variable::make(Int(32), var + ".min"), body);
