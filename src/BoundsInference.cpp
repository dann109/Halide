#include "BoundsInference.h"
#include "IRMutator.h"
#include "Scope.h"
#include "Bounds.h"
#include "IROperator.h"
#include "Inline.h"
#include "Simplify.h"
#include "IREquality.h"

namespace Halide {
namespace Internal {

using std::string;
using std::vector;
using std::map;
using std::pair;
using std::set;

namespace {
class DependsOnBoundsInference : public IRVisitor {
    using IRVisitor::visit;

    void visit(const Variable *var) {
        if (ends_with(var->name, ".max") ||
            ends_with(var->name, ".min")) {
            result = true;
        }
    }

    void visit(const Call *op) {
        if (op->is_intrinsic(Call::extract_buffer_min) ||
            op->is_intrinsic(Call::extract_buffer_max)) {
            result = true;
        } else {
            IRVisitor::visit(op);
        }
    }

public:
    bool result;
    DependsOnBoundsInference() : result(false) {}
};

bool depends_on_bounds_inference(Expr e) {
    DependsOnBoundsInference d;
    e.accept(&d);
    return d.result;
}


/** Compute the bounds of the value of some variable defined by an
 * inner let stmt or for loop. E.g. for the stmt:
 *
 *
 * for x from 0 to 10:
 *  let y = x + 2;
 *
 * bounds_of_inner_var(y) would return 2 to 12, and
 * bounds_of_inner_var(x) would return 0 to 10.
 */
class BoundsOfInnerVar : public IRVisitor {
public:
    Interval result;
    BoundsOfInnerVar(const string &v) : var(v) {}

private:
    string var;
    Scope<Interval> scope;

    using IRVisitor::visit;

    void visit(const LetStmt *op) {
        Interval in = bounds_of_expr_in_scope(op->value, scope);
        if (op->name == var) {
            result = in;
        } else {
            scope.push(op->name, in);
            op->body.accept(this);
            scope.pop(op->name);
        }
    }

    void visit(const For *op) {
        // At this stage of lowering, loop_min and loop_max
        // conveniently exist in scope.
        Interval in(Variable::make(Int(32), op->name + ".loop_min"),
                    Variable::make(Int(32), op->name + ".loop_max"));

        if (op->name == var) {
            result = in;
        } else {
            scope.push(op->name, in);
            op->body.accept(this);
            scope.pop(op->name);
        }
    }
};

Interval bounds_of_inner_var(string var, Stmt s) {
    BoundsOfInnerVar b(var);
    s.accept(&b);
    return b.result;
}

}

class BoundsInference : public IRMutator {
public:
    const vector<Function> &funcs;
    const FuncValueBounds &func_bounds;
    set<string> in_pipeline, inner_productions;
    Scope<int> in_stages;
    const Target target;

    struct CondValue {
        Expr cond; // Condition on params only (can't depend on loop variable)
        Expr value;

        CondValue(const Expr &c, const Expr &v) : cond(c), value(v) {}
    };

    struct Stage {
        Function func;
        size_t stage; // 0 is the pure definition, 1 is the first update
        string name;
        vector<int> consumers;
        map<pair<string, int>, Box> bounds;
        vector<CondValue> exprs;
        set<ReductionVariable, ReductionVariable::Compare> rvars;
        string stage_prefix;

        // Computed expressions on the left and right-hand sides.
        // Note that a function definition might have different LHS or reduction domain
        // (if it's an update def) or RHS per specialization. All specializations
        // of an init definition should have the same LHS.
        // This also pushes all the reduction domains it encounters into the 'rvars'
        // set for later use.
        vector<vector<CondValue>> compute_exprs_helper(const Definition& def, bool is_update) {
            vector<vector<CondValue>> result(2); // <args, values>

            // Default case (no specialization)
            vector<Expr> predicates = def.split_predicate();
            for (const ReductionVariable &rv : def.schedule().rvars()) {
                rvars.insert(rv);
            }

            vector<vector<Expr>> vecs(2);
            if (is_update) {
                vecs[0] = def.args();
            }
            vecs[1] = def.values();

            for (size_t i = 0; i < result.size(); ++i) {
                for (const Expr &val : vecs[i]) {
                    if (!predicates.empty()) {
                        Expr cond_val = Call::make(val.type(),
                                                   Internal::Call::if_then_else,
                                                   {likely(predicates[0]), val, make_zero(val.type())},
                                                   Internal::Call::PureIntrinsic);
                        for (size_t i = 1; i < predicates.size(); ++i) {
                            cond_val = Call::make(cond_val.type(),
                                                  Internal::Call::if_then_else,
                                                  {likely(predicates[i]), cond_val, make_zero(cond_val.type())},
                                                  Internal::Call::PureIntrinsic);
                        }
                        result[i].push_back(CondValue(const_true(), cond_val));
                    } else {
                        result[i].push_back(CondValue(const_true(), val));
                    }
                }
            }

            const vector<Specialization> &specializations = def.specializations();
            for (size_t i = specializations.size(); i > 0; i--) {
                Expr s_cond = specializations[i-1].condition;
                const Definition &s_def = specializations[i-1].definition;

                // Else case (i.e. specialization condition is false)
                for (auto &vec : result) {
                    for (CondValue &cval : vec) {
                        cval.cond = simplify(!s_cond && cval.cond);
                    }
                }

                // Then case (i.e. specialization condition is true)
                vector<vector<CondValue>> s_result = compute_exprs_helper(s_def, is_update);
                for (auto &vec : s_result) {
                    for (CondValue &cval : vec) {
                        cval.cond = simplify(s_cond && cval.cond);
                    }
                }
                for (size_t i = 0; i < result.size(); i++) {
                    result[i].insert(result[i].end(), s_result[i].begin(), s_result[i].end());
                }
            }

            // Optimization: If the args/values across specializations including
            // the default case, are the same, we can combine those args/values
            // into one arg/value with a const_true() condition for the purpose
            // of bounds inference.
            for (auto &vec : result) {
                if (vec.size() > 1) {
                    bool all_equal = true;
                    Expr val = vec[0].value;
                    for (size_t i = 1; i < vec.size(); ++i) {
                        if (!equal(val, vec[i].value)) {
                            all_equal = false;
                            break;
                        }
                    }
                    if (all_equal) {
                        debug(4) << "compute_exprs: all values (size: " << vec.size() << ") "
                                 << "(" << val << ") are equal, combine them together\n";
                        internal_assert(val.defined());
                        vec.clear();
                        vec.push_back(CondValue(const_true(), val));
                    }
                }
            }
            return result;
        }

        // Computed expressions on the left and right-hand sides. This also
        // pushes all reduction domains it encounters into the 'rvars' set
        // for later use.
        void compute_exprs() {
            // We need to clear 'exprs' and 'rvars' first, in case compute_exprs()
            // is called multiple times.
            exprs.clear();
            rvars.clear();

            bool is_update = (stage != 0);
            vector<vector<CondValue>> result;
            if (!is_update) {
                result = compute_exprs_helper(func.definition(), is_update);
            } else {
                const Definition &def = func.update(stage - 1);
                result = compute_exprs_helper(def, is_update);
            }
            internal_assert(result.size() == 2);
            exprs = result[0];
            exprs.insert(exprs.end(), result[1].begin(), result[1].end());
        }

        // Check if the dimension at index 'dim_idx' is always pure (i.e. equal to 'dim')
        // in the definition (including in its specializations)
        bool is_dim_always_pure(const Definition &def, const string& dim, int dim_idx) {
            const Variable *var = def.args()[dim_idx].as<Variable>();
            if ((!var) || (var->name != dim)) {
                return false;
            }

            for (const Specialization &s : def.specializations()) {
                bool pure = is_dim_always_pure(s.definition, dim, dim_idx);
                if (!pure) {
                    return false;
                }
            }
            return true;
        }

        // Wrap a statement in let stmts defining the box
        Stmt define_bounds(Stmt s,
                           string producing_stage,
                           string loop_level,
                           const Scope<int> &in_stages,
                           const set<string> &in_pipeline,
                           const set<string> inner_productions,
                           const Target &target) {

            // Merge all the relevant boxes.
            Box b;

            const vector<string> func_args = func.args();

            for (const pair<pair<string, int>, Box> &i : bounds) {
                string func_name = i.first.first;
                string stage_name = func_name + ".s" + std::to_string(i.first.second);
                if (stage_name == producing_stage ||
                    inner_productions.count(func_name)) {
                    merge_boxes(b, i.second);
                }
            }

            internal_assert(b.empty() || b.size() == func_args.size());

            if (!b.empty()) {
                // Optimization: If a dimension is pure in every update
                // step of a func, then there exists a single bound for
                // that dimension, instead of one bound per stage. Let's
                // figure out what those dimensions are, and just have all
                // stages but the last use the bounds for the last stage.
                vector<bool> always_pure_dims(func_args.size(), true);
                for (const Definition &def : func.updates()) {
                    for (size_t j = 0; j < always_pure_dims.size(); j++) {
                        bool pure = is_dim_always_pure(def, func_args[j], j);
                        if (!pure) {
                            always_pure_dims[j] = false;
                        }
                    }
                }

                if (stage < func.updates().size()) {
                    size_t stages = func.updates().size();
                    string last_stage = func.name() + ".s" + std::to_string(stages) + ".";
                    for (size_t i = 0; i < always_pure_dims.size(); i++) {
                        if (always_pure_dims[i]) {
                            const string &dim = func_args[i];
                            Expr min = Variable::make(Int(32), last_stage + dim + ".min");
                            Expr max = Variable::make(Int(32), last_stage + dim + ".max");
                            b[i] = Interval(min, max);
                        }
                    }
                }
            }

            if (func.has_extern_definition()) {
                // After we define our bounds required, we need to
                // figure out what we're actually going to compute,
                // and what inputs we need. To do this we:

                // 1) Grab a handle on the bounds query results from one level up

                // 2) Run the bounds query to let it round up the output size.

                // 3) Shift the requested output box back inside of the
                // bounds query result from one loop level up (in case
                // it was rounded up)

                // 4) then run the bounds query again to get the input
                // sizes.

                // Because we're wrapping a stmt, this happens in reverse order.

                // 4)
                s = do_bounds_query(s, in_pipeline, target);


                if (!in_pipeline.empty()) {
                    // 3)
                    string outer_query_name = func.name() + ".outer_bounds_query";
                    Expr outer_query = Variable::make(type_of<struct halide_buffer_t *>(), outer_query_name);
                    string inner_query_name = func.name() + ".o0.bounds_query";
                    Expr inner_query = Variable::make(type_of<struct halide_buffer_t *>(), inner_query_name);
                    for (int i = 0; i < func.dimensions(); i++) {
                        Expr outer_min = Call::make(Int(32), Call::extract_buffer_min,
                                                    {outer_query, i}, Call::PureIntrinsic);
                        Expr outer_max = Call::make(Int(32), Call::extract_buffer_max,
                                                    {outer_query, i}, Call::PureIntrinsic);

                        Expr inner_min = Call::make(Int(32), Call::extract_buffer_min,
                                                    {inner_query, i}, Call::PureIntrinsic);
                        Expr inner_max = Call::make(Int(32), Call::extract_buffer_max,
                                                    {inner_query, i}, Call::PureIntrinsic);
                        Expr inner_extent = inner_max - inner_min + 1;

                        // Push 'inner' inside of 'outer'
                        Expr shift = Min::make(0, outer_max - inner_max);
                        Expr new_min = inner_min + shift;
                        Expr new_max = inner_max + shift;

                        // Modify the region to be computed accordingly
                        s = LetStmt::make(func.name() + ".s0." + func_args[i] + ".max", new_max, s);
                        s = LetStmt::make(func.name() + ".s0." + func_args[i] + ".min", new_min, s);
                    }

                    // 2)
                    s = do_bounds_query(s, in_pipeline, target);

                    // 1)
                    s = LetStmt::make(func.name() + ".outer_bounds_query",
                                      Variable::make(type_of<struct halide_buffer_t *>(), func.name() + ".o0.bounds_query"), s);
                } else {
                    // If we're at the outermost loop, there is no
                    // bounds query result from one level up, but we
                    // still need to modify the region to be computed
                    // based on the bounds query result and then do
                    // another bounds query to ask for the required
                    // input size given that.

                    // 2)
                    string inner_query_name = func.name() + ".o0.bounds_query";
                    Expr inner_query = Variable::make(type_of<struct halide_buffer_t *>(), inner_query_name);
                    for (int i = 0; i < func.dimensions(); i++) {
                        Expr new_min = Call::make(Int(32), Call::extract_buffer_min,
                                                  {inner_query, i}, Call::PureIntrinsic);
                        Expr new_max = Call::make(Int(32), Call::extract_buffer_max,
                                                  {inner_query, i}, Call::PureIntrinsic);

                        s = LetStmt::make(func.name() + ".s0." + func_args[i] + ".max", new_max, s);
                        s = LetStmt::make(func.name() + ".s0." + func_args[i] + ".min", new_min, s);
                    }

                    s = do_bounds_query(s, in_pipeline, target);

                }

            }

            if (in_pipeline.count(name) == 0) {
                // Inject any explicit bounds
                string prefix = name + ".s" + std::to_string(stage) + ".";

                LoopLevel compute_at = func.schedule().compute_level();
                LoopLevel store_at = func.schedule().store_level();

                for (size_t i = 0; i < func.schedule().bounds().size(); i++) {
                    Bound bound = func.schedule().bounds()[i];
                    string min_var = prefix + bound.var + ".min";
                    string max_var = prefix + bound.var + ".max";
                    Expr min_required = Variable::make(Int(32), min_var);
                    Expr max_required = Variable::make(Int(32), max_var);

                    if (bound.extent.defined()) {
                        // If the Func is compute_at some inner loop, and
                        // only extent is bounded, then the min could
                        // actually move around, which makes the extent
                        // bound not actually useful for determining the
                        // max required from the point of view of
                        // producers.
                        if (bound.min.defined() ||
                            compute_at.is_root() ||
                            (compute_at.match(loop_level) &&
                             store_at.match(loop_level))) {
                            if (!bound.min.defined()) {
                                bound.min = min_required;
                            }
                            s = LetStmt::make(min_var, bound.min, s);
                            s = LetStmt::make(max_var, bound.min + bound.extent - 1, s);
                        }

                        // Save the unbounded values to use in bounds-checking assertions
                        s = LetStmt::make(min_var + "_unbounded", min_required, s);
                        s = LetStmt::make(max_var + "_unbounded", max_required, s);
                    }

                    if (bound.modulus.defined()) {
                        min_required -= bound.remainder;
                        min_required = (min_required / bound.modulus) * bound.modulus;
                        min_required += bound.remainder;
                        Expr max_plus_one = max_required + 1;
                        max_plus_one -= bound.remainder;
                        max_plus_one = ((max_plus_one + bound.modulus - 1) / bound.modulus) * bound.modulus;
                        max_plus_one += bound.remainder;
                        max_required = max_plus_one - 1;
                        s = LetStmt::make(min_var, min_required, s);
                        s = LetStmt::make(max_var, max_required, s);
                    }
                }
            }

            for (size_t d = 0; d < b.size(); d++) {
                string arg = name + ".s" + std::to_string(stage) + "." + func_args[d];

                if (b[d].is_single_point()) {
                    s = LetStmt::make(arg + ".min", Variable::make(Int(32), arg + ".max"), s);
                } else {
                    s = LetStmt::make(arg + ".min", b[d].min, s);
                }
                s = LetStmt::make(arg + ".max", b[d].max, s);
            }

            if (stage > 0) {
                for (const ReductionVariable &rvar : rvars) {
                    string arg = name + ".s" + std::to_string(stage) + "." + rvar.var;
                    s = LetStmt::make(arg + ".min", rvar.min, s);
                    s = LetStmt::make(arg + ".max", rvar.extent + rvar.min - 1, s);
                }
            }

            return s;
        }

        Stmt do_bounds_query(Stmt s, const set<string> &in_pipeline, const Target &target) {

            const string &extern_name = func.extern_function_name();
            const vector<ExternFuncArgument> &args = func.extern_arguments();

            vector<Expr> bounds_inference_args;

            vector<pair<string, Expr>> lets;

            // Iterate through all of the input args to the extern
            // function building a suitable argument list for the
            // extern function call.  We need a query buffer per
            // producer and a query buffer for the output

            Expr null_handle = Call::make(Handle(), Call::null_handle, vector<Expr>(), Call::PureIntrinsic);

            vector<Expr> buffers_to_annotate;
            for (size_t j = 0; j < args.size(); j++) {
                if (args[j].is_expr()) {
                    bounds_inference_args.push_back(args[j].expr);
                } else if (args[j].is_func()) {
                    Function input(args[j].func);
                    for (int k = 0; k < input.outputs(); k++) {
                        string name = input.name() + ".o" + std::to_string(k) + ".bounds_query." + func.name();
                        vector<Expr> args = {null_handle, make_zero(input.output_types()[k])};
                        for (int i = 0; i < input.dimensions()*3; i++) {
                            args.push_back(0);
                        }
                        Expr buf = Call::make(type_of<struct halide_buffer_t *>(), Call::create_buffer_t,
                                              args, Call::Intrinsic);

                        lets.push_back(make_pair(name, buf));
<<<<<<< HEAD
                        bounds_inference_args.push_back(Variable::make(type_of<struct halide_buffer_t *>(), name));
=======
                        bounds_inference_args.push_back(Variable::make(type_of<struct buffer_t *>(), name));
                        buffers_to_annotate.push_back(bounds_inference_args.back());
>>>>>>> 5f873c2c
                    }
                } else if (args[j].is_image_param() || args[j].is_buffer()) {
                    Parameter p = args[j].image_param;
                    BufferPtr b = args[j].buffer;
                    string name = args[j].is_image_param() ? p.name() : b.name();
                    int dims = args[j].is_image_param() ? p.dimensions() : b.dimensions();

                    Expr in_buf = Variable::make(type_of<struct halide_buffer_t *>(), name + ".buffer");

                    // Copy the input buffer into a query buffer to mutate.
                    string query_name = name + ".bounds_query." + func.name();

                    Expr query_buf = Call::make(type_of<struct halide_buffer_t *>(), Call::copy_buffer_t, {in_buf, dims}, Call::Intrinsic);
                    lets.push_back(make_pair(query_name, query_buf));
                    Expr buf = Variable::make(type_of<struct halide_buffer_t *>(), query_name, b, p, ReductionDomain());
                    bounds_inference_args.push_back(buf);
                    // Although we expect ImageParams to be properly initialized and sanitized by the caller,
                    // we create a copy with copy_buffer_t (not msan-aware), so we need to annotate it as initialized.
                    buffers_to_annotate.push_back(bounds_inference_args.back());
                } else {
                    internal_error << "Bad ExternFuncArgument type";
                }
            }

            // Make the halide_buffer_ts representing the output. They
            // all use the same size, but have differing types.
            for (int j = 0; j < func.outputs(); j++) {
                vector<Expr> output_buffer_t_args(2);
                output_buffer_t_args[0] = null_handle;
                output_buffer_t_args[1] = make_zero(func.output_types()[j]);
                for (const string arg : func.args()) {
                    string prefix = func.name() + ".s" + std::to_string(stage) + "." + arg;
                    Expr min = Variable::make(Int(32), prefix + ".min");
                    Expr max = Variable::make(Int(32), prefix + ".max");
                    output_buffer_t_args.push_back(min);
                    output_buffer_t_args.push_back(max + 1 - min);
                    output_buffer_t_args.push_back(0); // stride
                }

                Expr output_buffer_t = Call::make(type_of<struct halide_buffer_t *>(), Call::create_buffer_t,
                                                  output_buffer_t_args, Call::Intrinsic);

                string buf_name = func.name() + ".o" + std::to_string(j) + ".bounds_query";
<<<<<<< HEAD
                bounds_inference_args.push_back(Variable::make(type_of<struct halide_buffer_t *>(), buf_name));

=======
                bounds_inference_args.push_back(Variable::make(type_of<struct buffer_t *>(), buf_name));
                // Since this is a temporary, internal-only buffer used for bounds inference,
                // we need to mark it
                buffers_to_annotate.push_back(bounds_inference_args.back());
>>>>>>> 5f873c2c
                lets.push_back(make_pair(buf_name, output_buffer_t));
            }

            Stmt annotate;
            if (target.has_feature(Target::MSAN)) {
                // Mark the buffers as initialized before calling out.
                for (const auto &buffer: buffers_to_annotate) {
                    // Return type is really 'void', but no way to represent that in our IR.
                    // Precedent (from halide_print, etc) is to use Int(32) and ignore the result.
                    Expr sizeof_buffer_t((uint64_t) sizeof(buffer_t));
                    Stmt mark_buffer = Evaluate::make(Call::make(Int(32), "halide_msan_annotate_memory_is_initialized", {buffer, sizeof_buffer_t}, Call::Extern));
                    if (annotate.defined()) {
                        annotate = Block::make(annotate, mark_buffer);
                    } else {
                        annotate = mark_buffer;
                    }
                }
            }

            // Make the extern call
            Expr e = Call::make(Int(32), extern_name, bounds_inference_args,
                                func.extern_definition_is_c_plus_plus() ? Call::ExternCPlusPlus : Call::Extern);
            // Check if it succeeded
            string result_name = unique_name('t');
            Expr result = Variable::make(Int(32), result_name);
            Expr error = Call::make(Int(32), "halide_error_bounds_inference_call_failed",
                                    {extern_name, result}, Call::Extern);
            Stmt check = AssertStmt::make(EQ::make(result, 0), error);

            check = LetStmt::make(result_name, e, check);

            if (annotate.defined()) {
                check = Block::make(annotate, check);
            }

            // Now inner code is free to extract the fields from the buffer_t
            s = Block::make(check, s);

            // Wrap in let stmts defining the args
            for (size_t i = 0; i < lets.size(); i++) {
                s = LetStmt::make(lets[i].first, lets[i].second, s);
            }

            return s;
        }

        // A scope giving the bounds for variables used by this stage.
        // We need to take into account specializations which may refer to
        // different reduction variables as well.
        void populate_scope(Scope<Interval> &result) {
            for (const string farg : func.args()) {
                string arg = name + ".s" + std::to_string(stage) + "." + farg;
                result.push(farg,
                            Interval(Variable::make(Int(32), arg + ".min"),
                                     Variable::make(Int(32), arg + ".max")));
            }
            if (stage > 0) {
                for (const ReductionVariable &rv : rvars) {
                    string arg = name + ".s" + std::to_string(stage) + "." + rv.var;
                    result.push(rv.var, Interval(Variable::make(Int(32), arg + ".min"),
                                                   Variable::make(Int(32), arg + ".max")));
                }
            }

            /*for (size_t i = 0; i < func.definition().schedule().bounds().size(); i++) {
                const Bound &b = func.definition().schedule().bounds()[i];
                result.push(b.var, Interval(b.min, (b.min + b.extent) - 1));
            }*/

        }

    };
    vector<Stage> stages;

    BoundsInference(const vector<Function> &f,
                    const vector<Function> &outputs,
                    const FuncValueBounds &fb,
                    const Target &target) :
        funcs(f), func_bounds(fb), target(target) {
        internal_assert(!f.empty());

        // Compute the intrinsic relationships between the stages of
        // the functions.

        // Figure out which functions will be inlined away
        vector<bool> inlined(f.size());
        for (size_t i = 0; i < inlined.size(); i++) {
            if (i < f.size() - 1 &&
                f[i].schedule().compute_level().is_inline() &&
                f[i].can_be_inlined()) {
                inlined[i] = true;
            } else {
                inlined[i] = false;
            }
        }

        // First lay out all the stages in their realization order.
        // The functions are already in topologically sorted order, so
        // this is straight-forward.
        for (size_t i = 0; i < f.size(); i++) {

            if (inlined[i]) continue;

            Stage s;
            s.func = f[i];
            s.stage = 0;
            s.name = s.func.name();
            s.compute_exprs();
            s.stage_prefix = s.name + ".s0.";
            stages.push_back(s);

            for (size_t j = 0; j < f[i].updates().size(); j++) {
                s.stage = (int)(j+1);
                s.stage_prefix = s.name + ".s" + std::to_string(s.stage) + ".";
                s.compute_exprs();
                stages.push_back(s);
            }

        }

        // Do any pure inlining (TODO: This is currently slow)
        for (size_t i = f.size(); i > 0; i--) {
            Function func = f[i-1];
            if (inlined[i-1]) {
                for (size_t j = 0; j < stages.size(); j++) {
                    Stage &s = stages[j];
                    for (size_t k = 0; k < s.exprs.size(); k++) {
                        CondValue &cond_val = s.exprs[k];
                        internal_assert(cond_val.value.defined());
                        cond_val.value = inline_function(cond_val.value, func);
                    }
                }
            }
        }

        // Remove the inlined stages
        vector<Stage> new_stages;
        for (size_t i = 0; i < stages.size(); i++) {
            if (!stages[i].func.schedule().compute_level().is_inline() ||
                !stages[i].func.can_be_inlined()) {
                new_stages.push_back(stages[i]);
            }
        }
        new_stages.swap(stages);

        // Dump the stages post-inlining for debugging
        /*
        debug(0) << "Bounds inference stages after inlining: \n";
        for (size_t i = 0; i < stages.size(); i++) {
            debug(0) << " " << i << ") " << stages[i].name << "\n";
        }
        */

        // Then compute relationships between them.
        for (size_t i = 0; i < stages.size(); i++) {

            Stage &consumer = stages[i];

            // Set up symbols representing the bounds over which this
            // stage will be computed.
            Scope<Interval> scope;
            consumer.populate_scope(scope);

            // Compute all the boxes of the producers this consumer
            // uses.
            map<string, Box> boxes;
            if (consumer.func.has_extern_definition()) {

                const vector<ExternFuncArgument> &args = consumer.func.extern_arguments();
                // Stage::define_bounds is going to compute a query
                // halide_buffer_t per producer for bounds inference to
                // use. We just need to extract those values.
                for (size_t j = 0; j < args.size(); j++) {
                    if (args[j].is_func()) {
                        Function f(args[j].func);
                        string stage_name = f.name() + ".s" + std::to_string(f.updates().size());
                        Box b(f.dimensions());
                        for (int d = 0; d < f.dimensions(); d++) {
                            string buf_name = f.name() + ".o0.bounds_query." + consumer.name;
                            Expr buf = Variable::make(type_of<struct halide_buffer_t *>(), buf_name);
                            Expr min = Call::make(Int(32), Call::extract_buffer_min,
                                                  {buf, d}, Call::PureIntrinsic);
                            Expr max = Call::make(Int(32), Call::extract_buffer_max,
                                                  {buf, d}, Call::PureIntrinsic);
                            b[d] = Interval(min, max);
                        }
                        merge_boxes(boxes[f.name()], b);
                    }
                }

            } else {
                for (const auto &cval : consumer.exprs) {
                    map<string, Box> new_boxes;
                    new_boxes = boxes_required(cval.value, scope, func_bounds);
                    for (auto &i : new_boxes) {
                        // Add the condition on which this value is evaluated to the box before merging
                        Box &box = i.second;
                        box.used = cval.cond;
                        merge_boxes(boxes[i.first], box);
                    }
                }
            }

            // Expand the bounds required of all the producers found.
            for (size_t j = 0; j < i; j++) {
                Stage &producer = stages[j];
                // A consumer depends on *all* stages of a producer, not just the last one.
                const Box &b = boxes[producer.func.name()];

                if (!b.empty()) {
                    // Check for unboundedness
                    for (size_t k = 0; k < b.size(); k++) {
                        if (!b[k].is_bounded()) {
                            std::ostringstream err;
                            if (consumer.stage == 0) {
                                err << "The pure definition ";
                            } else {
                                err << "Update definition number " << (consumer.stage-1);
                            }
                            err << " of Function " << consumer.name
                                << " calls function " << producer.name
                                << " in an unbounded way in dimension " << k << "\n";
                            user_error << err.str();
                        }
                    }

                    // Dump out the region required of each stage for debugging.

                    /*
                    debug(0) << "Box required of " << producer.name
                             << " by " << consumer.name
                             << " stage " << consumer.stage << ":\n";
                    for (size_t k = 0; k < b.size(); k++) {
                        debug(0) << "  " << b[k].min << " ... " << b[k].max << "\n";
                    }
                    debug(0) << "\n";
                    */


                    producer.bounds[make_pair(consumer.name, consumer.stage)] = b;
                    producer.consumers.push_back((int)i);
                }
            }
        }

        // The region required of the each output is expanded to include the size of the output buffer.
        for (Function output : outputs) {
            Box output_box;
            string buffer_name = output.name();
            if (output.outputs() > 1) {
                // Use the output size of the first output buffer
                buffer_name += ".0";
            }
            for (int d = 0; d < output.dimensions(); d++) {
                Expr min = Variable::make(Int(32), buffer_name + ".min." + std::to_string(d));
                Expr extent = Variable::make(Int(32), buffer_name + ".extent." + std::to_string(d));

                // Respect any output min and extent constraints
                Expr min_constraint = output.output_buffers()[0].min_constraint(d);
                Expr extent_constraint = output.output_buffers()[0].extent_constraint(d);

                if (min_constraint.defined()) {
                    min = min_constraint;
                }
                if (extent_constraint.defined()) {
                    extent = extent_constraint;
                }

                output_box.push_back(Interval(min, (min + extent) - 1));
            }
            for (size_t i = 0; i < stages.size(); i++) {
                Stage &s = stages[i];
                if (!s.func.same_as(output)) continue;
                s.bounds[make_pair(s.name, s.stage)] = output_box;
            }
        }
    }

    using IRMutator::visit;

    void visit(const For *op) {
        set<string> old_inner_productions;
        inner_productions.swap(old_inner_productions);

        Stmt body = op->body;

        // Walk inside of any let statements that don't depend on
        // bounds inference results so that we don't needlessly
        // complicate our bounds expressions.
        vector<pair<string, Expr>> lets;
        while (const LetStmt *let = body.as<LetStmt>()) {
            if (depends_on_bounds_inference(let->value)) {
                break;
            }

            body = let->body;
            lets.push_back(make_pair(let->name, let->value));
        }

        // If there are no pipelines at this loop level, we can skip most of the work.
        bool no_pipelines = body.as<For>() != nullptr;

        // Figure out which stage of which function we're producing
        int producing = -1;
        Function f;
        string stage_name;
        for (size_t i = 0; i < stages.size(); i++) {
            if (starts_with(op->name, stages[i].stage_prefix)) {
                producing = i;
                f = stages[i].func;
                stage_name = stages[i].name + ".s" + std::to_string(stages[i].stage);
                break;
            }
        }

        in_stages.push(stage_name, 0);

        // Figure out how much of it we're producing
        Box box;
        if (!no_pipelines && producing >= 0) {
            Scope<Interval> empty_scope;
            box = box_provided(body, stages[producing].name, empty_scope, func_bounds);
            internal_assert((int)box.size() == f.dimensions());
        }

        // Recurse.
        body = mutate(body);

        if (!no_pipelines) {

            // We only care about the bounds of a func if:
            // A) We're not already in a pipeline over that func AND
            // B.1) There's a production of this func somewhere inside this loop OR
            // B.2) We're downstream (a consumer) of a func for which we care about the bounds.
            vector<bool> bounds_needed(stages.size(), false);
            for (size_t i = 0; i < stages.size(); i++) {
                if (inner_productions.count(stages[i].name)) {
                    bounds_needed[i] = true;
                }

                if (in_pipeline.count(stages[i].name)) {
                    bounds_needed[i] = false;
                }

                if (bounds_needed[i]) {
                    for (size_t j = 0; j < stages[i].consumers.size(); j++) {
                        bounds_needed[stages[i].consumers[j]] = true;
                    }
                    body = stages[i].define_bounds(body, stage_name, op->name, in_stages, in_pipeline, inner_productions, target);
                }
            }

            // Finally, define the production bounds for the thing
            // we're producing.
            if (producing >= 0 && !inner_productions.empty()) {
                const vector<string> f_args = f.args();
                for (size_t i = 0; i < box.size(); i++) {
                    internal_assert(box[i].is_bounded());
                    string var = stage_name + "." + f_args[i];

                    if (box[i].is_single_point()){
                        body = LetStmt::make(var + ".max", Variable::make(Int(32), var + ".min"), body);
                    } else {
                        body = LetStmt::make(var + ".max", box[i].max, body);
                    }

                    body = LetStmt::make(var + ".min", box[i].min, body);

                    // The following is also valid, but seems to not simplify as well
                    /*
                      string var = stage_name + "." + f_args[i];
                      Interval in = bounds_of_inner_var(var, body);
                      if (!in.min.defined() || !in.max.defined()) continue;

                      if (in.max.same_as(in.min)) {
                          body = LetStmt::make(var + ".max", Variable::make(Int(32), var + ".min"), body);
                      } else {
                          body = LetStmt::make(var + ".max", in.max, body);
                      }

                      body = LetStmt::make(var + ".min", in.min, body);
                    */
                }
            }

            // And the current bounds on its reduction variables.
            if (producing >= 0 && stages[producing].stage > 0) {
                const Stage &s = stages[producing];
                for (const ReductionVariable &rv : s.rvars) {
                    string var = s.stage_prefix + rv.var;
                    Interval in = bounds_of_inner_var(var, body);
                    if (in.is_bounded()) {
                        body = LetStmt::make(var + ".min", in.min, body);
                        body = LetStmt::make(var + ".max", in.max, body);
                    } else {
                        // If it's not found, we're already in the
                        // scope of the injected let. The let was
                        // probably lifted to an outer level.
                        Expr val = Variable::make(Int(32), var);
                        body = LetStmt::make(var + ".min", val, body);
                        body = LetStmt::make(var + ".max", val, body);
                    }
                }
            }
        }

        inner_productions.insert(old_inner_productions.begin(),
                                 old_inner_productions.end());

        // Rewrap the let statements
        for (size_t i = lets.size(); i > 0; i--) {
            body = LetStmt::make(lets[i-1].first, lets[i-1].second, body);
        }

        in_stages.pop(stage_name);

        stmt = For::make(op->name, op->min, op->extent, op->for_type, op->device_api, body);
    }

    void visit(const ProducerConsumer *p) {
        in_pipeline.insert(p->name);
        IRMutator::visit(p);
        in_pipeline.erase(p->name);
        inner_productions.insert(p->name);
    }
};



Stmt bounds_inference(Stmt s,
                      const vector<Function> &outputs,
                      const vector<string> &order,
                      const map<string, Function> &env,
                      const FuncValueBounds &func_bounds,
                      const Target &target) {

    vector<Function> funcs(order.size());
    for (size_t i = 0; i < order.size(); i++) {
        funcs[i] = env.find(order[i])->second;
    }

    // Add an outermost bounds inference marker
    s = For::make("<outermost>", 0, 1, ForType::Serial, DeviceAPI::None, s);
    s = BoundsInference(funcs, outputs, func_bounds, target).mutate(s);
    return s.as<For>()->body;
}



}
}<|MERGE_RESOLUTION|>--- conflicted
+++ resolved
@@ -339,9 +339,9 @@
                 if (!in_pipeline.empty()) {
                     // 3)
                     string outer_query_name = func.name() + ".outer_bounds_query";
-                    Expr outer_query = Variable::make(type_of<struct halide_buffer_t *>(), outer_query_name);
+                    Expr outer_query = Variable::make(type_of<struct buffer_t *>(), outer_query_name);
                     string inner_query_name = func.name() + ".o0.bounds_query";
-                    Expr inner_query = Variable::make(type_of<struct halide_buffer_t *>(), inner_query_name);
+                    Expr inner_query = Variable::make(type_of<struct buffer_t *>(), inner_query_name);
                     for (int i = 0; i < func.dimensions(); i++) {
                         Expr outer_min = Call::make(Int(32), Call::extract_buffer_min,
                                                     {outer_query, i}, Call::PureIntrinsic);
@@ -369,7 +369,7 @@
 
                     // 1)
                     s = LetStmt::make(func.name() + ".outer_bounds_query",
-                                      Variable::make(type_of<struct halide_buffer_t *>(), func.name() + ".o0.bounds_query"), s);
+                                      Variable::make(type_of<struct buffer_t *>(), func.name() + ".o0.bounds_query"), s);
                 } else {
                     // If we're at the outermost loop, there is no
                     // bounds query result from one level up, but we
@@ -380,7 +380,7 @@
 
                     // 2)
                     string inner_query_name = func.name() + ".o0.bounds_query";
-                    Expr inner_query = Variable::make(type_of<struct halide_buffer_t *>(), inner_query_name);
+                    Expr inner_query = Variable::make(type_of<struct buffer_t *>(), inner_query_name);
                     for (int i = 0; i < func.dimensions(); i++) {
                         Expr new_min = Call::make(Int(32), Call::extract_buffer_min,
                                                   {inner_query, i}, Call::PureIntrinsic);
@@ -482,8 +482,8 @@
 
             // Iterate through all of the input args to the extern
             // function building a suitable argument list for the
-            // extern function call.  We need a query buffer per
-            // producer and a query buffer for the output
+            // extern function call.  We need a query buffer_t per
+            // producer and a query buffer_t for the output
 
             Expr null_handle = Call::make(Handle(), Call::null_handle, vector<Expr>(), Call::PureIntrinsic);
 
@@ -503,12 +503,8 @@
                                               args, Call::Intrinsic);
 
                         lets.push_back(make_pair(name, buf));
-<<<<<<< HEAD
                         bounds_inference_args.push_back(Variable::make(type_of<struct halide_buffer_t *>(), name));
-=======
-                        bounds_inference_args.push_back(Variable::make(type_of<struct buffer_t *>(), name));
                         buffers_to_annotate.push_back(bounds_inference_args.back());
->>>>>>> 5f873c2c
                     }
                 } else if (args[j].is_image_param() || args[j].is_buffer()) {
                     Parameter p = args[j].image_param;
@@ -533,8 +529,8 @@
                 }
             }
 
-            // Make the halide_buffer_ts representing the output. They
-            // all use the same size, but have differing types.
+            // Make the buffer_ts representing the output. They all
+            // use the same size, but have differing types.
             for (int j = 0; j < func.outputs(); j++) {
                 vector<Expr> output_buffer_t_args(2);
                 output_buffer_t_args[0] = null_handle;
@@ -552,15 +548,10 @@
                                                   output_buffer_t_args, Call::Intrinsic);
 
                 string buf_name = func.name() + ".o" + std::to_string(j) + ".bounds_query";
-<<<<<<< HEAD
                 bounds_inference_args.push_back(Variable::make(type_of<struct halide_buffer_t *>(), buf_name));
-
-=======
-                bounds_inference_args.push_back(Variable::make(type_of<struct buffer_t *>(), buf_name));
                 // Since this is a temporary, internal-only buffer used for bounds inference,
                 // we need to mark it
                 buffers_to_annotate.push_back(bounds_inference_args.back());
->>>>>>> 5f873c2c
                 lets.push_back(make_pair(buf_name, output_buffer_t));
             }
 
@@ -570,7 +561,7 @@
                 for (const auto &buffer: buffers_to_annotate) {
                     // Return type is really 'void', but no way to represent that in our IR.
                     // Precedent (from halide_print, etc) is to use Int(32) and ignore the result.
-                    Expr sizeof_buffer_t((uint64_t) sizeof(buffer_t));
+                    Expr sizeof_buffer_t((uint64_t) sizeof(halide_buffer_t));
                     Stmt mark_buffer = Evaluate::make(Call::make(Int(32), "halide_msan_annotate_memory_is_initialized", {buffer, sizeof_buffer_t}, Call::Extern));
                     if (annotate.defined()) {
                         annotate = Block::make(annotate, mark_buffer);
@@ -731,7 +722,7 @@
 
                 const vector<ExternFuncArgument> &args = consumer.func.extern_arguments();
                 // Stage::define_bounds is going to compute a query
-                // halide_buffer_t per producer for bounds inference to
+                // buffer_t per producer for bounds inference to
                 // use. We just need to extract those values.
                 for (size_t j = 0; j < args.size(); j++) {
                     if (args[j].is_func()) {
@@ -740,7 +731,7 @@
                         Box b(f.dimensions());
                         for (int d = 0; d < f.dimensions(); d++) {
                             string buf_name = f.name() + ".o0.bounds_query." + consumer.name;
-                            Expr buf = Variable::make(type_of<struct halide_buffer_t *>(), buf_name);
+                            Expr buf = Variable::make(type_of<struct buffer_t *>(), buf_name);
                             Expr min = Call::make(Int(32), Call::extract_buffer_min,
                                                   {buf, d}, Call::PureIntrinsic);
                             Expr max = Call::make(Int(32), Call::extract_buffer_max,
@@ -986,6 +977,7 @@
         in_pipeline.erase(p->name);
         inner_productions.insert(p->name);
     }
+
 };
 
 
