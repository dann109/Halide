--- conflicted
+++ resolved
@@ -163,18 +163,6 @@
         // Just return the body. We've removed the Let.
         expr = body;
     }
-<<<<<<< HEAD
-=======
-
-    void visit(const Call *call) {
-        bool old_protect_loads_in_scope = protect_loads_in_scope;
-        if (call->is_intrinsic(Call::address_of)) {
-            // We shouldn't lift a load out of an address_of node
-            protect_loads_in_scope = true;
-        }
-        IRMutator::visit(call);
-        protect_loads_in_scope = old_protect_loads_in_scope;
-    }
 
     void visit(const Load *op) {
         Expr predicate = op->predicate;
@@ -204,7 +192,6 @@
             stmt = Store::make(op->name, value, index, op->param, predicate);
         }
     }
->>>>>>> 4330de91
 };
 
 /** Fill in the use counts in a global value numbering. */
