#include <algorithm>
#include <iostream>
#include <string.h>
#include <fstream>

#ifdef _MSC_VER
#include <intrin.h>
#endif

#include "IR.h"
#include "Func.h"
#include "Util.h"
#include "IROperator.h"
#include "IRPrinter.h"
#include "IRMutator.h"
#include "Function.h"
#include "Argument.h"
#include "Lower.h"
#include "Param.h"
#include "PrintLoopNest.h"
#include "Debug.h"
#include "IREquality.h"
#include "CodeGen_LLVM.h"
#include "LLVM_Headers.h"
#include "Outputs.h"
#include "LLVM_Output.h"
#include "Substitute.h"
#include "ExprUsesVar.h"
#include "Simplify.h"
#include "Solve.h"
#include "Associativity.h"
#include "ApplySplit.h"

namespace Halide {

using std::max;
using std::min;
using std::make_pair;
using std::map;
using std::string;
using std::vector;
using std::pair;
using std::ofstream;

using namespace Internal;

Func::Func(const string &name) : func(unique_name(name)) {}

Func::Func() : func(make_entity_name(this, "Halide::Func", 'f')) {}

Func::Func(Expr e) : func(make_entity_name(this, "Halide::Func", 'f')) {
    (*this)(_) = e;
}

Func::Func(Function f) : func(f) {}

const string &Func::name() const {
    return func.name();
}

/** Get the pure arguments. */
std::vector<Var> Func::args() const {
    const std::vector<std::string> arg_names = func.args();
    std::vector<Var> args(arg_names.size());
    for (size_t i = 0; i < arg_names.size(); i++) {
        args[i] = Var(arg_names[i]);
    }
    return args;
}

/** The right-hand-side value of the pure definition of this
 * function. An error if the Func has no definition, or is defined as
 * a Tuple. */
Expr Func::value() const {
    user_assert(defined())
        << "Can't call Func::value() on an undefined Func. To check if a Func is defined, call Func::defined()\n";
    user_assert(func.outputs() == 1)
        << "Can't call Func::value() on Func \"" << name() << "\", because it has multiple values.\n";
    return func.values()[0];
}

/** The values returned by a Func, in Tuple form. */
Tuple Func::values() const {
    user_assert(defined())
        << "Can't call Func::values() on an undefined Func. To check if a Func is defined, call Func::defined().\n";
    return Tuple(func.values());
}

/** Get the left-hand-side of the update definition. An empty
 * vector if there's no update definition. */
const std::vector<Expr> &Func::update_args(int idx) const {
    user_assert(has_update_definition())
        << "Can't call Func::update_args() on Func \"" << name()
        << "\" as it has no update definition. "
        << "Use Func::has_update_definition() to check for the existence of an update definition.\n";
    user_assert(idx < num_update_definitions())
        << "Update definition index out of bounds.\n";
    return func.update(idx).args();
}

/** Get the right-hand-side of the update definition. An error if
 * there is no update definition. */
Expr Func::update_value(int idx) const {
    user_assert(has_update_definition())
        << "Can't call Func::update_args() on Func \"" << name() << "\" as it has no update definition. "
        << "Use Func::has_update_definition() to check for the existence of an update definition.\n";
    user_assert(idx < num_update_definitions())
        << "Update definition index out of bounds.\n";
    user_assert(func.update(idx).values().size() == 1)
        << "Can't call Func::update_value() on Func \"" << name() << "\", because it has multiple values.\n";
    return func.update(idx).values()[0];
}

/** The update values returned by a Func, in Tuple form. */
Tuple Func::update_values(int idx) const {
    user_assert(has_update_definition())
        << "Can't call Func::update_args() on Func \"" << name() << "\" as it has no update definition. "
        << "Use Func::has_update_definition() to check for the existence of an update definition.\n";
    user_assert(idx < num_update_definitions())
        << "Update definition index out of bounds.\n";
    return Tuple(func.update(idx).values());
}

/** Get the RVars of the reduction domain for the update definition. Returns an
 * empty vector if there's no update definition, or if the update definition has
 * no domain. Note that the RVars returned are floating RVars, i.e. they don't
 * actually have pointer to the reduction domain. */
vector<RVar> Func::rvars(int idx) const {
    user_assert(has_update_definition())
        << "Can't call Func::update_args() on Func \"" << name() << "\" as it has no update definition. "
        << "Use Func::has_update_definition() to check for the existence of an update definition.\n";
    user_assert(idx < num_update_definitions())
        << "Update definition index out of bounds.\n";
    const std::vector<ReductionVariable> rvars = func.update(idx).schedule().rvars();
    std::vector<RVar> rvs(rvars.size());
    for (size_t i = 0; i < rvars.size(); i++) {
        rvs[i] = RVar(rvars[i].var);
    }
    return rvs;
}

bool Func::defined() const {
    return func.has_pure_definition() || func.has_extern_definition();
}

/** Is this function a reduction? */
bool Func::has_update_definition() const {
    return func.has_update_definition();
}

/** How many update definitions are there? */
int Func::num_update_definitions() const {
    return static_cast<int>(func.updates().size());
}

/** Is this function external? */
EXPORT bool Func::is_extern() const {
    return func.has_extern_definition();
}

/** Add an extern definition for this Func. */
void Func::define_extern(const std::string &function_name,
                         const std::vector<ExternFuncArgument> &args,
                         const std::vector<Type> &types,
                         int dimensionality,
                         bool is_c_plus_plus) {
    func.define_extern(function_name, args, types, dimensionality, is_c_plus_plus);
}

/** Get the types of the buffers returned by an extern definition. */
const std::vector<Type> &Func::output_types() const {
    return func.output_types();
}

/** Get the number of outputs this function has. */
int Func::outputs() const {
    return func.outputs();
}

/** Get the name of the extern function called for an extern
 * definition. */
EXPORT const std::string &Func::extern_function_name() const {
    return func.extern_function_name();
}

int Func::dimensions() const {
    if (!defined()) return 0;
    return func.dimensions();
}

FuncRef Func::operator()(vector<Var> args) const {
    int placeholder_pos, count;
    std::tie(placeholder_pos, count) = add_implicit_vars(args);
    return FuncRef(func, args, placeholder_pos, count);
}

FuncRef Func::operator()(vector<Expr> args) const {
    int placeholder_pos, count;
    std::tie(placeholder_pos, count) = add_implicit_vars(args);
    return FuncRef(func, args, placeholder_pos, count);
}

std::pair<int, int> Func::add_implicit_vars(vector<Var> &args) const {
    int placeholder_pos = -1;
    int count = 0;
    std::vector<Var>::iterator iter = args.begin();

    while (iter != args.end() && !iter->same_as(_)) {
        iter++;
    }
    if (iter != args.end()) {
        placeholder_pos = (int)(iter - args.begin());
        int i = 0;
        iter = args.erase(iter);
        while ((int)args.size() < dimensions()) {
            Internal::debug(2) << "Adding implicit var " << i << " to call to " << name() << "\n";
            iter = args.insert(iter, Var::implicit(i++));
            iter++;
            count++;
        }
    }

    if (func.has_pure_definition() && args.size() != (size_t)dimensions()) {
        user_error << "Func \"" << name() << "\" was called with "
                   << args.size() << " arguments, but was defined with " << dimensions() << "\n";
    }

    return std::make_pair(placeholder_pos, count);
}

std::pair<int, int> Func::add_implicit_vars(vector<Expr> &args) const {
    int placeholder_pos = -1;
    int count = 0;
    std::vector<Expr>::iterator iter = args.begin();
    while (iter != args.end()) {
        const Variable *var = iter->as<Variable>();
        if (var && var->name == _.name())
            break;
        iter++;
    }
    if (iter != args.end()) {
        placeholder_pos = (int)(iter - args.begin());
        int i = 0;
        iter = args.erase(iter);
        while ((int)args.size() < dimensions()) {
            Internal::debug(2) << "Adding implicit var " << i << " to call to " << name() << "\n";
            iter = args.insert(iter, Var::implicit(i++));
            iter++;
            count++;
        }
    }

    if (func.has_pure_definition() && args.size() != (size_t)dimensions()) {
        user_error << "Func \"" << name() << "\" was called with "
                   << args.size() << " arguments, but was defined with " << dimensions() << "\n";
    }

    return std::make_pair(placeholder_pos, count);
}

namespace {
bool var_name_match(string candidate, string var) {
    internal_assert(var.find('.') == string::npos)
        << "var_name_match expects unqualified names for the second argument. "
        << "Name passed: " << var << "\n";
    if (candidate == var) return true;
    return Internal::ends_with(candidate, "." + var);
}
}

const std::string &Stage::name() const {
    return stage_name;
}

void Stage::set_dim_type(VarOrRVar var, ForType t) {
    bool found = false;
    vector<Dim> &dims = definition.schedule().dims();
    for (size_t i = 0; i < dims.size(); i++) {
        if (var_name_match(dims[i].var, var.name())) {
            found = true;
            dims[i].for_type = t;

            // If it's an rvar and the for type is parallel, we need to
            // validate that this doesn't introduce a race condition.
            if (!dims[i].is_pure() && var.is_rvar && (t == ForType::Vectorized || t == ForType::Parallel)) {
                user_assert(definition.schedule().allow_race_conditions())
                    << "In schedule for " << stage_name
                    << ", marking var " << var.name()
                    << " as parallel or vectorized may introduce a race"
                    << " condition resulting in incorrect output."
                    << " It is possible to override this error using"
                    << " the allow_race_conditions() method. Use this"
                    << " with great caution, and only when you are willing"
                    << " to accept non-deterministic output, or you can prove"
                    << " that any race conditions in this code do not change"
                    << " the output, or you can prove that there are actually"
                    << " no race conditions, and that Halide is being too cautious.\n";
            }

        } else if (t == ForType::Vectorized) {
            user_assert(dims[i].for_type != ForType::Vectorized)
                << "In schedule for " << stage_name
                << ", can't vectorize across " << var.name()
                << " because Func is already vectorized across " << dims[i].var << "\n";
        }
    }

    if (!found) {
        user_error << "In schedule for " << stage_name
                   << ", could not find dimension "
                   << var.name()
                   << " to mark as " << t
                   << " in vars for function\n"
                   << dump_argument_list();
    }
}

void Stage::set_dim_device_api(VarOrRVar var, DeviceAPI device_api) {
    bool found = false;
    vector<Dim> &dims = definition.schedule().dims();
    for (size_t i = 0; i < dims.size(); i++) {
        if (var_name_match(dims[i].var, var.name())) {
            found = true;
            dims[i].device_api = device_api;
        }
    }

    if (!found) {
        user_error << "In schedule for " << stage_name
                   << ", could not find dimension "
                   << var.name()
                   << " to set to device API " << static_cast<int>(device_api)
                   << " in vars for function\n"
                   << dump_argument_list();
    }
}

std::string Stage::dump_argument_list() const {
    std::ostringstream oss;
    oss << "Vars:";
    for (size_t i = 0; i < definition.schedule().dims().size(); i++) {
        oss << " " << definition.schedule().dims()[i].var;
    }
    oss << "\n";
    return oss.str();
}

namespace {

class SubstituteSelfReference : public IRMutator {
    using IRMutator::visit;

    const string func;
    const Function substitute;
    const vector<Var> new_args;

    void visit(const Call *c) {
        IRMutator::visit(c);
        c = expr.as<Call>();
        internal_assert(c);

        if ((c->call_type == Call::Halide) && (func == c->name)) {
            internal_assert(!c->func.defined())
                << "func should not have been defined for a self-reference\n";
            debug(4) << "...Replace call to Func \"" << c->name << "\" with "
                     << "\"" << substitute.name() << "\"\n";
            vector<Expr> args;
            args.insert(args.end(), c->args.begin(), c->args.end());
            args.insert(args.end(), new_args.begin(), new_args.end());
            expr = Call::make(substitute, args, c->value_index);
        }
    }
public:
    SubstituteSelfReference(const string &func, const Function &substitute,
                            const vector<Var> &new_args)
            : func(func), substitute(substitute), new_args(new_args) {
        internal_assert(substitute.get_contents().defined());
    }
};

/** Substitute all self-reference calls to 'func' with 'substitute' which
 * args (LHS) is the old args (LHS) plus 'new_args' in that order.
 * Expect this method to be called on the value (RHS) of an update definition. */
Expr substitute_self_reference(Expr val, const string &func, const Function &substitute,
                               const vector<Var> &new_args) {
    SubstituteSelfReference subs(func, substitute, new_args);
    val = subs.mutate(val);
    return val;
}

// Substitute the occurrence of 'name' in 'exprs' with 'value'.
void substitute_var_in_exprs(const string &name, Expr value, vector<Expr> &exprs) {
    for (auto &expr : exprs) {
        expr = substitute(name, value, expr);
    }
}

void apply_split_result(const vector<pair<string, Expr>> &bounds_let_stmts,
                        const vector<ApplySplitResult> &splits_result,
                        vector<Expr> &predicates, vector<Expr> &args,
                        vector<Expr> &values) {

    for (const auto &res : splits_result) {
        if (res.is_substitution() || res.is_let()) {
            // Apply substitutions to the list of predicates, args, and values.
            // Make sure we substitute in all the let stmts as well since we are
            // not going to add them to the exprs.
            substitute_var_in_exprs(res.name, res.value, predicates);
            substitute_var_in_exprs(res.name, res.value, args);
            substitute_var_in_exprs(res.name, res.value, values);
        } else {
            internal_assert(res.is_predicate());
            predicates.push_back(res.value);
        }
    }

    // Make sure we substitute in all the let stmts from 'bounds_let_stmts'
    // since we are not going to add them to the exprs.
    for (const auto &let: bounds_let_stmts) {
        substitute_var_in_exprs(let.first, let.second, predicates);
        substitute_var_in_exprs(let.first, let.second, args);
        substitute_var_in_exprs(let.first, let.second, values);
    }
}

/** Apply split directives on the reduction variables. Remove the old RVar from
 * the list and add the split result (inner and outer RVars) to the list. Add
 * new predicates corresponding to the TailStrategy to the RDom predicate list. */
bool apply_split(const Split &s, vector<ReductionVariable> &rvars,
                 vector<Expr> &predicates, vector<Expr> &args,
                 vector<Expr> &values, map<string, Expr> &dim_extent_alignment) {
    internal_assert(s.is_split());
    const auto it = std::find_if(rvars.begin(), rvars.end(),
        [&s](const ReductionVariable& rv) { return (s.old_var == rv.var); });

    Expr old_max, old_min, old_extent;

    if (it != rvars.end()) {
        debug(4) << "  Splitting " << it->var << " into " << s.outer << " and " << s.inner << "\n";

        old_max = simplify(it->min + it->extent - 1);
        old_min = it->min;
        old_extent = it->extent;

        it->var = s.inner;
        it->min = 0;
        it->extent = s.factor;

        rvars.insert(it + 1, {s.outer, 0, simplify((old_extent - 1 + s.factor)/s.factor)});

        vector<ApplySplitResult> splits_result = apply_split(s, true, "", dim_extent_alignment);
        vector<pair<string, Expr>> bounds_let_stmts = compute_loop_bounds_after_split(s, "");
        apply_split_result(bounds_let_stmts, splits_result, predicates, args, values);

        return true;
    }
    return false;
}

/** Apply fuse directives on the reduction variables. Remove the
 * fused RVars from the list and add the fused RVar to the list. */
bool apply_fuse(const Split &s, vector<ReductionVariable> &rvars,
                vector<Expr> &predicates, vector<Expr> &args,
                vector<Expr> &values, map<string, Expr> &dim_extent_alignment) {
    internal_assert(s.is_fuse());
    const auto iter_outer = std::find_if(rvars.begin(), rvars.end(),
        [&s](const ReductionVariable& rv) { return (s.outer == rv.var); });
    const auto iter_inner = std::find_if(rvars.begin(), rvars.end(),
        [&s](const ReductionVariable& rv) { return (s.inner == rv.var); });

    Expr inner_min, inner_extent, outer_min, outer_extent;
    if ((iter_outer != rvars.end()) && (iter_inner != rvars.end())) {
        debug(4) << "  Fusing " << s.outer << " and " << s.inner << " into " << s.old_var << "\n";

        inner_min = iter_inner->min;
        inner_extent = iter_inner->extent;
        outer_min = iter_outer->min;
        outer_extent = iter_outer->extent;

        Expr extent = iter_outer->extent * iter_inner->extent;
        iter_outer->var = s.old_var;
        iter_outer->min = 0;
        iter_outer->extent = extent;
        rvars.erase(iter_inner);

        vector<ApplySplitResult> splits_result = apply_split(s, true, "", dim_extent_alignment);
        vector<pair<string, Expr>> bounds_let_stmts = compute_loop_bounds_after_split(s, "");
        apply_split_result(bounds_let_stmts, splits_result, predicates, args, values);

        return true;
    }
    return false;
}

/** Apply purify directives on the reduction variables and predicates. Purify
 * replace a RVar with a Var, thus, the RVar needs to be removed from the list.
 * Any reference to the RVar in the predicates will be replaced with reference
 * to a Var. */
bool apply_purify(const Split &s, vector<ReductionVariable> &rvars,
                  vector<Expr> &predicates, vector<Expr> &args,
                  vector<Expr> &values, map<string, Expr> &dim_extent_alignment) {
    internal_assert(s.is_purify());
    const auto iter = std::find_if(rvars.begin(), rvars.end(),
        [&s](const ReductionVariable& rv) { return (s.old_var == rv.var); });
    if (iter != rvars.end()) {
        debug(4) << "  Purify RVar " << iter->var << " into Var " << s.outer
                 << ", deleting it from the rvars list\n";
        rvars.erase(iter);

        vector<ApplySplitResult> splits_result = apply_split(s, true, "", dim_extent_alignment);
        vector<pair<string, Expr>> bounds_let_stmts = compute_loop_bounds_after_split(s, "");
        apply_split_result(bounds_let_stmts, splits_result, predicates, args, values);

        return true;
    }
    return false;
}

/** Apply rename directives on the reduction variables. */
bool apply_rename(const Split &s, vector<ReductionVariable> &rvars,
                  vector<Expr> &predicates, vector<Expr> &args,
                  vector<Expr> &values, map<string, Expr> &dim_extent_alignment) {
    internal_assert(s.is_rename());
    const auto iter = std::find_if(rvars.begin(), rvars.end(),
        [&s](const ReductionVariable& rv) { return (s.old_var == rv.var); });
    if (iter != rvars.end()) {
        debug(4) << "  Renaming " << iter->var << " into " << s.outer << "\n";
        iter->var = s.outer;

        vector<ApplySplitResult> splits_result = apply_split(s, true, "", dim_extent_alignment);
        vector<pair<string, Expr>> bounds_let_stmts = compute_loop_bounds_after_split(s, "");
        apply_split_result(bounds_let_stmts, splits_result, predicates, args, values);

        return true;
    }
    return false;
}

/** Apply scheduling directives (e.g. split, fuse, etc.) on the reduction
 * variables. */
bool apply_split_directive(const Split &s, vector<ReductionVariable> &rvars,
                           vector<Expr> &predicates, vector<Expr> &args,
                           vector<Expr> &values) {
    map<string, Expr> dim_extent_alignment;
    for (const ReductionVariable &rv : rvars) {
        dim_extent_alignment[rv.var] = rv.extent;
    }

    vector<pair<string, Expr>> rvar_bounds;
    for (const ReductionVariable &rv : rvars) {
        rvar_bounds.push_back(std::make_pair(rv.var + ".loop_min", rv.min));
        rvar_bounds.push_back(std::make_pair(rv.var + ".loop_max", simplify(rv.min + rv.extent - 1)));
        rvar_bounds.push_back(std::make_pair(rv.var + ".loop_extent", rv.extent));
    }

    bool found = false;
    if (s.is_split()) {
        found = apply_split(s, rvars, predicates, args, values, dim_extent_alignment);
    } else if (s.is_fuse()) {
        found = apply_fuse(s, rvars, predicates, args, values, dim_extent_alignment);
    } else if (s.is_purify()) {
        found = apply_purify(s, rvars, predicates, args, values, dim_extent_alignment);
    } else {
        found = apply_rename(s, rvars, predicates, args, values, dim_extent_alignment);
    }

    if (found) {
        for (const auto &let: rvar_bounds) {
            substitute_var_in_exprs(let.first, let.second, predicates);
            substitute_var_in_exprs(let.first, let.second, args);
            substitute_var_in_exprs(let.first, let.second, values);
        }
    }
    return found;
}

} // anonymous namespace

Func Stage::rfactor(RVar r, Var v) {
    return rfactor({{r, v}});
}

Func Stage::rfactor(vector<pair<RVar, Var>> preserved) {
    user_assert(!definition.is_init()) << "rfactor() must be called on an update definition\n";

    string func_name;
    {
        vector<std::string> tmp = split_string(stage_name, ".update(");
        internal_assert(!tmp.empty() && !tmp[0].empty());
        func_name = tmp[0];
    }

    vector<Expr> &args = definition.args();
    vector<Expr> &values = definition.values();

    // Check whether the operator is associative and determine the operator and
    // its identity for each value in the definition if it is a Tuple
    ProveAssociativityResult prover_result = prove_associativity(func_name, args, values);
    vector<AssociativeOp> &ops = prover_result.ops;
    user_assert(prover_result.is_associative)
        << "Failed to call rfactor() on " << stage_name
        << " since it can't prove associativity of the operator\n";
    internal_assert(ops.size() == values.size());

    vector<Split> &splits = definition.schedule().splits();
    vector<ReductionVariable> &rvars = definition.schedule().rvars();
    vector<Dim> &dims = definition.schedule().dims();
    vector<Expr> predicates = definition.split_predicate();

    Scope<string> scope; // Contains list of RVars lifted to the intermediate Func
    vector<string> rvars_removed;

    vector<bool> is_rfactored(dims.size(), false);
    for (const pair<RVar, Var> &i : preserved) {
        const RVar &rv = i.first;
        const Var &v = i.second;
        {
            // Check that the RVar are in the dims list
            const auto iter = std::find_if(dims.begin(), dims.end(),
                [&rv](const Dim& dim) { return var_name_match(dim.var, rv.name()); });
            user_assert((iter != dims.end()) && (*iter).is_rvar())
                << "In schedule for " << stage_name
                << ", can't perform rfactor() on " << rv.name()
                << " since it is not in the reduction domain\n"
                << dump_argument_list();
            is_rfactored[iter - dims.begin()] = true;
        }
        {
            // Check that the new pure Vars we used to rename the RVar aren't already in the dims list
            const auto &iter = std::find_if(dims.begin(), dims.end(),
                [&v](const Dim& dim) { return var_name_match(dim.var, v.name()); });
            user_assert(iter == dims.end())
                << "In schedule for " << stage_name
                << ", can't rename the rvars " << rv.name() << " into " << v.name()
                << ", since it is already used in this Func's schedule elsewhere.\n"
                << dump_argument_list();
        }
    }

    // If the operator is associative but non-commutative, rfactor() on inner
    // dimensions (excluding the outer dimensions) is not valid.
    if (!prover_result.is_commutative) {
        int last_rvar = -1;
        for (int i = dims.size() - 1; i >= 0; --i) {
            if ((last_rvar != -1) && is_rfactored[i]) {
                user_assert(is_rfactored[last_rvar])
                    << "In schedule for " << stage_name
                    << ", can't rfactor an inner dimension " << dims[i].var
                    << " without rfactoring the outer dimensions, since the "
                    << "operator is non-commutative.\n"
                    << dump_argument_list();
            }
            if (dims[i].is_rvar()) {
                last_rvar = i;
            }
        }
    }

    // We need to apply the split directives on the reduction vars, so that we can
    // correctly lift the RVars not in 'rvars_kept' and distribute the RVars to the
    // intermediate and merge Funcs.
    {
        vector<Split> temp;
        for (const Split &s : splits) {
            // If it's already applied, we should remove it from the split list.
            if (!apply_split_directive(s, rvars, predicates, args, values)) {
                temp.push_back(s);
            }
        }
        splits = temp;
    }

    // Reduction domain of the intermediate update definition
    vector<ReductionVariable> intm_rvars;
    for (const auto &rv : rvars) {
        const auto &iter = std::find_if(preserved.begin(), preserved.end(),
            [&rv](const pair<RVar, Var>& pair) { return var_name_match(rv.var, pair.first.name()); });
        if (iter == preserved.end()) {
            intm_rvars.push_back(rv);
            scope.push(rv.var, rv.var);
        }
    }
    RDom intm_rdom(intm_rvars);

    // Sort the Rvars kept and their Vars replacement based on the RVars of
    // the reduction domain AFTER applying the split directives, so that we
    // can have a consistent args order for the update definition of the
    // intermediate and new merge Funcs.
    std::sort(preserved.begin(), preserved.end(),
        [&](const pair<RVar, Var> &lhs, const pair<RVar, Var> &rhs){
            const auto iter_lhs = std::find_if(rvars.begin(), rvars.end(),
                [&lhs](const ReductionVariable& rv) { return var_name_match(rv.var, lhs.first.name()); });
            const auto iter_rhs = std::find_if(rvars.begin(), rvars.end(),
                [&rhs](const ReductionVariable& rv) { return var_name_match(rv.var, rhs.first.name()); });
            return iter_lhs < iter_rhs;
        }
    );
    // The list of RVars to keep in the new update definition
    vector<RVar> rvars_kept(preserved.size());
    // List of pure Vars to replace the RVars in the intermediate's update definition
    vector<Var> vars_rename(preserved.size());
    for (size_t i = 0; i < preserved.size(); ++i) {
        const auto &val = preserved[i];
        rvars_kept[i] = val.first;
        vars_rename[i] = val.second;
    }

    // List of RVars for the new reduction domain. Any RVars not in 'rvars_kept'
    // are removed from the RDom
    {
        vector<ReductionVariable> temp;
        for (const auto &rv : rvars) {
            const auto &iter = std::find_if(rvars_kept.begin(), rvars_kept.end(),
                [&rv](const RVar &rvar) { return var_name_match(rv.var, rvar.name()); });
            if (iter != rvars_kept.end()) {
                temp.push_back(rv);
            } else {
                rvars_removed.push_back(rv.var);
            }
        }
        rvars.swap(temp);
    }
    RDom f_rdom(rvars);

    // Init definition of the intermediate Func

    // Compute args of the init definition of the intermediate Func.
    // Replace the RVars, which are in 'rvars_kept', with the specified new pure
    // Vars. Also, add the pure Vars of the original init definition as part of
    // the args.
    // For example, if we have the following Func f:
    //   f(x, y) = 10
    //   f(r.x, r.y) += h(r.x, r.y)
    // Calling f.update(0).rfactor({{r.y, u}}) will generate the following
    // intermediate Func:
    //   f_intm(x, y, u) = 0
    //   f_intm(r.x, u, u) += h(r.x, u)

    vector<Var> init_args;
    init_args.insert(init_args.end(), dim_vars.begin(), dim_vars.end());
    init_args.insert(init_args.end(), vars_rename.begin(), vars_rename.end());

    vector<Expr> init_vals(values.size());
    for (size_t i = 0; i < init_vals.size(); ++i) {
        init_vals[i] = ops[i].identity;
    }

    Func intm(func_name + "_intm");
    intm(init_args) = Tuple(init_vals);

    // Args of the update definition of the intermediate Func
    vector<Expr> update_args(args.size() + vars_rename.size());

    // We need to substitute the reference to the old RDom's RVars with
    // the new RDom's RVars. Also, substitute the reference to RVars which
    // are in 'rvars_kept' with their corresponding new pure Vars
    map<string, Expr> substitution_map;
    for (size_t i = 0; i < intm_rvars.size(); ++i) {
        substitution_map[intm_rvars[i].var] = intm_rdom[i];
    }
    for (size_t i = 0; i < vars_rename.size(); i++) {
        update_args[i + args.size()] = vars_rename[i];
        RVar rvar_kept = rvars_kept[i];
        // Find the full name of rvar_kept in rvars
        const auto iter = std::find_if(rvars.begin(), rvars.end(),
            [&rvar_kept](const ReductionVariable &rv) { return var_name_match(rv.var, rvar_kept.name()); });
        substitution_map[iter->var] = vars_rename[i];
    }
    for (size_t i = 0; i < args.size(); i++) {
        Expr arg = substitute(substitution_map, args[i]);
        update_args[i] = arg;
    }

    // Compute the predicates for the intermediate Func and the new update definition
    for (const Expr &pred : predicates) {
        Expr subs_pred = substitute(substitution_map, pred);
        intm_rdom.where(subs_pred);
        if (!expr_uses_vars(pred, scope)) {
            // Only keep the predicate that does not depend on the lifted RVars
            // (either explicitly or implicitly). For example, if 'rx' is split
            // into 'rxo' and 'rxi' and 'rxo' is part of the lifted RVars, we'll
            // ignore every predicate that depends on 'rx'
            f_rdom.where(pred);
        }
    }
    definition.predicate() = f_rdom.domain().predicate();

    // The update values the intermediate Func should compute
    vector<Expr> update_vals(values.size());
    for (size_t i = 0; i < update_vals.size(); i++) {
        Expr val = substitute(substitution_map, values[i]);
        // Need to update the self-reference in the update definition to point
        // to the new intermediate Func
        val = substitute_self_reference(val, func_name, intm.function(), vars_rename);
        update_vals[i] = val;
    }
    intm(update_args) = Tuple(update_vals);


    // Determine the dims and schedule of the update definition of the
    // intermediate Func. We copy over the schedule from the original
    // update definition (e.g. split, parallelize, vectorize, etc.)
    intm.function().update(0).schedule().dims() = dims;
    intm.function().update(0).schedule().splits() = splits;

    // Copy over the storage order of the original pure dims
    vector<StorageDim> &intm_storage_dims = intm.function().schedule().storage_dims();
    internal_assert(intm_storage_dims.size() == storage_dims.size() + vars_rename.size());
    for (size_t i = 0; i < storage_dims.size(); ++i) {
        intm_storage_dims[i] = storage_dims[i];
    }

    for (size_t i = 0; i < rvars_kept.size(); ++i) {
        // Apply the purify directive that replaces the RVar in rvars_kept
        // with a pure Var
        intm.update(0).purify(rvars_kept[i], vars_rename[i]);
    }

    // Determine the dims of the new update definition

    // Add pure Vars from the original init definition to the dims list
    // if they are not already in the list
    for (const Var &v : dim_vars) {
        const auto iter = std::find_if(dims.begin(), dims.end(),
            [&v](const Dim& dim) { return var_name_match(dim.var, v.name()); });
        if (iter == dims.end()) {
            Dim d = {v.name(), ForType::Serial, DeviceAPI::None, Dim::Type::PureVar};
            dims.insert(dims.end()-1, d);
        }
    }
    // Then, we need to remove lifted RVars from the dims list
    for (const string &rv : rvars_removed) {
        remove(rv);
    }

    // Define the new update definition which refers to the intermediate Func.
    // Using the same example as above, the new update definition is:
    //   f(x, y) += f_intm(x, y, r.y)

    // Args for store in the new update definition
    vector<Expr> f_store_args(dim_vars.size());
    for (size_t i = 0; i < f_store_args.size(); ++i) {
        f_store_args[i] = dim_vars[i];
    }

    // Call's args to the intermediate Func in the new update definition
    vector<Expr> f_load_args;
    f_load_args.insert(f_load_args.end(), dim_vars.begin(), dim_vars.end());
    for (int i = 0; i < f_rdom.dimensions(); ++i) {
        f_load_args.push_back(f_rdom[i]);
    }
    internal_assert(f_load_args.size() == init_args.size());

    // Update value of the new update definition. It loads values from
    // the intermediate Func.
    vector<Expr> f_values(values.size());
    if (values.size() > 1) {
        for (size_t i = 0; i < f_values.size(); ++i) {
            Expr prev_val = Call::make(intm.output_types()[i], func_name,
                                       f_store_args, Call::CallType::Halide,
                                       nullptr, i);
            const AssociativeOp &op = ops[i];
            Expr val = substitute(op.y.first, intm(f_load_args)[i], op.op);
            if (!op.x.first.empty()) {
                val = substitute(op.x.first, prev_val, val);
            } else {
                user_warning << "Update definition of " << stage_name << " at index " << i
                             << " doesn't depend on the previous value. This isn't a"
                             << " reduction operation\n";
            }
            f_values[i] = val;
        }
    } else {
        Expr prev_val = Call::make(intm.output_types()[0], func_name,
                                   f_store_args, Call::CallType::Halide);
        const AssociativeOp &op = ops[0];
        Expr val = substitute(op.y.first, intm(f_load_args), op.op);
        if (!op.x.first.empty()) {
            val = substitute(op.x.first, prev_val, val);
        } else {
            user_warning << "Update definition of " << stage_name
                         << " doesn't depend on the previous value. This isn't a"
                         << " reduction operation\n";
        }
        f_values[0] = val;
    }

    // Update the definition
    args.swap(f_store_args);
    values.swap(f_values);

    return intm;
}

void Stage::split(const string &old, const string &outer, const string &inner, Expr factor, bool exact, TailStrategy tail) {
    debug(4) << "In schedule for " << stage_name << ", split " << old << " into "
             << outer << " and " << inner << " with factor of " << factor << "\n";
    vector<Dim> &dims = definition.schedule().dims();

    // Check that the new names aren't already in the dims list.
    for (size_t i = 0; i < dims.size(); i++) {
        string new_names[2] = {inner, outer};
        for (int j = 0; j < 2; j++) {
            if (var_name_match(dims[i].var, new_names[j]) && new_names[j] != old) {
                user_error << "In schedule for " << stage_name
                           << ", can't create var " << new_names[j]
                           << " using a split or tile, because " << new_names[j]
                           << " is already used in this Func's schedule elsewhere.\n"
                           << dump_argument_list();
            }
        }
    }

    // Replace the old dimension with the new dimensions in the dims list
    bool found = false;
    string inner_name, outer_name, old_name;

    for (size_t i = 0; (!found) && i < dims.size(); i++) {
        if (var_name_match(dims[i].var, old)) {
            found = true;
            old_name = dims[i].var;
            inner_name = old_name + "." + inner;
            outer_name = old_name + "." + outer;
            dims.insert(dims.begin() + i, dims[i]);
            dims[i].var = inner_name;
            dims[i+1].var = outer_name;
        }
    }

    if (!found) {
        user_error << "In schedule for " << stage_name
                   << ", could not find split dimension: "
                   << old
                   << "\n"
                   << dump_argument_list();
    }

    if (tail == TailStrategy::Auto) {
        // Select a tail strategy
        if (exact) {
            tail = TailStrategy::GuardWithIf;
        } else if (!definition.is_init()) {
            tail = TailStrategy::RoundUp;
        } else {
            // We should employ ShiftInwards when we can to prevent
            // overcompute and adding constraints to the bounds of
            // inputs and outputs. However, if we're already covered
            // by an earlier ShiftInwards split, there's no point - it
            // just complicates the IR and confuses bounds inference. An example of this is:
            //
            // f.vectorize(x, 8).unroll(x, 4);
            //
            // The vectorize-induced split is ShiftInwards. There's no
            // point also applying ShiftInwards to the unroll-induced
            // split.
            //
            // Note that we'll still partition the outermost loop to
            // avoid the overhead of the min we placed in the inner
            // loop with the vectorize, because that's how loop
            // partitioning works. The steady-state will be just as
            // efficient as:
            //
            // f.split(x, x, xi, 32).vectorize(xi, 8).unroll(xi);
            //
            // It's only the tail/epilogue that changes.
            
            std::set<string> descends_from_shiftinwards_outer;
            for (const Split &s : definition.schedule().splits()) {
                if (s.is_split() && s.tail == TailStrategy::ShiftInwards) {
                    descends_from_shiftinwards_outer.insert(s.outer);
                } else if (s.is_split() && descends_from_shiftinwards_outer.count(s.old_var)) {
                    descends_from_shiftinwards_outer.insert(s.inner);
                    descends_from_shiftinwards_outer.insert(s.outer);
                } else if ((s.is_rename() || s.is_purify()) &&
                           descends_from_shiftinwards_outer.count(s.old_var)) {
                    descends_from_shiftinwards_outer.insert(s.outer);
                }
            }
            if (descends_from_shiftinwards_outer.count(old_name)) {
                tail = TailStrategy::RoundUp;
            } else {
                tail = TailStrategy::ShiftInwards;
            }
        }
    }
    
    if (!definition.is_init()) {
        user_assert(tail != TailStrategy::ShiftInwards)
            << "When splitting Var " << old_name
            << " ShiftInwards is not a legal tail strategy for update definitions, as"
            << " it may change the meaning of the algorithm\n";
    }

    if (exact) {
        user_assert(tail == TailStrategy::GuardWithIf)
            << "When splitting Var " << old_name
            << " the tail strategy must be GuardWithIf or Auto. "
            << "Anything else may change the meaning of the algorithm\n";
    }

    // Add the split to the splits list
    Split split = {old_name, outer_name, inner_name, factor, exact, tail, Split::SplitVar};
    definition.schedule().splits().push_back(split);
}

Stage &Stage::split(VarOrRVar old, VarOrRVar outer, VarOrRVar inner, Expr factor, TailStrategy tail) {
    if (old.is_rvar) {
        user_assert(outer.is_rvar) << "Can't split RVar " << old.name() << " into Var " << outer.name() << "\n";
        user_assert(inner.is_rvar) << "Can't split RVar " << old.name() << " into Var " << inner.name() << "\n";
    } else {
        user_assert(!outer.is_rvar) << "Can't split Var " << old.name() << " into RVar " << outer.name() << "\n";
        user_assert(!inner.is_rvar) << "Can't split Var " << old.name() << " into RVar " << inner.name() << "\n";
    }
    split(old.name(), outer.name(), inner.name(), factor, old.is_rvar, tail);
    return *this;
}

Stage &Stage::fuse(VarOrRVar inner, VarOrRVar outer, VarOrRVar fused) {
    if (inner.is_rvar) {
        user_assert(outer.is_rvar) << "Can't fuse RVar " << inner.name()
                                   << " with Var " << outer.name() << "\n";
        user_assert(fused.is_rvar) << "Can't fuse RVar " << inner.name()
                                   << "into Var " << fused.name() << "\n";
    } else {
        user_assert(!outer.is_rvar) << "Can't fuse Var " << inner.name()
                                    << " with RVar " << outer.name() << "\n";
        user_assert(!fused.is_rvar) << "Can't fuse Var " << inner.name()
                                    << "into RVar " << fused.name() << "\n";
    }

    debug(4) << "In schedule for " << stage_name << ", fuse " << outer.name()
             << " and " << inner.name() << " into " << fused.name() << "\n";

    // Replace the old dimensions with the new dimension in the dims list
    bool found_outer = false, found_inner = false;
    string inner_name, outer_name, fused_name;
    vector<Dim> &dims = definition.schedule().dims();

    Dim::Type outer_type = Dim::Type::PureRVar;
    for (size_t i = 0; (!found_outer) && i < dims.size(); i++) {
        if (var_name_match(dims[i].var, outer.name())) {
            found_outer = true;
            outer_name = dims[i].var;
            outer_type = dims[i].dim_type;
            dims.erase(dims.begin() + i);
        }
    }
    if (!found_outer) {
        user_error << "In schedule for " << stage_name
                   << ", could not find outer fuse dimension: "
                   << outer.name()
                   << "\n"
                   << dump_argument_list();
    }

    for (size_t i = 0; (!found_inner) && i < dims.size(); i++) {
        if (var_name_match(dims[i].var, inner.name())) {
            found_inner = true;
            inner_name = dims[i].var;
            fused_name = inner_name + "." + fused.name();
            dims[i].var = fused_name;

            internal_assert(
                (dims[i].is_rvar() && ((outer_type == Dim::Type::PureRVar) ||
                                       (outer_type == Dim::Type::ImpureRVar))) ||
                (!dims[i].is_rvar() && (outer_type == Dim::Type::PureVar)));

            if (dims[i].is_rvar()) {
                dims[i].dim_type = (dims[i].dim_type == Dim::Type::PureRVar) && (outer_type == Dim::Type::PureRVar) ?
                    Dim::Type::PureRVar : Dim::Type::ImpureRVar;
            }
        }
    }

    if (!found_inner) {
        user_error << "In schedule for " << stage_name
                   << ", could not find inner fuse dimension: "
                   << inner.name()
                   << "\n"
                   << dump_argument_list();
    }

    // Add the fuse to the splits list
    Split split = {fused_name, outer_name, inner_name, Expr(), true, TailStrategy::RoundUp, Split::FuseVars};
    definition.schedule().splits().push_back(split);
    return *this;
}

namespace Internal {
class CheckForFreeVars : public IRGraphVisitor {
public:
    string offending_var;
protected:
    using IRGraphVisitor::visit;
    void visit(const Variable *var) {
        if (!var->param.defined() && !var->image.defined()) {
            offending_var = var->name;
        }
    }
};
}

Stage Stage::specialize(Expr condition) {
    user_assert(condition.type().is_bool()) << "Argument passed to specialize must be of type bool\n";

    // The condition may not depend on Vars or RVars
    Internal::CheckForFreeVars check;
    condition.accept(&check);
    if (!check.offending_var.empty()) {
        user_error << "Specialization condition " << condition << " for " << stage_name
                   << " depends on Var or RVar " << check.offending_var << ". "
                   << "Specialization conditions may not depend on any Vars or RVars.\n";
    }

    // The user may be retrieving a reference to an existing
    // specialization.
    const vector<Specialization> &specializations = definition.specializations();
    for (size_t i = 0; i < specializations.size(); i++) {
        if (equal(condition, specializations[i].condition)) {
            return Stage(specializations[i].definition, stage_name, dim_vars, storage_dims);
        }
    }
    const Specialization &s = definition.add_specialization(condition);

    return Stage(s.definition, stage_name, dim_vars, storage_dims);
}

Stage &Stage::purify(VarOrRVar old_var, VarOrRVar new_var) {
    user_assert(old_var.is_rvar && !new_var.is_rvar)
        << "In schedule for " << stage_name
        << ", can't rename " << (old_var.is_rvar ? "RVar " : "Var ") << old_var.name()
        << " to " << (new_var.is_rvar ? "RVar " : "Var ") << new_var.name()
        << "; purify must take a RVar as old_Var and a Var as new_var\n";

    debug(4) << "In schedule for " << stage_name << ", purify RVar "
             << old_var.name() << " to Var " << new_var.name() << "\n";

    Schedule &schedule = definition.schedule();

    // Replace the old dimension with the new dimensions in the dims list
    bool found = false;
    string old_name, new_name = new_var.name();
    vector<Dim> &dims = schedule.dims();

    for (size_t i = 0; (!found) && i < dims.size(); i++) {
        if (var_name_match(dims[i].var, old_var.name())) {
            found = true;
            old_name = dims[i].var;
            dims[i].var = new_name;
        }
    }

    if (!found) {
        user_error
            << "In schedule for " << stage_name
            << ", could not find rename dimension: "
            << old_var.name()
            << "\n"
            << dump_argument_list();
    }

    Split split = {old_name, new_name, "", 1, false, TailStrategy::RoundUp, Split::PurifyRVar};
    definition.schedule().splits().push_back(split);
    return *this;
}

void Stage::remove(const string &var) {
    debug(4) << "In schedule for " << stage_name << ", remove " << var << "\n";

    Schedule &schedule = definition.schedule();

    // Replace the old dimension with the new dimensions in the dims list
    bool found = false;
    string old_name = var;
    vector<Dim> &dims = schedule.dims();
    for (size_t i = 0; (!found) && i < dims.size(); i++) {
        if (dims[i].var == var) {
            found = true;
            old_name = dims[i].var;
            dims.erase(dims.begin() + i);
        }
    }

    if (!found) {
        user_error
            << "In schedule for " << stage_name
            << ", could not find remove dimension: "
            << var
            << "\n"
            << dump_argument_list();

    }

    std::set<string> removed_vars;
    removed_vars.insert(var);

    auto should_remove = [&removed_vars](const string &var) {
        const auto &iter = std::find_if(
            removed_vars.begin(), removed_vars.end(), [&var](const string& rv) { return rv == var; });
        return iter != removed_vars.end();
    };

    vector<Split> &splits = schedule.splits();
    vector<Split> temp;
    for (size_t i = splits.size(); i > 0; i--) {
        bool is_removed = false;
        if (splits[i-1].is_fuse()) {
            debug(4) << "    checking fuse " << splits[i-1].inner << " and "
                     << splits[i-1].inner << " into " << splits[i-1].old_var << "\n";
            if (splits[i-1].inner == old_name ||
                splits[i-1].outer == old_name) {
                user_error
                    << "In schedule for " << stage_name
                    << ", can't remove variable " << old_name
                    << " because it has already been fused into "
                    << splits[i-1].old_var << "\n"
                    << dump_argument_list();
            }
            if (should_remove(splits[i-1].old_var)) {
                is_removed = true;
                removed_vars.insert(splits[i-1].outer);
                removed_vars.insert(splits[i-1].inner);
            }
        } else if (splits[i-1].is_split()) {
            debug(4) << "    splitting " << splits[i-1].old_var << " into "
                     << splits[i-1].outer << " and " << splits[i-1].inner << "\n";
            if (should_remove(splits[i-1].inner)) {
                is_removed = true;
                removed_vars.insert(splits[i-1].old_var);
            } else if (should_remove(splits[i-1].outer)) {
                is_removed = true;
                removed_vars.insert(splits[i-1].old_var);
            }
            if (splits[i-1].old_var == old_name) {
                user_error
                    << "In schedule for " << stage_name
                    << ", can't remove a variable " << old_name
                    << " because it has already been renamed or split.\n"
                    << dump_argument_list();
            }
        } else {
            debug(4) << "    replace/rename " << splits[i-1].old_var
                     << " into " << splits[i-1].outer << "\n";
            if (should_remove(splits[i-1].outer)) {
                is_removed = true;
                removed_vars.insert(splits[i-1].old_var);
            }
            if (splits[i-1].old_var == old_name) {
                user_error
                    << "In schedule for " << stage_name
                    << ", can't remove a variable " << old_name
                    << " because it has already been renamed or split.\n"
                    << dump_argument_list();
            }
        }
        if (!is_removed) {
            temp.insert(temp.begin(), splits[i-1]);
        }
    }
    splits.swap(temp);
}

Stage &Stage::rename(VarOrRVar old_var, VarOrRVar new_var) {
    if (old_var.is_rvar) {
        user_assert(new_var.is_rvar)
            << "In schedule for " << stage_name
            << ", can't rename RVar " << old_var.name()
            << " to Var " << new_var.name() << "\n";
    } else {
        user_assert(!new_var.is_rvar)
            << "In schedule for " << stage_name
            << ", can't rename Var " << old_var.name()
            << " to RVar " << new_var.name() << "\n";
    }

    debug(4) << "In schedule for " << stage_name << ", rename " << old_var.name()
             << " to " << new_var.name() << "\n";

    Schedule &schedule = definition.schedule();

    // Replace the old dimension with the new dimensions in the dims list
    bool found = false;
    string old_name;
    vector<Dim> &dims = schedule.dims();
    for (size_t i = 0; (!found) && i < dims.size(); i++) {
        if (var_name_match(dims[i].var, old_var.name())) {
            found = true;
            old_name = dims[i].var;
            dims[i].var += "." + new_var.name();
        }
    }

    string new_name = old_name + "." + new_var.name();

    if (!found) {
        user_error
            << "In schedule for " << stage_name
            << ", could not find rename dimension: "
            << old_var.name()
            << "\n"
            << dump_argument_list();
    }

    // If possible, rewrite the split or rename that defines it.
    found = false;
    vector<Split> &splits = schedule.splits();
    for (size_t i = splits.size(); i > 0; i--) {
        if (splits[i-1].is_fuse()) {
            if (splits[i-1].inner == old_name ||
                splits[i-1].outer == old_name) {
                user_error
                    << "In schedule for " << stage_name
                    << ", can't rename variable " << old_name
                    << " because it has already been fused into "
                    << splits[i-1].old_var << "\n"
                    << dump_argument_list();
            }
            if (splits[i-1].old_var == old_name) {
                splits[i-1].old_var = new_name;
                found = true;
                break;
            }
        } else {
            if (splits[i-1].inner == old_name) {
                splits[i-1].inner = new_name;
                found = true;
                break;
            }
            if (splits[i-1].outer == old_name) {
                splits[i-1].outer = new_name;
                found = true;
                break;
            }
            if (splits[i-1].old_var == old_name) {
                user_error
                    << "In schedule for " << stage_name
                    << ", can't rename a variable " << old_name
                    << " because it has already been renamed or split.\n"
                    << dump_argument_list();
            }
        }
    }

    if (!found) {
        Split split = {old_name, new_name, "", 1, old_var.is_rvar, TailStrategy::RoundUp, Split::RenameVar};
        definition.schedule().splits().push_back(split);
    }

    return *this;
}

Stage &Stage::allow_race_conditions() {
    definition.schedule().allow_race_conditions() = true;
    return *this;
}

Stage &Stage::serial(VarOrRVar var) {
    set_dim_type(var, ForType::Serial);
    return *this;
}

Stage &Stage::parallel(VarOrRVar var) {
    set_dim_type(var, ForType::Parallel);
    return *this;
}

Stage &Stage::vectorize(VarOrRVar var) {
    set_dim_type(var, ForType::Vectorized);
    return *this;
}

Stage &Stage::unroll(VarOrRVar var) {
    set_dim_type(var, ForType::Unrolled);
    return *this;
}

Stage &Stage::parallel(VarOrRVar var, Expr factor, TailStrategy tail) {
    if (var.is_rvar) {
        RVar tmp;
        split(var.rvar, var.rvar, tmp, factor, tail);
    } else {
        Var tmp;
        split(var.var, var.var, tmp, factor, tail);
    }
    parallel(var);
    return *this;
}

Stage &Stage::vectorize(VarOrRVar var, int factor, TailStrategy tail) {
    if (var.is_rvar) {
        RVar tmp;
        split(var.rvar, var.rvar, tmp, factor, tail);
        vectorize(tmp);
    } else {
        Var tmp;
        split(var.var, var.var, tmp, factor, tail);
        vectorize(tmp);
    }
    return *this;
}

Stage &Stage::unroll(VarOrRVar var, int factor, TailStrategy tail) {
    if (var.is_rvar) {
        RVar tmp;
        split(var.rvar, var.rvar, tmp, factor, tail);
        unroll(tmp);
    } else {
        Var tmp;
        split(var.var, var.var, tmp, factor, tail);
        unroll(tmp);
    }

    return *this;
}

Stage &Stage::tile(VarOrRVar x, VarOrRVar y,
                   VarOrRVar xo, VarOrRVar yo,
                   VarOrRVar xi, VarOrRVar yi,
                   Expr xfactor, Expr yfactor,
                   TailStrategy tail) {
    split(x, xo, xi, xfactor, tail);
    split(y, yo, yi, yfactor, tail);
    reorder(xi, yi, xo, yo);
    return *this;
}

Stage &Stage::tile(VarOrRVar x, VarOrRVar y,
                   VarOrRVar xi, VarOrRVar yi,
                   Expr xfactor, Expr yfactor,
                   TailStrategy tail) {
    split(x, x, xi, xfactor, tail);
    split(y, y, yi, yfactor, tail);
    reorder(xi, yi, x, y);
    return *this;
}

namespace {
// An helper function for reordering vars in a schedule.
void reorder_vars(vector<Dim> &dims_old, const VarOrRVar *vars, size_t size, const Stage &stage) {
    vector<Dim> dims = dims_old;

    // Tag all the vars with their locations in the dims list.
    vector<size_t> idx(size);
    for (size_t i = 0; i < size; i++) {
        bool found = false;
        for (size_t j = 0; j < dims.size(); j++) {
            if (var_name_match(dims[j].var, vars[i].name())) {
                idx[i] = j;
                found = true;
            }
        }
        user_assert(found)
            << "In schedule for " << stage.name()
            << ", could not find var " << vars[i].name()
            << " to reorder in the argument list.\n"
            << stage.dump_argument_list();
    }

    // Look for illegal reorderings
    for (size_t i = 0; i < idx.size(); i++) {
        if (dims[idx[i]].is_pure()) continue;
        for (size_t j = i+1; j < idx.size(); j++) {
            if (dims[idx[j]].is_pure()) continue;

            if (idx[i] > idx[j]) {
                user_error
                    << "In schedule for " << stage.name()
                    << ", can't reorder RVars " << vars[i].name()
                    << " and " << vars[j].name()
                    << " because it may change the meaning of the algorithm.\n";
            }
        }
    }

    // Sort idx to get the new locations
    vector<size_t> sorted = idx;
    std::sort(sorted.begin(), sorted.end());

    for (size_t i = 0; i < size; i++) {
        dims[sorted[i]] = dims_old[idx[i]];
    }

    dims_old.swap(dims);
}
}

Stage &Stage::reorder(const std::vector<VarOrRVar>& vars) {
    reorder_vars(definition.schedule().dims(), &vars[0], vars.size(), *this);
    return *this;
}

Stage &Stage::gpu_threads(VarOrRVar tx, DeviceAPI device_api) {
    set_dim_device_api(tx, device_api);
    parallel(tx);
    rename(tx, VarOrRVar("__thread_id_x", tx.is_rvar));
    return *this;
}

Stage &Stage::gpu_threads(VarOrRVar tx, VarOrRVar ty, DeviceAPI device_api) {
    set_dim_device_api(tx, device_api);
    set_dim_device_api(ty, device_api);
    parallel(tx);
    parallel(ty);
    rename(tx, VarOrRVar("__thread_id_x", tx.is_rvar));
    rename(ty, VarOrRVar("__thread_id_y", ty.is_rvar));
    return *this;
}

Stage &Stage::gpu_threads(VarOrRVar tx, VarOrRVar ty, VarOrRVar tz, DeviceAPI device_api) {
    set_dim_device_api(tx, device_api);
    set_dim_device_api(ty, device_api);
    set_dim_device_api(tz, device_api);
    parallel(tx);
    parallel(ty);
    parallel(tz);
    rename(tx, VarOrRVar("__thread_id_x", tx.is_rvar));
    rename(ty, VarOrRVar("__thread_id_y", ty.is_rvar));
    rename(tz, VarOrRVar("__thread_id_z", tz.is_rvar));
    return *this;
}

Stage &Stage::gpu_blocks(VarOrRVar tx, DeviceAPI device_api) {
    set_dim_device_api(tx, device_api);
    parallel(tx);
    rename(tx, VarOrRVar("__block_id_x", tx.is_rvar));
    return *this;
}

Stage &Stage::gpu_blocks(VarOrRVar tx, VarOrRVar ty, DeviceAPI device_api) {
    set_dim_device_api(tx, device_api);
    set_dim_device_api(ty, device_api);
    parallel(tx);
    parallel(ty);
    rename(tx, VarOrRVar("__block_id_x", tx.is_rvar));
    rename(ty, VarOrRVar("__block_id_y", ty.is_rvar));
    return *this;
}

Stage &Stage::gpu_blocks(VarOrRVar tx, VarOrRVar ty, VarOrRVar tz, DeviceAPI device_api) {
    set_dim_device_api(tx, device_api);
    set_dim_device_api(ty, device_api);
    set_dim_device_api(tz, device_api);
    parallel(tx);
    parallel(ty);
    parallel(tz);
    rename(tx, VarOrRVar("__block_id_x", tx.is_rvar));
    rename(ty, VarOrRVar("__block_id_y", ty.is_rvar));
    rename(tz, VarOrRVar("__block_id_z", tz.is_rvar));
    return *this;
}

Stage &Stage::gpu_single_thread(DeviceAPI device_api) {
    split(Var::outermost(), Var::outermost(), Var::gpu_blocks(), 1);
    set_dim_device_api(Var::gpu_blocks(), device_api);
    parallel(Var::gpu_blocks());
    return *this;
}

Stage &Stage::gpu(VarOrRVar bx, VarOrRVar tx, DeviceAPI device_api) {
    return gpu_blocks(bx).gpu_threads(tx);
}

Stage &Stage::gpu(VarOrRVar bx, VarOrRVar by,
                  VarOrRVar tx, VarOrRVar ty, DeviceAPI device_api) {
    return gpu_blocks(bx, by).gpu_threads(tx, ty);
}

Stage &Stage::gpu(VarOrRVar bx, VarOrRVar by, VarOrRVar bz,
                  VarOrRVar tx, VarOrRVar ty, VarOrRVar tz,
                  DeviceAPI device_api) {
    return gpu_blocks(bx, by, bz).gpu_threads(tx, ty, tz);
}

Stage &Stage::gpu_tile(VarOrRVar x, Expr x_size, TailStrategy tail, DeviceAPI device_api) {
    VarOrRVar bx("__block_id_x", x.is_rvar),
        tx("__thread_id_x", x.is_rvar);
    split(x, bx, tx, x_size, tail);
    set_dim_device_api(bx, device_api);
    set_dim_device_api(tx, device_api);
    parallel(bx);
    parallel(tx);
    return *this;
}


Stage &Stage::gpu_tile(VarOrRVar x, VarOrRVar y,
                       Expr x_size, Expr y_size,
                       TailStrategy tail,
                       DeviceAPI device_api) {
    VarOrRVar bx("__block_id_x", x.is_rvar),
        by("__block_id_y", y.is_rvar),
        tx("__thread_id_x", x.is_rvar),
        ty("__thread_id_y", y.is_rvar);
    tile(x, y, bx, by, tx, ty, x_size, y_size, tail);
    set_dim_device_api(bx, device_api);
    set_dim_device_api(by, device_api);
    set_dim_device_api(tx, device_api);
    set_dim_device_api(ty, device_api);
    parallel(bx);
    parallel(by);
    parallel(tx);
    parallel(ty);
    return *this;
}

Stage &Stage::gpu_tile(VarOrRVar x, VarOrRVar y, VarOrRVar z,
                       Expr x_size, Expr y_size, Expr z_size,
                       TailStrategy tail,
                       DeviceAPI device_api) {
    VarOrRVar bx("__block_id_x", x.is_rvar),
        by("__block_id_y", y.is_rvar),
        bz("__block_id_z", z.is_rvar),
        tx("__thread_id_x", x.is_rvar),
        ty("__thread_id_y", y.is_rvar),
        tz("__thread_id_z", z.is_rvar);
    split(x, bx, tx, x_size, tail);
    split(y, by, ty, y_size, tail);
    split(z, bz, tz, z_size, tail);
    // current order is:
    // tx bx ty by tz bz
    reorder(ty, bx);
    // tx ty bx by tz bz
    reorder(tz, bx);
    // tx ty tz by bx bz
    reorder(bx, by);
    // tx ty tz bx by bz
    set_dim_device_api(bx, device_api);
    set_dim_device_api(by, device_api);
    set_dim_device_api(bz, device_api);
    set_dim_device_api(tx, device_api);
    set_dim_device_api(ty, device_api);
    set_dim_device_api(tz, device_api);
    parallel(bx);
    parallel(by);
    parallel(bz);
    parallel(tx);
    parallel(ty);
    parallel(tz);
    return *this;
}

Stage &Stage::hexagon(VarOrRVar x) {
    set_dim_device_api(x, DeviceAPI::Hexagon);
    return *this;
}

Stage &Stage::prefetch(VarOrRVar var, Expr offset) {
    Prefetch prefetch = {var.name(), offset};
    definition.schedule().prefetches().push_back(prefetch);

    return *this;
}

void Func::invalidate_cache() {
    if (pipeline_.defined()) {
        pipeline_.invalidate_cache();
    }
}

Func Func::in(const Func &f) {
    invalidate_cache();
    user_assert(name() != f.name()) << "Cannot call 'in()' on itself\n";
    const map<string, IntrusivePtr<FunctionContents>> &wrappers = func.wrappers();
    const auto &iter = wrappers.find(f.name());
    if (iter == wrappers.end()) {
        Func wrapper(name() + "_in_" + f.name());
        wrapper(args()) = (*this)(args());
        func.add_wrapper(f.name(), wrapper.func);
        return wrapper;
    }

    IntrusivePtr<FunctionContents> wrapper_contents = iter->second;
    internal_assert(wrapper_contents.defined());

    // Make sure that no other Func shares the same wrapper as 'f'
    for (const auto &it : wrappers) {
        if (it.first == f.name()) {
            continue;
        }
        user_assert(!it.second.same_as(wrapper_contents))
            << "Redefinition of shared wrapper with " << it.first << " [" << name() << " -> "
            << Function(wrapper_contents).name() << "] in " << f.name() << " is not allowed\n";
    }
    Function wrapper(wrapper_contents);
    internal_assert(wrapper.frozen());
    return Func(wrapper);
}

Func Func::in(const vector<Func>& fs) {
    invalidate_cache();
    if (fs.empty()) {
        user_error << "Could not create a wrapper for an empty list of Funcs\n";
    }

    // Either all Funcs have the same wrapper or they don't already have any wrappers.
    // Otherwise, throw an error.
    const map<string, IntrusivePtr<FunctionContents>> &wrappers = func.wrappers();

    const auto &iter = wrappers.find(fs[0].name());
    if (iter == wrappers.end()) {
        // Make sure the other Funcs also don't have any wrappers
        for (size_t i = 1; i < fs.size(); ++i) {
            user_assert(wrappers.count(fs[i].name()) == 0)
                << "Cannot define the wrapper since " << fs[i].name()
                << " already has a wrapper while " << fs[0].name() << " doesn't \n";
        }
        Func wrapper(name() + "_wrapper");
        wrapper(args()) = (*this)(args());
        for (const Func &f : fs) {
            user_assert(name() != f.name()) << "Cannot call 'in()' on itself\n";
            func.add_wrapper(f.name(), wrapper.func);
        }
        return wrapper;
    }

    IntrusivePtr<FunctionContents> wrapper_contents = iter->second;
    internal_assert(wrapper_contents.defined());

    // Make sure all the other Funcs in 'fs' share the same wrapper and no other
    // Func not in 'fs' share the same wrapper.
    for (const auto &it : wrappers) {
        if (it.first == fs[0].name()) {
            continue;
        }
        const auto &fs_iter = std::find_if(
            fs.begin(), fs.end(), [&it](const Func& f) { return f.name() == it.first; });
        bool in_fs = fs_iter != fs.end();

        if (in_fs) {
            user_assert(it.second.same_as(wrapper_contents))
                << it.first << " should have shared the same wrapper as " << fs[0].name() << "\n";
        } else {
            user_assert(!it.second.same_as(wrapper_contents))
                << "Redefinition of shared wrapper [" << name() << " -> "
                << Function(wrapper_contents).name() << "] in " << fs[0].name() << " is illegal since "
                << it.first << " shares the same wrapper but not part of the redefinition\n";
        }
    }
    Function wrapper(wrapper_contents);
    internal_assert(wrapper.frozen());
    return Func(wrapper);
}

Func Func::in() {
    invalidate_cache();
    const map<string, IntrusivePtr<FunctionContents>> &wrappers = func.wrappers();
    const auto &iter = wrappers.find("");
    if (iter == wrappers.end()) {
        Func wrapper(name() + "_global_wrapper");
        wrapper(args()) = (*this)(args());
        func.add_wrapper("", wrapper.func);
        return wrapper;
    }

    IntrusivePtr<FunctionContents> wrapper_contents = iter->second;
    internal_assert(wrapper_contents.defined());
    Function wrapper(wrapper_contents);
    internal_assert(wrapper.frozen());
    return Func(wrapper);
}

Func &Func::split(VarOrRVar old, VarOrRVar outer, VarOrRVar inner, Expr factor, TailStrategy tail) {
    invalidate_cache();
    Stage(func.definition(), name(), args(), func.schedule().storage_dims()).split(old, outer, inner, factor, tail);
    return *this;
}

Func &Func::fuse(VarOrRVar inner, VarOrRVar outer, VarOrRVar fused) {
    invalidate_cache();
    Stage(func.definition(), name(), args(), func.schedule().storage_dims()).fuse(inner, outer, fused);
    return *this;
}

Func &Func::rename(VarOrRVar old_name, VarOrRVar new_name) {
    invalidate_cache();
    Stage(func.definition(), name(), args(), func.schedule().storage_dims()).rename(old_name, new_name);
    return *this;
}

Func &Func::allow_race_conditions() {
    Stage(func.definition(), name(), args(), func.schedule().storage_dims()).allow_race_conditions();
    return *this;
}

Func &Func::memoize() {
    invalidate_cache();
    func.schedule().memoized() = true;
    return *this;
}

Stage Func::specialize(Expr c) {
    invalidate_cache();
    return Stage(func.definition(), name(), args(), func.schedule().storage_dims()).specialize(c);
}

Func &Func::serial(VarOrRVar var) {
    invalidate_cache();
    Stage(func.definition(), name(), args(), func.schedule().storage_dims()).serial(var);
    return *this;
}

Func &Func::parallel(VarOrRVar var) {
    invalidate_cache();
    Stage(func.definition(), name(), args(), func.schedule().storage_dims()).parallel(var);
    return *this;
}

Func &Func::vectorize(VarOrRVar var) {
    invalidate_cache();
    Stage(func.definition(), name(), args(), func.schedule().storage_dims()).vectorize(var);
    return *this;
}

Func &Func::unroll(VarOrRVar var) {
    invalidate_cache();
    Stage(func.definition(), name(), args(), func.schedule().storage_dims()).unroll(var);
    return *this;
}

Func &Func::parallel(VarOrRVar var, Expr factor, TailStrategy tail) {
    invalidate_cache();
    Stage(func.definition(), name(), args(), func.schedule().storage_dims()).parallel(var, factor, tail);
    return *this;
}

Func &Func::vectorize(VarOrRVar var, int factor, TailStrategy tail) {
    invalidate_cache();
    Stage(func.definition(), name(), args(), func.schedule().storage_dims()).vectorize(var, factor, tail);
    return *this;
}

Func &Func::unroll(VarOrRVar var, int factor, TailStrategy tail) {
    invalidate_cache();
    Stage(func.definition(), name(), args(), func.schedule().storage_dims()).unroll(var, factor, tail);
    return *this;
}

Func &Func::bound(Var var, Expr min, Expr extent) {
    user_assert(!min.defined() || Int(32).can_represent(min.type())) << "Can't represent min bound in int32\n";
    user_assert(extent.defined()) << "Extent bound of a Func can't be undefined\n";
    user_assert(Int(32).can_represent(extent.type())) << "Can't represent extent bound in int32\n";

    if (min.defined()) {
        min = cast<int32_t>(min);
    }
    extent = cast<int32_t>(extent);

    invalidate_cache();
    bool found = false;
    for (size_t i = 0; i < func.args().size(); i++) {
        if (var.name() == func.args()[i]) {
            found = true;
        }
    }
    user_assert(found)
        << "Can't bound variable " << var.name()
        << " of function " << name()
        << " because " << var.name()
        << " is not one of the pure variables of " << name() << ".\n";

    Bound b = {var.name(), min, extent, Expr(), Expr()};
    func.schedule().bounds().push_back(b);
    return *this;
}

Func &Func::bound_extent(Var var, Expr extent) {
    return bound(var, Expr(), extent);
}

Func &Func::align_bounds(Var var, Expr modulus, Expr remainder) {
    user_assert(modulus.defined()) << "modulus is undefined\n";
    user_assert(remainder.defined()) << "remainder is undefined\n";
    user_assert(Int(32).can_represent(modulus.type())) << "Can't represent modulus as int32\n";
    user_assert(Int(32).can_represent(remainder.type())) << "Can't represent remainder as int32\n";

    modulus = cast<int32_t>(modulus);
    remainder = cast<int32_t>(remainder);

    // Reduce the remainder
    remainder = remainder % modulus;

    invalidate_cache();

    bool found = false;
    for (size_t i = 0; i < func.args().size(); i++) {
        if (var.name() == func.args()[i]) {
            found = true;
        }
    }
    user_assert(found)
        << "Can't align bounds of variable " << var.name()
        << " of function " << name()
        << " because " << var.name()
        << " is not one of the pure variables of " << name() << ".\n";

    Bound b = {var.name(), Expr(), Expr(), modulus, remainder};
    func.schedule().bounds().push_back(b);
    return *this;
}

Func &Func::tile(VarOrRVar x, VarOrRVar y,
                 VarOrRVar xo, VarOrRVar yo,
                 VarOrRVar xi, VarOrRVar yi,
                 Expr xfactor, Expr yfactor,
                 TailStrategy tail) {
    invalidate_cache();
    Stage(func.definition(), name(), args(), func.schedule().storage_dims()).tile(x, y, xo, yo, xi, yi, xfactor, yfactor, tail);
    return *this;
}

Func &Func::tile(VarOrRVar x, VarOrRVar y,
                 VarOrRVar xi, VarOrRVar yi,
                 Expr xfactor, Expr yfactor,
                 TailStrategy tail) {
    invalidate_cache();
    Stage(func.definition(), name(), args(), func.schedule().storage_dims()).tile(x, y, xi, yi, xfactor, yfactor, tail);
    return *this;
}

Func &Func::reorder(const std::vector<VarOrRVar> &vars) {
    invalidate_cache();
    Stage(func.definition(), name(), args(), func.schedule().storage_dims()).reorder(vars);
    return *this;
}

Func &Func::gpu_threads(VarOrRVar tx, DeviceAPI device_api) {
    invalidate_cache();
    Stage(func.definition(), name(), args(), func.schedule().storage_dims()).gpu_threads(tx, device_api);
    return *this;
}

Func &Func::gpu_threads(VarOrRVar tx, VarOrRVar ty, DeviceAPI device_api) {
    invalidate_cache();
    Stage(func.definition(), name(), args(), func.schedule().storage_dims()).gpu_threads(tx, ty, device_api);
    return *this;
}

Func &Func::gpu_threads(VarOrRVar tx, VarOrRVar ty, VarOrRVar tz, DeviceAPI device_api) {
    invalidate_cache();
    Stage(func.definition(), name(), args(), func.schedule().storage_dims()).gpu_threads(tx, ty, tz, device_api);
    return *this;
}

Func &Func::gpu_blocks(VarOrRVar bx, DeviceAPI device_api) {
    invalidate_cache();
    Stage(func.definition(), name(), args(), func.schedule().storage_dims()).gpu_blocks(bx, device_api);
    return *this;
}

Func &Func::gpu_blocks(VarOrRVar bx, VarOrRVar by, DeviceAPI device_api) {
    invalidate_cache();
    Stage(func.definition(), name(), args(), func.schedule().storage_dims()).gpu_blocks(bx, by, device_api);
    return *this;
}

Func &Func::gpu_blocks(VarOrRVar bx, VarOrRVar by, VarOrRVar bz, DeviceAPI device_api) {
    invalidate_cache();
    Stage(func.definition(), name(), args(), func.schedule().storage_dims()).gpu_blocks(bx, by, bz, device_api);
    return *this;
}

Func &Func::gpu_single_thread(DeviceAPI device_api) {
    invalidate_cache();
    Stage(func.definition(), name(), args(), func.schedule().storage_dims()).gpu_single_thread(device_api);
    return *this;
}

Func &Func::gpu(VarOrRVar bx, VarOrRVar tx, DeviceAPI device_api) {
    invalidate_cache();
    Stage(func.definition(), name(), args(), func.schedule().storage_dims()).gpu(bx, tx, device_api);
    return *this;
}

Func &Func::gpu(VarOrRVar bx, VarOrRVar by, VarOrRVar tx, VarOrRVar ty, DeviceAPI device_api) {
    invalidate_cache();
    Stage(func.definition(), name(), args(), func.schedule().storage_dims()).gpu(bx, by, tx, ty, device_api);
    return *this;
}

Func &Func::gpu(VarOrRVar bx, VarOrRVar by, VarOrRVar bz, VarOrRVar tx, VarOrRVar ty, VarOrRVar tz, DeviceAPI device_api) {
    invalidate_cache();
    Stage(func.definition(), name(), args(), func.schedule().storage_dims()).gpu(bx, by, bz, tx, ty, tz, device_api);
    return *this;
}

Func &Func::gpu_tile(VarOrRVar x, int x_size, TailStrategy tail, DeviceAPI device_api) {
    invalidate_cache();
    Stage(func.definition(), name(), args(), func.schedule().storage_dims()).gpu_tile(x, x_size, tail, device_api);
    return *this;
}

Func &Func::gpu_tile(VarOrRVar x, VarOrRVar y,
                     int x_size, int y_size,
                     TailStrategy tail,
                     DeviceAPI device_api) {
    invalidate_cache();
    Stage(func.definition(), name(), args(), func.schedule().storage_dims()).gpu_tile(x, y, x_size, y_size, tail, device_api);
    return *this;
}

Func &Func::gpu_tile(VarOrRVar x, VarOrRVar y, VarOrRVar z,
                     int x_size, int y_size, int z_size,
                     TailStrategy tail,
                     DeviceAPI device_api) {
    invalidate_cache();
    Stage(func.definition(), name(), args(), func.schedule().storage_dims()).gpu_tile(x, y, z, x_size, y_size, z_size, tail, device_api);
    return *this;
}

Func &Func::shader(Var x, Var y, Var c, DeviceAPI device_api) {
    invalidate_cache();

    reorder(c, x, y);
    // GLSL outputs must be stored interleaved
    reorder_storage(c, x, y);

    // TODO: Set appropriate constraints if this is the output buffer?

    Stage(func.definition(), name(), args(), func.schedule().storage_dims()).gpu_blocks(x, y, device_api);

    bool constant_bounds = false;
    Schedule &sched = func.schedule();
    for (size_t i = 0; i < sched.bounds().size(); i++) {
        if (c.name() == sched.bounds()[i].var) {
            constant_bounds = is_const(sched.bounds()[i].min) &&
                is_const(sched.bounds()[i].extent);
            break;
        }
    }
    user_assert(constant_bounds)
        << "The color channel for image loops must have constant bounds, e.g., .bound(c, 0, 3).\n";
    return *this;
}

Func &Func::glsl(Var x, Var y, Var c) {
    return shader(x, y, c, DeviceAPI::GLSL).vectorize(c);
}

Func &Func::hexagon(VarOrRVar x) {
    invalidate_cache();
    Stage(func.definition(), name(), args(), func.schedule().storage_dims()).hexagon(x);
    return *this;
}

Func &Func::prefetch(VarOrRVar var, Expr offset) {
    invalidate_cache();
    Stage(func.definition(), name(), args(), func.schedule().storage_dims()).prefetch(var, offset);
    return *this;
}

Func &Func::reorder_storage(Var x, Var y) {
    invalidate_cache();

    vector<StorageDim> &dims = func.schedule().storage_dims();
    bool found_y = false;
    size_t y_loc = 0;
    for (size_t i = 0; i < dims.size(); i++) {
        if (var_name_match(dims[i].var, y.name())) {
            found_y = true;
            y_loc = i;
        } else if (var_name_match(dims[i].var, x.name())) {
            if (found_y) std::swap(dims[i], dims[y_loc]);
            return *this;
        }
    }
    user_error << "Could not find variables " << x.name()
               << " and " << y.name() << " to reorder in schedule.\n";
    return *this;
}

Func &Func::reorder_storage(const std::vector<Var> &dims, size_t start) {
    // Reorder the first dimension with respect to all others, then
    // recursively reorder all remaining dimensions.
    for (size_t i = start + 1; i < dims.size(); i++) {
        reorder_storage(dims[start], dims[i]);
    }
    if ((dims.size() - start) > 2) {
        reorder_storage(dims, start + 1);
    }
    return *this;
}

Func &Func::reorder_storage(const std::vector<Var> &dims) {
    user_assert(dims.size() > 1) <<
        "reorder_storage must have at least two dimensions in reorder list.\n";

    return reorder_storage(dims, 0);
}

Func &Func::align_storage(Var dim, Expr alignment) {
    invalidate_cache();

    vector<StorageDim> &dims = func.schedule().storage_dims();
    for (size_t i = 0; i < dims.size(); i++) {
        if (var_name_match(dims[i].var, dim.name())) {
            dims[i].alignment = alignment;
            return *this;
        }
    }
    user_error << "Could not find variable " << dim.name()
               << " to align the storage of.\n";
    return *this;
}

Func &Func::fold_storage(Var dim, Expr factor, bool fold_forward) {
    invalidate_cache();

    vector<StorageDim> &dims = func.schedule().storage_dims();
    for (size_t i = 0; i < dims.size(); i++) {
        if (var_name_match(dims[i].var, dim.name())) {
            dims[i].fold_factor = factor;
            dims[i].fold_forward = fold_forward;
            return *this;
        }
    }
    user_error << "Could not find variable " << dim.name()
               << " to fold the storage of.\n";
    return *this;
}

Func &Func::compute_at(LoopLevel loop_level) {
    invalidate_cache();
    func.schedule().compute_level() = loop_level;
    if (func.schedule().store_level().is_inline()) {
        func.schedule().store_level() = loop_level;
    }
    return *this;
}

Func &Func::compute_at(Func f, RVar var) {
    return compute_at(LoopLevel(f, var));
}

Func &Func::compute_at(Func f, Var var) {
    return compute_at(LoopLevel(f, var));
}

Func &Func::compute_root() {
    return compute_at(LoopLevel::root());
}

Func &Func::store_at(LoopLevel loop_level) {
    invalidate_cache();
    func.schedule().store_level() = loop_level;
    return *this;
}

Func &Func::store_at(Func f, RVar var) {
    return store_at(LoopLevel(f, var));
}

Func &Func::store_at(Func f, Var var) {
    return store_at(LoopLevel(f, var));
}

Func &Func::store_root() {
    return store_at(LoopLevel::root());
}

Func &Func::compute_inline() {
    return compute_at(LoopLevel());
}

Func &Func::trace_loads() {
    invalidate_cache();
    func.trace_loads();
    return *this;
}

Func &Func::trace_stores() {
    invalidate_cache();
    func.trace_stores();
    return *this;
}

Func &Func::trace_realizations() {
    invalidate_cache();
    func.trace_realizations();
    return *this;
}

void Func::debug_to_file(const string &filename) {
    invalidate_cache();
    func.debug_file() = filename;
}

Stage Func::update(int idx) {
    user_assert(idx < num_update_definitions()) <<
      "Call to update with index larger than last defined update stage for Func \"" <<
      name() << "\".\n";
    invalidate_cache();
    return Stage(func.update(idx),
                 name() + ".update(" + std::to_string(idx) + ")",
                 args(),
                 func.schedule().storage_dims());
}

Func::operator Stage() const {
    return Stage(func.definition(), name(), args(), func.schedule().storage_dims());
}

namespace {
class CountImplicitVars : public Internal::IRGraphVisitor {
public:
    int count;

    CountImplicitVars(const vector<Expr> &e) : count(0) {
        for (size_t i = 0; i < e.size(); i++) {
            e[i].accept(this);
        }
    }

    using IRGraphVisitor::visit;

    void visit(const Variable *v) {
        int index = Var::implicit_index(v->name);
        if (index != -1) {
            if (index >= count) count = index + 1;
        }
    }
};
}

FuncRef::FuncRef(Internal::Function f, const vector<Expr> &a, int placeholder_pos,
                 int count) : func(f), implicit_count(count), args(a){
    implicit_placeholder_pos = placeholder_pos;
    Internal::check_call_arg_types(f.name(), &args, args.size());
}

FuncRef::FuncRef(Internal::Function f, const vector<Var> &a, int placeholder_pos,
                 int count) : func(f), implicit_count(count) {
    implicit_placeholder_pos = placeholder_pos;
    args.resize(a.size());
    for (size_t i = 0; i < a.size(); i++) {
        args[i] = a[i];
    }
}

vector<Expr> FuncRef::args_with_implicit_vars(const vector<Expr> &e) const {
    vector<Expr> a = args;

    for (size_t i = 0; i < a.size(); i++) {
        user_assert(a[i].defined())
            << "Argument " << (i+1) << " in call to \"" << func.name() << "\" is undefined.\n";
    }
    for (size_t i = 0; i < e.size(); i++) {
        user_assert(e[i].defined())
            << "Value " << (i+1) << " in definition of \"" << func.name() << "\" is undefined.\n";
    }

    CountImplicitVars count(e);
    for (size_t i = 0; i < a.size(); i++) {
        a[i].accept(&count);
    }

    if (count.count > 0) {
        if (func.has_pure_definition()) {
            // If the func already has pure definition, the number of implicit
            // vars in the RHS can only be at most the number of implicit vars
            // in the LHS.
            user_assert(implicit_count >= count.count)
                << "The update definition of " << func.name() << " uses " << count.count
                << " implicit variables, but the initial definition uses only "
                << implicit_count << " implicit variables.\n";
        } else if (implicit_placeholder_pos != -1) {
            internal_assert(implicit_count == 0)
                << "Pure definition can't possibly already have implicit variables defined\n";

            Internal::debug(2) << "Adding " << count.count << " implicit vars to LHS of " << func.name() << "\n";

            vector<Expr>::iterator iter = a.begin() + implicit_placeholder_pos;
            for (int i = 0; i < count.count; i++) {
                iter = a.insert(iter, Var::implicit(i));
                iter++;
            }
        }
    }

    // Check the implicit vars in the RHS also exist in the LHS
    for (int i = 0; i < count.count; i++) {
        Var v = Var::implicit(i);
        bool found = false;
        for (size_t j = 0; j < a.size(); j++) {
            if (const Variable *arg = a[j].as<Variable>()) {
                if (arg->name == v.name()) {
                    found = true;
                }
            }
        }
        user_assert(found)
            << "Right-hand-side of update definition of " << func.name()
            << " uses implicit variables, but the left-hand-side does not"
            << " contain the placeholder symbol '_'.\n";
    }

    return a;
}

Stage FuncRef::operator=(Expr e) {
    return (*this) = Tuple(e);
}

Stage FuncRef::operator=(const Tuple &e) {
    if (!func.has_pure_definition()) {
        for (size_t i = 0; i < args.size(); ++i) {
            const Variable *var = args[i].as<Variable>();
            user_assert((var != nullptr) && (!var->reduction_domain.defined()))
                << "Argument " << (i+1) << " in initial definition of \""
                << func.name() << "\" is not a Var.\n";
        }

        // Find implicit args in the expr and add them to the args list before calling define
        vector<Expr> expanded_args = args_with_implicit_vars(e.as_vector());
        vector<string> expanded_args_str(expanded_args.size());
        for (size_t i = 0; i < expanded_args.size(); ++i) {
            const Variable *v = expanded_args[i].as<Variable>();
            internal_assert(v);
            expanded_args_str[i] = v->name;
        }
        func.define(expanded_args_str, e.as_vector());
        return Stage(func.definition(), func.name(), func.args(), func.schedule().storage_dims());

    } else {
        func.define_update(args, e.as_vector());

        size_t update_stage = func.updates().size() - 1;
        return Stage(func.update(update_stage),
                     func.name() + ".update(" + std::to_string(update_stage) + ")",
                     func.args(),
                     func.schedule().storage_dims());
    }
}

Stage FuncRef::operator=(const FuncRef &e) {
    if (e.size() == 1) {
        return (*this) = Expr(e);
    } else {
        return (*this) = Tuple(e);
    }
}

// Inject a suitable base-case definition given an update
// definition. This is a helper for FuncRef::operator+= and co.
Func define_base_case(Internal::Function func, const vector<Expr> &a, const Tuple &e) {
    Func f(func);

    if (func.has_pure_definition()) return f;
    vector<Var> pure_args(a.size());

    // Reuse names of existing pure args
    for (size_t i = 0; i < a.size(); i++) {
        if (const Variable *v = a[i].as<Variable>()) {
            if (!v->param.defined()) {
                pure_args[i] = Var(v->name);
            }
        } else {
            pure_args[i] = Var();
        }
    }

    f(pure_args) = e;
    return f;
}

Func define_base_case(Internal::Function func, const vector<Expr> &a, Expr e) {
    return define_base_case(func, a, Tuple(e));
}

template <typename BinaryOp>
Stage FuncRef::func_ref_update(const Tuple &e, int init_val) {
    internal_assert(e.size() > 1);

    vector<Expr> init_values(e.size());
    for (int i = 0; i < (int)init_values.size(); ++i) {
        init_values[i] = cast(e[i].type(), init_val);
    }
    vector<Expr> expanded_args = args_with_implicit_vars(e.as_vector());
    FuncRef self_ref = define_base_case(func, expanded_args, Tuple(init_values))(expanded_args);

    vector<Expr> values(e.size());
    for (int i = 0; i < (int)values.size(); ++i) {
        values[i] = BinaryOp()(self_ref[i], e[i]);
    }
    return self_ref = Tuple(values);
}

template <typename BinaryOp>
Stage FuncRef::func_ref_update(Expr e, int init_val) {
    vector<Expr> expanded_args = args_with_implicit_vars({e});
    FuncRef self_ref = define_base_case(func, expanded_args, cast(e.type(), init_val))(expanded_args);
    return self_ref = BinaryOp()(Expr(self_ref), e);
}

Stage FuncRef::operator+=(Expr e) {
    return func_ref_update<std::plus<Expr>>(e, 0);
}

Stage FuncRef::operator+=(const Tuple &e) {
    if (e.size() == 1) {
        return (*this) += e[0];
    } else {
        return func_ref_update<std::plus<Expr>>(e, 0);
    }
}

Stage FuncRef::operator+=(const FuncRef &e) {
    if (e.size() == 1) {
        return (*this) += Expr(e);
    } else {
        return (*this) += Tuple(e);
    }
}

Stage FuncRef::operator*=(Expr e) {
    return func_ref_update<std::multiplies<Expr>>(e, 1);
}

Stage FuncRef::operator*=(const Tuple &e) {
    if (e.size() == 1) {
        return (*this) *= e[0];
    } else {
        return func_ref_update<std::multiplies<Expr>>(e, 1);
    }
}

Stage FuncRef::operator*=(const FuncRef &e) {
    if (e.size() == 1) {
        return (*this) *= Expr(e);
    } else {
        return (*this) *= Tuple(e);
    }
}

Stage FuncRef::operator-=(Expr e) {
    return func_ref_update<std::minus<Expr>>(e, 0);
}

Stage FuncRef::operator-=(const Tuple &e) {
    if (e.size() == 1) {
        return (*this) -= e[0];
    } else {
        return func_ref_update<std::minus<Expr>>(e, 0);
    }
}

Stage FuncRef::operator-=(const FuncRef &e) {
    if (e.size() == 1) {
        return (*this) -= Expr(e);
    } else {
        return (*this) -= Tuple(e);
    }
}

Stage FuncRef::operator/=(Expr e) {
    return func_ref_update<std::divides<Expr>>(e, 1);
}

Stage FuncRef::operator/=(const Tuple &e) {
    if (e.size() == 1) {
        return (*this) /= e[0];
    } else {
        return func_ref_update<std::divides<Expr>>(e, 1);
    }
}

Stage FuncRef::operator/=(const FuncRef &e) {
    if (e.size() == 1) {
        return (*this) /= Expr(e);
    } else {
        return (*this) /= Tuple(e);
    }
}

FuncRef::operator Expr() const {
    user_assert(func.has_pure_definition() || func.has_extern_definition())
        << "Can't call Func \"" << func.name() << "\" because it has not yet been defined.\n";

    user_assert(func.outputs() == 1)
        << "Can't convert a reference Func \"" << func.name()
        << "\" to an Expr, because " << func.name() << " returns a Tuple.\n";

    return Call::make(func, args);
}

FuncTupleElementRef FuncRef::operator[](int i) const {
    user_assert(func.has_pure_definition() || func.has_extern_definition())
        << "Can't call Func \"" << func.name() << "\" because it has not yet been defined.\n";

    user_assert(func.outputs() != 1)
        << "Can't index into a reference to Func \"" << func.name()
        << "\", because it does not return a Tuple.\n";

    user_assert(i >= 0 && i < func.outputs())
        << "Tuple index out of range in reference to Func \"" << func.name() << "\".\n";

    return FuncTupleElementRef(*this, args, i);
}

size_t FuncRef::size() const {
    return func.outputs();
}

<<<<<<< HEAD
Realization Func::realize(std::vector<int> sizes, const Target &target) {
=======
FuncTupleElementRef::FuncTupleElementRef(
        const FuncRef &ref, const std::vector<Expr>& args, int idx)
        : func_ref(ref), args(args), idx(idx) {
    internal_assert(func_ref.size() > 1)
        << "Func " << ref.function().name() << " does not return a Tuple\n";
    internal_assert(idx >= 0 && idx < (int)func_ref.size());
}

Tuple FuncTupleElementRef::values_with_undefs(Expr e) const {
    vector<Expr> values(func_ref.size());
    for (int i = 0; i < (int)values.size(); ++i) {
        if (i == idx) {
            values[i] = e;
        } else {
            Type t = func_ref.function().values()[i].type();
            values[i] = undef(t);
        }
    }
    return Tuple(values);
}

Stage FuncTupleElementRef::operator=(Expr e) {
    return func_ref = values_with_undefs(e);
}

Stage FuncTupleElementRef::operator+=(Expr e) {
    return func_ref += values_with_undefs(e);
}

Stage FuncTupleElementRef::operator*=(Expr e) {
    return func_ref *= values_with_undefs(e);
}

Stage FuncTupleElementRef::operator-=(Expr e) {
    return func_ref -= values_with_undefs(e);
}

Stage FuncTupleElementRef::operator/=(Expr e) {
    return func_ref /= values_with_undefs(e);
}

Stage FuncTupleElementRef::operator=(const FuncRef &e) {
    return func_ref = values_with_undefs(e);
}

FuncTupleElementRef::operator Expr() const {
    return Internal::Call::make(func_ref.function(), args, idx);
}

Realization Func::realize(std::vector<int32_t> sizes, const Target &target) {
>>>>>>> 5f873c2c
    user_assert(defined()) << "Can't realize undefined Func.\n";
    return pipeline().realize(sizes, target);
}

Realization Func::realize(int x_size, int y_size, int z_size, int w_size, const Target &target) {
    return realize({x_size, y_size, z_size, w_size}, target);
}

Realization Func::realize(int x_size, int y_size, int z_size, const Target &target) {
    return realize({x_size, y_size, z_size}, target);
}

Realization Func::realize(int x_size, int y_size, const Target &target) {
    return realize({x_size, y_size}, target);
}

Realization Func::realize(int x_size, const Target &target) {
<<<<<<< HEAD
    std::vector<int> sizes {x_size};
    return realize(sizes, target);
}

Realization Func::realize(const Target &target) {
    return realize(std::vector<int>(), target);
=======
    return realize(std::vector<int>{x_size}, target);
}

Realization Func::realize(const Target &target) {
    return realize(std::vector<int>{}, target);
>>>>>>> 5f873c2c
}

void Func::infer_input_bounds(const vector<int> &sizes) {
    user_assert(defined()) << "Can't infer input bounds on an undefined Func.\n";
    vector<Buffer<>> outputs(func.outputs());
    int sizes[] = {x_size, y_size, z_size, w_size};
    for (size_t i = 0; i < outputs.size(); i++) {
<<<<<<< HEAD
        outputs[i] = Buffer(func.output_types()[i], sizes, (uint8_t *)1);
=======
        // We're not actually going to read from these outputs, so
        // make the allocation tiny, then expand them with unsafe
        // cropping.
        Buffer<> im = Buffer<>::make_scalar(func.output_types()[i]);
        for (int s : sizes) {
            if (!s) break;
            im.add_dimension();
            im.crop(im.dimensions()-1, 0, s);
        }
        outputs[i] = std::move(im);
>>>>>>> 5f873c2c
    }
    Realization r(outputs);
    infer_input_bounds(r);
}

OutputImageParam Func::output_buffer() const {
    user_assert(defined())
        << "Can't access output buffer of undefined Func.\n";
    user_assert(func.output_buffers().size() == 1)
        << "Can't call Func::output_buffer on Func \"" << name()
        << "\" because it returns a Tuple.\n";
    return OutputImageParam(func.output_buffers()[0], Argument::OutputBuffer);
}

vector<OutputImageParam> Func::output_buffers() const {
    user_assert(defined())
        << "Can't access output buffers of undefined Func.\n";

    vector<OutputImageParam> bufs(func.output_buffers().size());
    for (size_t i = 0; i < bufs.size(); i++) {
        bufs[i] = OutputImageParam(func.output_buffers()[i], Argument::OutputBuffer);
    }
    return bufs;
}

Pipeline Func::pipeline() {
    if (!pipeline_.defined()) {
        pipeline_ = Pipeline(*this);
    }
    internal_assert(pipeline_.defined());
    return pipeline_;
}

vector<Argument> Func::infer_arguments() const {
    return Pipeline(*this).infer_arguments();
}

Module Func::compile_to_module(const vector<Argument> &args, const std::string &fn_name, const Target &target) {
    return pipeline().compile_to_module(args, fn_name, target);
}


void Func::compile_to(const Outputs &output_files,
                      const vector<Argument> &args,
                      const string &fn_name,
                      const Target &target) {
    pipeline().compile_to(output_files, args, fn_name, target);
}

void Func::compile_to_bitcode(const string &filename, const vector<Argument> &args, const string &fn_name,
                              const Target &target) {
    pipeline().compile_to_bitcode(filename, args, fn_name, target);
}

void Func::compile_to_bitcode(const string &filename, const vector<Argument> &args,
                              const Target &target) {
    pipeline().compile_to_bitcode(filename, args, "", target);
}

void Func::compile_to_llvm_assembly(const string &filename, const vector<Argument> &args, const string &fn_name,
                                    const Target &target) {
    pipeline().compile_to_llvm_assembly(filename, args, fn_name, target);
}

void Func::compile_to_llvm_assembly(const string &filename, const vector<Argument> &args,
                                    const Target &target) {
    pipeline().compile_to_llvm_assembly(filename, args, "", target);
}

void Func::compile_to_object(const string &filename, const vector<Argument> &args,
                             const string &fn_name, const Target &target) {
    pipeline().compile_to_object(filename, args, fn_name, target);
}

void Func::compile_to_object(const string &filename, const vector<Argument> &args,
                             const Target &target) {
    pipeline().compile_to_object(filename, args, "", target);
}

void Func::compile_to_header(const string &filename, const vector<Argument> &args,
                             const string &fn_name, const Target &target) {
    pipeline().compile_to_header(filename, args, fn_name, target);
}

void Func::compile_to_c(const string &filename, const vector<Argument> &args,
                        const string &fn_name, const Target &target) {
    pipeline().compile_to_c(filename, args, fn_name, target);
}

void Func::compile_to_lowered_stmt(const string &filename,
                                   const vector<Argument> &args,
                                   StmtOutputFormat fmt,
                                   const Target &target) {
    pipeline().compile_to_lowered_stmt(filename, args, fmt, target);
}

void Func::print_loop_nest() {
    pipeline().print_loop_nest();
}

void Func::compile_to_file(const string &filename_prefix,
                           const vector<Argument> &args,
                           const std::string &fn_name,
                           const Target &target) {
    pipeline().compile_to_file(filename_prefix, args, fn_name, target);
}

void Func::compile_to_static_library(const string &filename_prefix,
                                     const vector<Argument> &args,
                                     const std::string &fn_name,
                                     const Target &target) {
    pipeline().compile_to_static_library(filename_prefix, args, fn_name, target);
}

void Func::compile_to_multitarget_static_library(const std::string &filename_prefix,
                                                 const std::vector<Argument> &args,
                                                 const std::vector<Target> &targets) {
    pipeline().compile_to_multitarget_static_library(filename_prefix, args, targets);
}

void Func::compile_to_assembly(const string &filename, const vector<Argument> &args, const string &fn_name,
                               const Target &target) {
    pipeline().compile_to_assembly(filename, args, fn_name, target);
}

void Func::compile_to_assembly(const string &filename, const vector<Argument> &args, const Target &target) {
    pipeline().compile_to_assembly(filename, args, "", target);
}

// JIT-related code

void Func::set_error_handler(void (*handler)(void *, const char *)) {
    pipeline().set_error_handler(handler);
}

void Func::set_custom_allocator(void *(*cust_malloc)(void *, size_t),
                                void (*cust_free)(void *, void *)) {
    pipeline().set_custom_allocator(cust_malloc, cust_free);
}

void Func::set_custom_do_par_for(int (*cust_do_par_for)(void *, int (*)(void *, int, uint8_t *), int, int, uint8_t *)) {
    pipeline().set_custom_do_par_for(cust_do_par_for);
}

void Func::set_custom_do_task(int (*cust_do_task)(void *, int (*)(void *, int, uint8_t *), int, uint8_t *)) {
    pipeline().set_custom_do_task(cust_do_task);
}

void Func::set_custom_trace(int (*trace_fn)(void *, const halide_trace_event *)) {
    pipeline().set_custom_trace(trace_fn);
}

void Func::set_custom_print(void (*cust_print)(void *, const char *)) {
    pipeline().set_custom_print(cust_print);
}

void Func::add_custom_lowering_pass(IRMutator *pass, void (*deleter)(IRMutator *)) {
    pipeline().add_custom_lowering_pass(pass, deleter);
}

void Func::clear_custom_lowering_passes() {
    pipeline().clear_custom_lowering_passes();
}

const vector<CustomLoweringPass> &Func::custom_lowering_passes() {
    return pipeline().custom_lowering_passes();
}

const Internal::JITHandlers &Func::jit_handlers() {
    return pipeline().jit_handlers();
}

void Func::realize(Realization dst, const Target &target) {
    pipeline().realize(dst, target);
}

void Func::infer_input_bounds(Realization dst) {
    pipeline().infer_input_bounds(dst);
}

void *Func::compile_jit(const Target &target) {
    return pipeline().compile_jit(target);
}

EXPORT Var _("_");
EXPORT Var _0("_0"), _1("_1"), _2("_2"), _3("_3"), _4("_4"),
           _5("_5"), _6("_6"), _7("_7"), _8("_8"), _9("_9");

}<|MERGE_RESOLUTION|>--- conflicted
+++ resolved
@@ -432,6 +432,12 @@
     internal_assert(s.is_split());
     const auto it = std::find_if(rvars.begin(), rvars.end(),
         [&s](const ReductionVariable& rv) { return (s.old_var == rv.var); });
+    if (iter != rvars.end()) {
+        debug(4) << "  Splitting " << iter->var << " into " << s.outer << " and " << s.inner << "\n";
+        Expr old_extent = iter->extent;
+        iter->var = s.inner;
+        iter->min = 0;
+        iter->extent = s.factor;
 
     Expr old_max, old_min, old_extent;
 
@@ -682,6 +688,12 @@
     }
     RDom intm_rdom(intm_rvars);
 
+    // We need to apply the split directives on the reduction vars, so that we can
+    // correctly lift the RVars not in 'rvars_kept'
+    for (const Split &s : splits) {
+        apply_split_directive(s, rvars);
+    }
+
     // Sort the Rvars kept and their Vars replacement based on the RVars of
     // the reduction domain AFTER applying the split directives, so that we
     // can have a consistent args order for the update definition of the
@@ -722,6 +734,7 @@
     }
     RDom f_rdom(rvars);
 
+
     // Init definition of the intermediate Func
 
     // Compute args of the init definition of the intermediate Func.
@@ -772,6 +785,7 @@
     }
 
     // Compute the predicates for the intermediate Func and the new update definition
+    const vector<Expr> predicates = definition.split_predicate();
     for (const Expr &pred : predicates) {
         Expr subs_pred = substitute(substitution_map, pred);
         intm_rdom.where(subs_pred);
@@ -2120,6 +2134,7 @@
 
 Func &Func::compute_at(LoopLevel loop_level) {
     invalidate_cache();
+    LoopLevel loop_level(f.name(), var.name());
     func.schedule().compute_level() = loop_level;
     if (func.schedule().store_level().is_inline()) {
         func.schedule().store_level() = loop_level;
@@ -2197,6 +2212,14 @@
 
 Func::operator Stage() const {
     return Stage(func.definition(), name(), args(), func.schedule().storage_dims());
+}
+
+FuncRefVar::FuncRefVar(Internal::Function f, const vector<Var> &a, int placeholder_pos) : func(f) {
+    implicit_placeholder_pos = placeholder_pos;
+    args.resize(a.size());
+    for (size_t i = 0; i < a.size(); i++) {
+        args[i] = a[i].name();
+    }
 }
 
 namespace {
@@ -2249,6 +2272,12 @@
     }
 
     CountImplicitVars count(e);
+    // TODO: Check if there is a test case for this and add one if not.
+    // Implicit vars are also allowed in the lhs of an update. E.g.:
+    // f(x, y, z) = x+y
+    // g(x, y, z) = 0
+    // g(f(r.x, _), _) = 1   (this means g(f(r.x, _0, _1), _0, _1) = 1)
+
     for (size_t i = 0; i < a.size(); i++) {
         a[i].accept(&count);
     }
@@ -2500,9 +2529,6 @@
     return func.outputs();
 }
 
-<<<<<<< HEAD
-Realization Func::realize(std::vector<int> sizes, const Target &target) {
-=======
 FuncTupleElementRef::FuncTupleElementRef(
         const FuncRef &ref, const std::vector<Expr>& args, int idx)
         : func_ref(ref), args(args), idx(idx) {
@@ -2553,7 +2579,6 @@
 }
 
 Realization Func::realize(std::vector<int32_t> sizes, const Target &target) {
->>>>>>> 5f873c2c
     user_assert(defined()) << "Can't realize undefined Func.\n";
     return pipeline().realize(sizes, target);
 }
@@ -2571,30 +2596,18 @@
 }
 
 Realization Func::realize(int x_size, const Target &target) {
-<<<<<<< HEAD
-    std::vector<int> sizes {x_size};
-    return realize(sizes, target);
-}
-
-Realization Func::realize(const Target &target) {
-    return realize(std::vector<int>(), target);
-=======
     return realize(std::vector<int>{x_size}, target);
 }
 
 Realization Func::realize(const Target &target) {
     return realize(std::vector<int>{}, target);
->>>>>>> 5f873c2c
-}
-
-void Func::infer_input_bounds(const vector<int> &sizes) {
+}
+
+void Func::infer_input_bounds(int x_size, int y_size, int z_size, int w_size) {
     user_assert(defined()) << "Can't infer input bounds on an undefined Func.\n";
     vector<Buffer<>> outputs(func.outputs());
     int sizes[] = {x_size, y_size, z_size, w_size};
     for (size_t i = 0; i < outputs.size(); i++) {
-<<<<<<< HEAD
-        outputs[i] = Buffer(func.output_types()[i], sizes, (uint8_t *)1);
-=======
         // We're not actually going to read from these outputs, so
         // make the allocation tiny, then expand them with unsafe
         // cropping.
@@ -2605,7 +2618,6 @@
             im.crop(im.dimensions()-1, 0, s);
         }
         outputs[i] = std::move(im);
->>>>>>> 5f873c2c
     }
     Realization r(outputs);
     infer_input_bounds(r);
