--- conflicted
+++ resolved
@@ -69,13 +69,11 @@
         Profile, ///< Launch a sampling profiler alongside the Halide pipeline that monitors and reports the runtime used by each Func
         NoRuntime, ///< Do not include a copy of the Halide runtime in any generated object file or assembly
 
-<<<<<<< HEAD
+        Metal, ///< Enable the (Apple) Metal runtime.
+
         JavaScript, ///< Compile to JavaScript and execute immediately. Requires JIT and only works with realize. (For testing mainly.)
         JavaScript_V8, ///< Use the V8 JavaScript engine.
         JavaScript_SpiderMonkey, ///< Use the SpiderMonkey JavaScript engine.
-=======
-        Metal, ///< Enable the (Apple) Metal runtime.
->>>>>>> c1a227e5
 
         FeatureEnd
         // NOTE: Changes to this enum must be reflected in the definition of
