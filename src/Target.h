--- conflicted
+++ resolved
@@ -21,22 +21,6 @@
     /** The operating system used by the target. Determines which
      * system calls to generate. */
     enum OS {OSUnknown = 0, Linux, Windows, OSX, Android, IOS, NaCl} os;
-<<<<<<< HEAD
-    enum Arch {ArchUnknown = 0, X86, ARM} arch;
-    int bits; // Must be 0 for unknown, or 32 or 64
-    enum Features {
-        JIT      = 1 << 0,
-        SSE41    = 1 << 1,
-        AVX      = 1 << 2,
-        AVX2     = 1 << 3,
-        CUDA     = 1 << 4,
-        OpenCL   = 1 << 5,
-        GPUDebug = 1 << 6,
-        SPIR     = 1 << 7,
-        SPIR64   = 1 << 8,
-        OpenGL   = 1 << 9
-    };
-=======
 
     /** The architecture used by the target. Determines the
      * instruction set to use. For the PNaCl target, the "instruction
@@ -55,11 +39,11 @@
                    OpenCL = 32,   /// Enable the OpenCL runtime.
                    GPUDebug = 64, /// Increase the level of checking and the verbosity of the gpu runtimes.
                    SPIR = 128,    /// Enable the OpenCL SPIR runtime in 32-bit mode
-                   SPIR64 = 256   /// Enable the OpenCL SPIR runtime in 64-bit mode
+                   SPIR64 = 256,  /// Enable the OpenCL SPIR runtime in 64-bit mode
+                   OpenGL = 512
     };
 
     /** A bitmask that stores the active features. */
->>>>>>> 1579160d
     uint64_t features;
 
     Target() : os(OSUnknown), arch(ArchUnknown), bits(0), features(0) {}
