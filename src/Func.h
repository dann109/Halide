#ifndef HALIDE_FUNC_H
#define HALIDE_FUNC_H

/** \file
 *
 * Defines Func - the front-end handle on a halide function, and related classes.
 */

#include "IR.h"
#include "Var.h"
#include "Function.h"
#include "Param.h"
#include "OutputImageParam.h"
#include "Argument.h"
#include "RDom.h"
#include "JITModule.h"
#include "Target.h"
#include "Tuple.h"
#include "Module.h"
#include "Pipeline.h"

#include <map>

namespace Halide {

/** A class that can represent Vars or RVars. Used for reorder calls
 * which can accept a mix of either. */
struct VarOrRVar {
    VarOrRVar(const std::string &n, bool r) : var(n), rvar(n), is_rvar(r) {}
    VarOrRVar(const Var &v) : var(v), is_rvar(false) {}
    VarOrRVar(const RVar &r) : rvar(r), is_rvar(true) {}
    VarOrRVar(const RDom &r) : rvar(RVar(r)), is_rvar(true) {}

    const std::string &name() const {
        if (is_rvar) return rvar.name();
        else return var.name();
    }

    Var var;
    RVar rvar;
    bool is_rvar;
};

namespace Internal {
struct Split;
struct StorageDim;
}

/** A single definition of a Func. May be a pure or update definition. */
class Stage {
    Internal::Definition definition;
    std::string stage_name;
    std::vector<Var> dim_vars; // Pure Vars of the Function (from the init definition)
    std::vector<Internal::StorageDim> storage_dims;

    void set_dim_type(VarOrRVar var, Internal::ForType t);
    void set_dim_device_api(VarOrRVar var, DeviceAPI device_api);
    void split(const std::string &old, const std::string &outer, const std::string &inner,
               Expr factor, bool exact, TailStrategy tail);
    void remove(const std::string &var);
    Stage &purify(VarOrRVar old_name, VarOrRVar new_name);

public:
    Stage(Internal::Definition d, const std::string &n, const std::vector<Var> &args,
          const std::vector<Internal::StorageDim> &sdims)
            : definition(d), stage_name(n), dim_vars(args), storage_dims(sdims) {
        internal_assert(definition.args().size() == dim_vars.size());
        definition.schedule().touched() = true;
    }

    Stage(Internal::Definition d, const std::string &n, const std::vector<std::string> &args,
          const std::vector<Internal::StorageDim> &sdims)
            : definition(d), stage_name(n), storage_dims(sdims) {
        definition.schedule().touched() = true;

        std::vector<Var> dim_vars(args.size());
        for (size_t i = 0; i < args.size(); i++) {
            dim_vars[i] = Var(args[i]);
        }
        internal_assert(definition.args().size() == dim_vars.size());
    }

    /** Return the current Schedule associated with this Stage.  For
     * introspection only: to modify Schedule, use the Func
     * interface. */
    const Internal::Schedule &get_schedule() const { return definition.schedule(); }

    /** Return a string describing the current var list taking into
     * account all the splits, reorders, and tiles. */
    EXPORT std::string dump_argument_list() const;

    /** Return the name of this stage, e.g. "f.update(2)" */
    EXPORT const std::string &name() const;

    /** Calling rfactor() on an associative update definition a Func will split
     * the update into an intermediate which computes the partial results and
     * replace the current update definition with a new definition which merges
     * the partial results. If called on a init/pure definition, this will
     * throw an error. rfactor() will automatically infer the associative reduction
     * operator and identity of the operator. If it can't prove the operation
     * is associative or if it cannot find an identity for that operator, this
     * will throw an error. In addition, commutativity of the operator is required
     * if rfactor() is called on the inner dimension but excluding the outer
     * dimensions.
     *
     * rfactor() takes as input 'preserved', which is a list of <RVar, Var> pairs.
     * The rvars not listed in 'preserved' are removed from the original Func and
     * are lifted to the intermediate Func. The remaining rvars (the ones in
     * 'preserved') are made pure in the intermediate Func. The intermediate Func's
     * update definition inherits all scheduling directives (e.g. split,fuse, etc.)
     * applied to the original Func's update definition. The loop order of the
     * intermediate Func's update definition is the same as the original, albeit
     * the lifted RVars are replaced by the new pure Vars. The loop order of the
     * intermediate Func's init definition from innermost to outermost is the args'
     * order of the original Func's init definition followed by the new pure Vars.
     *
     * The intermediate Func also inherits storage order from the original Func
     * with the new pure Vars added to the outermost.
     *
     * For example, f.update(0).rfactor({{r.y, u}}) would rewrite a pipeline like this:
     \code
     f(x, y) = 0;
     f(x, y) += g(r.x, r.y);
     \endcode
     * into a pipeline like this:
     \code
     f_intm(x, y, u) = 0;
     f_intm(x, y, u) += g(r.x, u);

     f(x, y) = 0;
     f(x, y) += f_intm(x, y, r.y);
     \endcode
     *
     * This has a variety of uses. You can use it to split computation of an associative reduction:
     \code
     f(x, y) = 10;
     RDom r(0, 96);
     f(x, y) = max(f(x, y), g(x, y, r.x));
     f.update(0).split(r.x, rxo, rxi, 8).reorder(y, x).parallel(x);
     f.update(0).rfactor({{rxo, u}}).compute_root().parallel(u).update(0).parallel(u);
     \endcode
     *
     *, which is equivalent to:
     \code
     parallel for u = 0 to 11:
       for y:
         for x:
           f_intm(x, y, u) = -inf
     parallel for x:
       for y:
         parallel for u = 0 to 11:
           for rxi = 0 to 7:
             f_intm(x, y, u) = max(f_intm(x, y, u), g(8*u + rxi))
     for y:
       for x:
         f(x, y) = 10
     parallel for x:
       for y:
         for rxo = 0 to 11:
           f(x, y) = max(f(x, y), f_intm(x, y, u))
     \endcode
     *
     */
    // @{
    EXPORT Func rfactor(std::vector<std::pair<RVar, Var>> preserved);
    EXPORT Func rfactor(RVar r, Var v);
    // @}

    /** Scheduling calls that control how the domain of this stage is
     * traversed. See the documentation for Func for the meanings. */
    // @{

    EXPORT Stage &split(VarOrRVar old, VarOrRVar outer, VarOrRVar inner, Expr factor, TailStrategy tail = TailStrategy::Auto);
    EXPORT Stage &fuse(VarOrRVar inner, VarOrRVar outer, VarOrRVar fused);
    EXPORT Stage &serial(VarOrRVar var);
    EXPORT Stage &parallel(VarOrRVar var);
    EXPORT Stage &vectorize(VarOrRVar var);
    EXPORT Stage &unroll(VarOrRVar var);
    EXPORT Stage &parallel(VarOrRVar var, Expr task_size, TailStrategy tail = TailStrategy::Auto);
    EXPORT Stage &vectorize(VarOrRVar var, int factor, TailStrategy tail = TailStrategy::Auto);
    EXPORT Stage &unroll(VarOrRVar var, int factor, TailStrategy tail = TailStrategy::Auto);
    EXPORT Stage &tile(VarOrRVar x, VarOrRVar y,
                       VarOrRVar xo, VarOrRVar yo,
                       VarOrRVar xi, VarOrRVar yi, Expr
                       xfactor, Expr yfactor,
                       TailStrategy tail = TailStrategy::Auto);
    EXPORT Stage &tile(VarOrRVar x, VarOrRVar y,
                       VarOrRVar xi, VarOrRVar yi,
                       Expr xfactor, Expr yfactor,
                       TailStrategy tail = TailStrategy::Auto);
    EXPORT Stage &reorder(const std::vector<VarOrRVar> &vars);

    template <typename... Args>
    NO_INLINE typename std::enable_if<Internal::all_are_convertible<VarOrRVar, Args...>::value, Stage &>::type
<<<<<<< HEAD
    reorder(VarOrRVar x, VarOrRVar y, Args... args) {
        std::vector<VarOrRVar> collected_args = {x, y, VarOrRVar(args)...};
=======
    reorder(VarOrRVar x, VarOrRVar y, Args&&... args) {
        std::vector<VarOrRVar> collected_args{x, y, std::forward<Args>(args)...};
>>>>>>> 5f873c2c
        return reorder(collected_args);
    }

    EXPORT Stage &rename(VarOrRVar old_name, VarOrRVar new_name);
    EXPORT Stage specialize(Expr condition);

    EXPORT Stage &gpu_threads(VarOrRVar thread_x, DeviceAPI device_api = DeviceAPI::Default_GPU);
    EXPORT Stage &gpu_threads(VarOrRVar thread_x, VarOrRVar thread_y, DeviceAPI device_api = DeviceAPI::Default_GPU);
    EXPORT Stage &gpu_threads(VarOrRVar thread_x, VarOrRVar thread_y, VarOrRVar thread_z, DeviceAPI device_api = DeviceAPI::Default_GPU);
    EXPORT Stage &gpu_single_thread(DeviceAPI device_api = DeviceAPI::Default_GPU);

    EXPORT Stage &gpu_blocks(VarOrRVar block_x, DeviceAPI device_api = DeviceAPI::Default_GPU);
    EXPORT Stage &gpu_blocks(VarOrRVar block_x, VarOrRVar block_y, DeviceAPI device_api = DeviceAPI::Default_GPU);
    EXPORT Stage &gpu_blocks(VarOrRVar block_x, VarOrRVar block_y, VarOrRVar block_z, DeviceAPI device_api = DeviceAPI::Default_GPU);

    EXPORT Stage &gpu(VarOrRVar block_x, VarOrRVar thread_x, DeviceAPI device_api = DeviceAPI::Default_GPU);
    EXPORT Stage &gpu(VarOrRVar block_x, VarOrRVar block_y,
                      VarOrRVar thread_x, VarOrRVar thread_y,
                      DeviceAPI device_api = DeviceAPI::Default_GPU);
    EXPORT Stage &gpu(VarOrRVar block_x, VarOrRVar block_y, VarOrRVar block_z,
                      VarOrRVar thread_x, VarOrRVar thread_y, VarOrRVar thread_z,
                      DeviceAPI device_api = DeviceAPI::Default_GPU);
    EXPORT Stage &gpu_tile(VarOrRVar x, Expr x_size,
                           TailStrategy tail = TailStrategy::Auto,
                           DeviceAPI device_api = DeviceAPI::Default_GPU);
    EXPORT Stage &gpu_tile(VarOrRVar x, VarOrRVar y,
                           Expr x_size, Expr y_size,
                           TailStrategy tail = TailStrategy::Auto,
                           DeviceAPI device_api = DeviceAPI::Default_GPU);
    EXPORT Stage &gpu_tile(VarOrRVar x, VarOrRVar y, VarOrRVar z,
                           Expr x_size, Expr y_size, Expr z_size,
                           TailStrategy tail = TailStrategy::Auto,
                           DeviceAPI device_api = DeviceAPI::Default_GPU);

    EXPORT Stage &allow_race_conditions();

    EXPORT Stage &hexagon(VarOrRVar x = Var::outermost());
    EXPORT Stage &prefetch(VarOrRVar var, Expr offset = 1);
    // @}
};

// For backwards compatibility, keep the ScheduleHandle name.
typedef Stage ScheduleHandle;


class FuncTupleElementRef;

/** A fragment of front-end syntax of the form f(x, y, z), where x, y,
 * z are Vars or Exprs. If could be the left hand side of a definition or
 * an update definition, or it could be a call to a function. We don't know
 * until we see how this object gets used.
 */
class FuncRef {
    Internal::Function func;
    int implicit_placeholder_pos;
    int implicit_count;
    std::vector<Expr> args;
    std::vector<Expr> args_with_implicit_vars(const std::vector<Expr> &e) const;

    /** Helper for function update by Tuple. If the function does not
     * already have a pure definition, init_val will be used as RHS of
     * each tuple element in the initial function definition. */
    template <typename BinaryOp>
    Stage func_ref_update(const Tuple &e, int init_val);

    /** Helper for function update by Expr. If the function does not
     * already have a pure definition, init_val will be used as RHS in
     * the initial function definition. */
    template <typename BinaryOp>
    Stage func_ref_update(Expr e, int init_val);

public:
    FuncRef(Internal::Function, const std::vector<Expr> &,
                int placeholder_pos = -1, int count = 0);
    FuncRef(Internal::Function, const std::vector<Var> &,
                int placeholder_pos = -1, int count = 0);

    /** Use this as the left-hand-side of a definition or an update definition
     * (see \ref RDom).
     */
    EXPORT Stage operator=(Expr);

    /** Use this as the left-hand-side of a definition or an update definition
     * for a Func with multiple outputs. */
    EXPORT Stage operator=(const Tuple &);

    /** Define a stage that adds the given expression to this Func. If the
     * expression refers to some RDom, this performs a sum reduction of the
     * expression over the domain. If the function does not already have a
     * pure definition, this sets it to zero.
     */
    // @{
    EXPORT Stage operator+=(Expr);
    EXPORT Stage operator+=(const Tuple &);
    EXPORT Stage operator+=(const FuncRef &);
    // @}

    /** Define a stage that adds the negative of the given expression to this
     * Func. If the expression refers to some RDom, this performs a sum reduction
     * of the negative of the expression over the domain. If the function does
     * not already have a pure definition, this sets it to zero.
     */
    // @{
    EXPORT Stage operator-=(Expr);
    EXPORT Stage operator-=(const Tuple &);
    EXPORT Stage operator-=(const FuncRef &);
    // @}

    /** Define a stage that multiplies this Func by the given expression. If the
     * expression refers to some RDom, this performs a product reduction of the
     * expression over the domain. If the function does not already have a pure
     * definition, this sets it to 1.
     */
    // @{
    EXPORT Stage operator*=(Expr);
    EXPORT Stage operator*=(const Tuple &);
    EXPORT Stage operator*=(const FuncRef &);
    // @}

    /** Define a stage that divides this Func by the given expression.
     * If the expression refers to some RDom, this performs a product
     * reduction of the inverse of the expression over the domain. If the
     * function does not already have a pure definition, this sets it to 1.
     */
    // @{
    EXPORT Stage operator/=(Expr);
    EXPORT Stage operator/=(const Tuple &);
    EXPORT Stage operator/=(const FuncRef &);
    // @}

    /* Override the usual assignment operator, so that
     * f(x, y) = g(x, y) defines f.
     */
    EXPORT Stage operator=(const FuncRef &);

    /** Use this as a call to the function, and not the left-hand-side
     * of a definition. Only works for single-output Funcs. */
    EXPORT operator Expr() const;

    /** When a FuncRef refers to a function that provides multiple
     * outputs, you can access each output as an Expr using
     * operator[].
     */
    EXPORT FuncTupleElementRef operator[](int) const;

    /** How many outputs does the function this refers to produce. */
    EXPORT size_t size() const;

    /** What function is this calling? */
    EXPORT Internal::Function function() const {return func;}
};

/** A fragment of front-end syntax of the form f(x, y, z)[index], where x, y,
 * z are Vars or Exprs. If could be the left hand side of an update
 * definition, or it could be a call to a function. We don't know
 * until we see how this object gets used.
 */
class FuncTupleElementRef {
    FuncRef func_ref;
    std::vector<Expr> args; // args to the function
    int idx;                // Index to function outputs

    /** Helper function that generates a Tuple where element at 'idx' is set
     * to 'e' and the rests are undef. */
    Tuple values_with_undefs(Expr e) const;

public:
    FuncTupleElementRef(const FuncRef &ref, const std::vector<Expr>& args, int idx);

    /** Use this as the left-hand-side of an update definition of Tuple
     * component 'idx' of a Func (see \ref RDom). The function must
     * already have an initial definition.
     */
    EXPORT Stage operator=(Expr e);


    /** Define a stage that adds the given expression to Tuple component 'idx'
     * of this Func. The other Tuple components are unchanged. If the expression
     * refers to some RDom, this performs a sum reduction of the expression over
     * the domain. The function must already have an initial definition.
     */
    EXPORT Stage operator+=(Expr e);

    /** Define a stage that adds the negative of the given expression to Tuple
     * component 'idx' of this Func. The other Tuple components are unchanged.
     * If the expression refers to some RDom, this performs a sum reduction of
     * the negative of the expression over the domain. The function must already
     * have an initial definition.
     */
    EXPORT Stage operator-=(Expr e);

    /** Define a stage that multiplies Tuple component 'idx' of this Func by
     * the given expression. The other Tuple components are unchanged. If the
     * expression refers to some RDom, this performs a product reduction of
     * the expression over the domain. The function must already have an
     * initial definition.
     */
    EXPORT Stage operator*=(Expr e);

    /** Define a stage that divides Tuple component 'idx' of this Func by
     * the given expression. The other Tuple components are unchanged.
     * If the expression refers to some RDom, this performs a product
     * reduction of the inverse of the expression over the domain. The function
     * must already have an initial definition.
     */
    EXPORT Stage operator/=(Expr e);

    /* Override the usual assignment operator, so that
     * f(x, y)[index] = g(x, y) defines f.
     */
    EXPORT Stage operator=(const FuncRef &e);

    /** Use this as a call to Tuple component 'idx' of a Func, and not the
     * left-hand-side of a definition. */
    EXPORT operator Expr() const;

    /** What function is this calling? */
    EXPORT Internal::Function function() const {return func_ref.function();}

    /** Return index to the function outputs. */
    EXPORT int index() const {return idx;}
};

namespace Internal {
struct ErrorBuffer;
class IRMutator;
}

/** A halide function. This class represents one stage in a Halide
 * pipeline, and is the unit by which we schedule things. By default
 * they are aggressively inlined, so you are encouraged to make lots
 * of little functions, rather than storing things in Exprs. */
class Func {

    /** A handle on the internal halide function that this
     * represents */
    Internal::Function func;

    /** When you make a reference to this function with fewer
     * arguments than it has dimensions, the argument list is bulked
     * up with 'implicit' vars with canonical names. This lets you
     * pass around partially applied Halide functions. */
    // @{
    std::pair<int, int> add_implicit_vars(std::vector<Var> &) const;
    std::pair<int, int> add_implicit_vars(std::vector<Expr> &) const;
    // @}

    /** The imaging pipeline that outputs this Func alone. */
    Pipeline pipeline_;

    /** Get the imaging pipeline that outputs this Func alone,
     * creating it (and freezing the Func) if necessary. */
    Pipeline pipeline();

    // Helper function for recursive reordering support
    EXPORT Func &reorder_storage(const std::vector<Var> &dims, size_t start);

    EXPORT void invalidate_cache();

public:

    /** Declare a new undefined function with the given name */
    EXPORT explicit Func(const std::string &name);

    /** Declare a new undefined function with an
     * automatically-generated unique name */
    EXPORT Func();

    /** Declare a new function with an automatically-generated unique
     * name, and define it to return the given expression (which may
     * not contain free variables). */
    EXPORT explicit Func(Expr e);

    /** Construct a new Func to wrap an existing, already-define
     * Function object. */
    EXPORT explicit Func(Internal::Function f);

    /** Construct a new Func to wrap a Buffer. */
    template<typename T, int D>
    NO_INLINE explicit Func(const Buffer<T, D> &im) : Func() {
        (*this)(_) = im(_);
    }

    /** Evaluate this function over some rectangular domain and return
     * the resulting buffer or buffers. Performs compilation if the
     * Func has not previously been realized and jit_compile has not
     * been called. If the final stage of the pipeline is on the GPU,
     * data is copied back to the host before being returned. The
     * returned Realization should probably be instantly converted to
     * a Buffer class of the appropriate type. That is, do this:
     *
     \code
     f(x) = sin(x);
     Buffer<float> im = f.realize(...);
     \endcode
     *
     * If your Func has multiple values, because you defined it using
     * a Tuple, then casting the result of a realize call to a buffer
     * or image will produce a run-time error. Instead you should do the
     * following:
     *
     \code
     f(x) = Tuple(x, sin(x));
     Realization r = f.realize(...);
     Buffer<int> im0 = r[0];
     Buffer<float> im1 = r[1];
     \endcode
     *
     */
    // @{
    EXPORT Realization realize(std::vector<int32_t> sizes, const Target &target = Target());
    EXPORT Realization realize(int x_size, int y_size, int z_size, int w_size,
                               const Target &target = Target());
    EXPORT Realization realize(int x_size, int y_size, int z_size,
                               const Target &target = Target());
    EXPORT Realization realize(int x_size, int y_size,
                               const Target &target = Target());
    EXPORT Realization realize(int x_size,
                               const Target &target = Target());
    EXPORT Realization realize(const Target &target = Target());
    // @}

    /** Evaluate this function into an existing allocated buffer or
     * buffers. If the buffer is also one of the arguments to the
     * function, strange things may happen, as the pipeline isn't
     * necessarily safe to run in-place. If you pass multiple buffers,
     * they must have matching sizes. This form of realize does *not*
     * automatically copy data back from the GPU. */
    // @{
    EXPORT void realize(Realization dst, const Target &target = Target());

    template<typename T, int D>
    NO_INLINE void realize(Buffer<T, D> &dst, const Target &target = Target()) {
        Realization r(dst);
        realize(r, target);
        dst = r[0];
    }
    // @}

    /** For a given size of output, or a given output buffer,
     * determine the bounds required of all unbound ImageParams
     * referenced. Communicates the result by allocating new buffers
     * of the appropriate size and binding them to the unbound
     * ImageParams. */
    // @{
    EXPORT void infer_input_bounds(const std::vector<int> &sizes);
    EXPORT void infer_input_bounds(Realization dst);
<<<<<<< HEAD
    EXPORT void infer_input_bounds(Buffer dst);

    template<typename ...Args>
    EXPORT void infer_input_bounds(int first, Args ...rest) {
        std::vector<int> sizes = {first, rest...};
        infer_input_bounds(sizes);
=======

    template<typename T, int D>
    NO_INLINE void infer_input_bounds(Buffer<T, D> &im) {
        // It's possible for bounds inference to also manipulate
        // output buffers if their host pointer is null, so we must
        // take Buffers by reference and communicate the bounds query
        // result by modifying the argument.
        Realization r(im);
        infer_input_bounds(r);
        im = r[0];
>>>>>>> 5f873c2c
    }
    // @}

    /** Statically compile this function to llvm bitcode, with the
     * given filename (which should probably end in .bc), type
     * signature, and C function name (which defaults to the same name
     * as this halide function */
    //@{
    EXPORT void compile_to_bitcode(const std::string &filename, const std::vector<Argument> &, const std::string &fn_name,
                                   const Target &target = get_target_from_environment());
    EXPORT void compile_to_bitcode(const std::string &filename, const std::vector<Argument> &,
                                   const Target &target = get_target_from_environment());
    // @}

    /** Statically compile this function to llvm assembly, with the
     * given filename (which should probably end in .ll), type
     * signature, and C function name (which defaults to the same name
     * as this halide function */
    //@{
    EXPORT void compile_to_llvm_assembly(const std::string &filename, const std::vector<Argument> &, const std::string &fn_name,
                                         const Target &target = get_target_from_environment());
    EXPORT void compile_to_llvm_assembly(const std::string &filename, const std::vector<Argument> &,
                                         const Target &target = get_target_from_environment());
    // @}

    /** Statically compile this function to an object file, with the
     * given filename (which should probably end in .o or .obj), type
     * signature, and C function name (which defaults to the same name
     * as this halide function. You probably don't want to use this
     * directly; call compile_to_static_library or compile_to_file instead. */
    //@{
    EXPORT void compile_to_object(const std::string &filename, const std::vector<Argument> &, const std::string &fn_name,
                                  const Target &target = get_target_from_environment());
    EXPORT void compile_to_object(const std::string &filename, const std::vector<Argument> &,
                                  const Target &target = get_target_from_environment());
    // @}

    /** Emit a header file with the given filename for this
     * function. The header will define a function with the type
     * signature given by the second argument, and a name given by the
     * third. The name defaults to the same name as this halide
     * function. You don't actually have to have defined this function
     * yet to call this. You probably don't want to use this directly;
     * call compile_to_static_library or compile_to_file instead. */
    EXPORT void compile_to_header(const std::string &filename, const std::vector<Argument> &, const std::string &fn_name = "",
                                  const Target &target = get_target_from_environment());

    /** Statically compile this function to text assembly equivalent
     * to the object file generated by compile_to_object. This is
     * useful for checking what Halide is producing without having to
     * disassemble anything, or if you need to feed the assembly into
     * some custom toolchain to produce an object file (e.g. iOS) */
    //@{
    EXPORT void compile_to_assembly(const std::string &filename, const std::vector<Argument> &, const std::string &fn_name,
                                    const Target &target = get_target_from_environment());
    EXPORT void compile_to_assembly(const std::string &filename, const std::vector<Argument> &,
                                    const Target &target = get_target_from_environment());
    // @}

    /** Statically compile this function to C source code. This is
     * useful for providing fallback code paths that will compile on
     * many platforms. Vectorization will fail, and parallelization
     * will produce serial code. */
    EXPORT void compile_to_c(const std::string &filename,
                             const std::vector<Argument> &,
                             const std::string &fn_name = "",
                             const Target &target = get_target_from_environment());

    /** Write out an internal representation of lowered code. Useful
     * for analyzing and debugging scheduling. Can emit html or plain
     * text. */
    EXPORT void compile_to_lowered_stmt(const std::string &filename,
                                        const std::vector<Argument> &args,
                                        StmtOutputFormat fmt = Text,
                                        const Target &target = get_target_from_environment());

    /** Write out the loop nests specified by the schedule for this
     * Function. Helpful for understanding what a schedule is
     * doing. */
    EXPORT void print_loop_nest();

    /** Compile to object file and header pair, with the given
     * arguments. The name defaults to the same name as this halide
     * function.
     */
    EXPORT void compile_to_file(const std::string &filename_prefix, const std::vector<Argument> &args,
                                const std::string &fn_name = "",
                                const Target &target = get_target_from_environment());

    /** Compile to static-library file and header pair, with the given
     * arguments. The name defaults to the same name as this halide
     * function.
     */
    EXPORT void compile_to_static_library(const std::string &filename_prefix, const std::vector<Argument> &args,
                                          const std::string &fn_name = "",
                                          const Target &target = get_target_from_environment());

    /** Compile to static-library file and header pair once for each target;
     * each resulting function will be considered (in order) via halide_can_use_target_features()
     * at runtime, with the first appropriate match being selected for subsequent use.
     * This is typically useful for specializations that may vary unpredictably by machine
     * (e.g., SSE4.1/AVX/AVX2 on x86 desktop machines).
     * All targets must have identical arch-os-bits.
     */
    EXPORT void compile_to_multitarget_static_library(const std::string &filename_prefix,
                                                      const std::vector<Argument> &args,
                                                      const std::vector<Target> &targets);

    /** Store an internal representation of lowered code as a self
     * contained Module suitable for further compilation. */
    EXPORT Module compile_to_module(const std::vector<Argument> &args, const std::string &fn_name = "",
                                    const Target &target = get_target_from_environment());

    /** Compile and generate multiple target files with single call.
     * Deduces target files based on filenames specified in
     * output_files struct.
     */
    EXPORT void compile_to(const Outputs &output_files,
                           const std::vector<Argument> &args,
                           const std::string &fn_name,
                           const Target &target = get_target_from_environment());

    /** Eagerly jit compile the function to machine code. This
     * normally happens on the first call to realize. If you're
     * running your halide pipeline inside time-sensitive code and
     * wish to avoid including the time taken to compile a pipeline,
     * then you can call this ahead of time. Returns the raw function
     * pointer to the compiled pipeline. Default is to use the Target
     * returned from Halide::get_jit_target_from_environment()
     */
    EXPORT void *compile_jit(const Target &target = get_jit_target_from_environment());

    /** Set the error handler function that be called in the case of
     * runtime errors during halide pipelines. If you are compiling
     * statically, you can also just define your own function with
     * signature
     \code
     extern "C" void halide_error(void *user_context, const char *);
     \endcode
     * This will clobber Halide's version.
     */
    EXPORT void set_error_handler(void (*handler)(void *, const char *));

    /** Set a custom malloc and free for halide to use. Malloc should
     * return 32-byte aligned chunks of memory, and it should be safe
     * for Halide to read slightly out of bounds (up to 8 bytes before
     * the start or beyond the end). If compiling statically, routines
     * with appropriate signatures can be provided directly
    \code
     extern "C" void *halide_malloc(void *, size_t)
     extern "C" void halide_free(void *, void *)
     \endcode
     * These will clobber Halide's versions. See \file HalideRuntime.h
     * for declarations.
     */
    EXPORT void set_custom_allocator(void *(*malloc)(void *, size_t),
                                     void (*free)(void *, void *));

    /** Set a custom task handler to be called by the parallel for
     * loop. It is useful to set this if you want to do some
     * additional bookkeeping at the granularity of parallel
     * tasks. The default implementation does this:
     \code
     extern "C" int halide_do_task(void *user_context,
                                   int (*f)(void *, int, uint8_t *),
                                   int idx, uint8_t *state) {
         return f(user_context, idx, state);
     }
     \endcode
     * If you are statically compiling, you can also just define your
     * own version of the above function, and it will clobber Halide's
     * version.
     *
     * If you're trying to use a custom parallel runtime, you probably
     * don't want to call this. See instead \ref Func::set_custom_do_par_for .
    */
    EXPORT void set_custom_do_task(
        int (*custom_do_task)(void *, int (*)(void *, int, uint8_t *),
                              int, uint8_t *));

    /** Set a custom parallel for loop launcher. Useful if your app
     * already manages a thread pool. The default implementation is
     * equivalent to this:
     \code
     extern "C" int halide_do_par_for(void *user_context,
                                      int (*f)(void *, int, uint8_t *),
                                      int min, int extent, uint8_t *state) {
         int exit_status = 0;
         parallel for (int idx = min; idx < min+extent; idx++) {
             int job_status = halide_do_task(user_context, f, idx, state);
             if (job_status) exit_status = job_status;
         }
         return exit_status;
     }
     \endcode
     *
     * However, notwithstanding the above example code, if one task
     * fails, we may skip over other tasks, and if two tasks return
     * different error codes, we may select one arbitrarily to return.
     *
     * If you are statically compiling, you can also just define your
     * own version of the above function, and it will clobber Halide's
     * version.
     */
    EXPORT void set_custom_do_par_for(
        int (*custom_do_par_for)(void *, int (*)(void *, int, uint8_t *), int,
                                 int, uint8_t *));

    /** Set custom routines to call when tracing is enabled. Call this
     * on the output Func of your pipeline. This then sets custom
     * routines for the entire pipeline, not just calls to this
     * Func.
     *
     * If you are statically compiling, you can also just define your
     * own versions of the tracing functions (see HalideRuntime.h),
     * and they will clobber Halide's versions. */
    EXPORT void set_custom_trace(int (*trace_fn)(void *, const halide_trace_event *));

    /** Set the function called to print messages from the runtime.
     * If you are compiling statically, you can also just define your
     * own function with signature
     \code
     extern "C" void halide_print(void *user_context, const char *);
     \endcode
     * This will clobber Halide's version.
     */
    EXPORT void set_custom_print(void (*handler)(void *, const char *));

    /** Get a struct containing the currently set custom functions
     * used by JIT. */
    EXPORT const Internal::JITHandlers &jit_handlers();

    /** Add a custom pass to be used during lowering. It is run after
     * all other lowering passes. Can be used to verify properties of
     * the lowered Stmt, instrument it with extra code, or otherwise
     * modify it. The Func takes ownership of the pass, and will call
     * delete on it when the Func goes out of scope. So don't pass a
     * stack object, or share pass instances between multiple
     * Funcs. */
    template<typename T>
    void add_custom_lowering_pass(T *pass) {
        // Template instantiate a custom deleter for this type, then
        // cast it to a deleter that takes a IRMutator *. The custom
        // deleter lives in user code, so that deletion is on the same
        // heap as construction (I hate Windows).
        void (*deleter)(Internal::IRMutator *) =
            (void (*)(Internal::IRMutator *))(&delete_lowering_pass<T>);
        add_custom_lowering_pass(pass, deleter);
    }

    /** Add a custom pass to be used during lowering, with the
     * function that will be called to delete it also passed in. Set
     * it to nullptr if you wish to retain ownership of the object. */
    EXPORT void add_custom_lowering_pass(Internal::IRMutator *pass, void (*deleter)(Internal::IRMutator *));

    /** Remove all previously-set custom lowering passes */
    EXPORT void clear_custom_lowering_passes();

    /** Get the custom lowering passes. */
    EXPORT const std::vector<CustomLoweringPass> &custom_lowering_passes();

    /** When this function is compiled, include code that dumps its
     * values to a file after it is realized, for the purpose of
     * debugging.
     *
     * If filename ends in ".tif" or ".tiff" (case insensitive) the file
     * is in TIFF format and can be read by standard tools. Oherwise, the
     * file format is as follows:
     *
     * All data is in the byte-order of the target platform.  First, a
     * 20 byte-header containing four 32-bit ints, giving the extents
     * of the first four dimensions.  Dimensions beyond four are
     * folded into the fourth.  Then, a fifth 32-bit int giving the
     * data type of the function. The typecodes are given by: float =
     * 0, double = 1, uint8_t = 2, int8_t = 3, uint16_t = 4, int16_t =
     * 5, uint32_t = 6, int32_t = 7, uint64_t = 8, int64_t = 9. The
     * data follows the header, as a densely packed array of the given
     * size and the given type. If given the extension .tmp, this file
     * format can be natively read by the program ImageStack. */
    EXPORT void debug_to_file(const std::string &filename);

    /** The name of this function, either given during construction,
     * or automatically generated. */
    EXPORT const std::string &name() const;

    /** Get the pure arguments. */
    EXPORT std::vector<Var> args() const;

    /** The right-hand-side value of the pure definition of this
     * function. Causes an error if there's no pure definition, or if
     * the function is defined to return multiple values. */
    EXPORT Expr value() const;

    /** The values returned by this function. An error if the function
     * has not been been defined. Returns a Tuple with one element for
     * functions defined to return a single value. */
    EXPORT Tuple values() const;

    /** Does this function have at least a pure definition. */
    EXPORT bool defined() const;

    /** Get the left-hand-side of the update definition. An empty
     * vector if there's no update definition. If there are
     * multiple update definitions for this function, use the
     * argument to select which one you want. */
    EXPORT const std::vector<Expr> &update_args(int idx = 0) const;

    /** Get the right-hand-side of an update definition. An error if
     * there's no update definition. If there are multiple
     * update definitions for this function, use the argument to
     * select which one you want. */
    EXPORT Expr update_value(int idx = 0) const;

    /** Get the right-hand-side of an update definition for
     * functions that returns multiple values. An error if there's no
     * update definition. Returns a Tuple with one element for
     * functions that return a single value. */
    EXPORT Tuple update_values(int idx = 0) const;

    /** Get the RVars of the reduction domain for an update definition, if there is
     * one. */
    EXPORT std::vector<RVar> rvars(int idx = 0) const;

    /** Does this function have at least one update definition? */
    EXPORT bool has_update_definition() const;

    /** How many update definitions does this function have? */
    EXPORT int num_update_definitions() const;

    /** Is this function an external stage? That is, was it defined
     * using define_extern? */
    EXPORT bool is_extern() const;

    /** Add an extern definition for this Func. This lets you define a
     * Func that represents an external pipeline stage. You can, for
     * example, use it to wrap a call to an extern library such as
     * fftw. */
    // @{
    EXPORT void define_extern(const std::string &function_name,
                              const std::vector<ExternFuncArgument> &params,
                              Type t,
                              int dimensionality,
                              bool is_c_plus_plus = false) {
        define_extern(function_name, params, std::vector<Type>{t}, dimensionality, is_c_plus_plus);
    }

    EXPORT void define_extern(const std::string &function_name,
                              const std::vector<ExternFuncArgument> &params,
                              const std::vector<Type> &types,
                              int dimensionality, bool is_c_plus_plus = false);
    // @}

    /** Get the types of the outputs of this Func. */
    EXPORT const std::vector<Type> &output_types() const;

    /** Get the number of outputs of this Func. Corresponds to the
     * size of the Tuple this Func was defined to return. */
    EXPORT int outputs() const;

    /** Get the name of the extern function called for an extern
     * definition. */
    EXPORT const std::string &extern_function_name() const;

    /** The dimensionality (number of arguments) of this
     * function. Zero if the function is not yet defined. */
    EXPORT int dimensions() const;

    /** Construct either the left-hand-side of a definition, or a call
     * to a functions that happens to only contain vars as
     * arguments. If the function has already been defined, and fewer
     * arguments are given than the function has dimensions, then
     * enough implicit vars are added to the end of the argument list
     * to make up the difference (see \ref Var::implicit) */
    // @{
    EXPORT FuncRef operator()(std::vector<Var>) const;

    template <typename... Args>
<<<<<<< HEAD
    NO_INLINE typename std::enable_if<Internal::all_are_convertible<Var, Args...>::value, FuncRefVar>::type
    operator()(Args... args) const {
        std::vector<Var> vars = {Var(args)...};
        return (*this)(vars);
=======
    NO_INLINE typename std::enable_if<Internal::all_are_convertible<Var, Args...>::value, FuncRef>::type
    operator()(Args&&... args) const {
        std::vector<Var> collected_args{std::forward<Args>(args)...};
        return this->operator()(collected_args);
>>>>>>> 5f873c2c
    }
    // @}

    /** Either calls to the function, or the left-hand-side of
     * an update definition (see \ref RDom). If the function has
     * already been defined, and fewer arguments are given than the
     * function has dimensions, then enough implicit vars are added to
     * the end of the argument list to make up the difference. (see
     * \ref Var::implicit)*/
    // @{
    EXPORT FuncRef operator()(std::vector<Expr>) const;

    template <typename... Args>
<<<<<<< HEAD
    NO_INLINE typename std::enable_if<Internal::all_are_convertible<Expr, Args...>::value, FuncRefExpr>::type
    operator()(Expr x, Args... args) const {
        std::vector<Expr> exprs = {x, Expr(args)...};
        return (*this)(exprs);
=======
    NO_INLINE typename std::enable_if<Internal::all_are_convertible<Expr, Args...>::value, FuncRef>::type
    operator()(Expr x, Args&&... args) const {
        std::vector<Expr> collected_args{x, std::forward<Args>(args)...};
        return (*this)(collected_args);
>>>>>>> 5f873c2c
    }
    // @}

    /** Creates and returns a new Func that wraps this Func. During
     * compilation, Halide replaces all calls to this Func done by 'f'
     * with calls to the wrapper. If this Func is already wrapped for
     * use in 'f', will return the existing wrapper.
     *
     * For example, g.in(f) would rewrite a pipeline like this:
     \code
     g(x, y) = ...
     f(x, y) = ... g(x, y) ...
     \endcode
     * into a pipeline like this:
     \code
     g(x, y) = ...
     g_wrap(x, y) = g(x, y)
     f(x, y) = ... g_wrap(x, y)
     \endcode
     *
     * This has a variety of uses. You can use it to schedule this
     * Func differently in the different places it is used:
     \code
     g(x, y) = ...
     f1(x, y) = ... g(x, y) ...
     f2(x, y) = ... g(x, y) ...
     g.in(f1).compute_at(f1, y).vectorize(x, 8);
     g.in(f2).compute_at(f2, x).unroll(x);
     \endcode
     *
     * You can also use it to stage loads from this Func via some
     * intermediate buffer (perhaps on the stack as in
     * test/performance/block_transpose.cpp, or in shared GPU memory
     * as in test/performance/wrap.cpp). In this we compute the
     * wrapper at tiles of the consuming Funcs like so:
     \code
     g.compute_root()...
     g.in(f).compute_at(f, tiles)...
     \endcode
     *
     * Func::in() can also be used to compute pieces of a Func into a
     * smaller scratch buffer (perhaps on the GPU) and then copy them
     * into a larger output buffer one tile at a time. See
     * apps/interpolate/interpolate.cpp for an example of this. In
     * this case we compute the Func at tiles of its own wrapper:
     \code
     f.in(g).compute_root().gpu_tile(...)...
     f.compute_at(f.in(g), tiles)...
     \endcode
     *
     * A similar use of Func::in() wrapping Funcs with multiple update
     * stages in a pure wrapper. The following code:
     \code
     f(x, y) = x + y;
     f(x, y) += 5;
     g(x, y) = f(x, y);
     f.compute_root();
     \endcode
     *
     * Is equivalent to:
     \code
     for y:
       for x:
         f(x, y) = x + y;
     for y:
       for x:
         f(x, y) += 5
     for y:
       for x:
         g(x, y) = f(x, y)
     \endcode
     * using Func::in(), we can write:
     \code
     f(x, y) = x + y;
     f(x, y) += 5;
     g(x, y) = f(x, y);
     f.in(g).compute_root();
     \endcode
     * which instead produces:
     \code
     for y:
       for x:
         f(x, y) = x + y;
         f(x, y) += 5
         f_wrap(x, y) = f(x, y)
     for y:
       for x:
         g(x, y) = f_wrap(x, y)
     \endcode
     */
    EXPORT Func in(const Func &f);

    /** Create and return a wrapper shared by all the Funcs in
     * 'fs'. If any of the Funcs in 'fs' already have a custom
     * wrapper, this will throw an error. */
    EXPORT Func in(const std::vector<Func> &fs);

    /** Create and return a global wrapper, which wraps all calls to
     * this Func by any other Func. If a global wrapper already
     * exists, returns it. The global wrapper is only used by callers
     * for which no custom wrapper has been specified.
    */
    EXPORT Func in();

    /** Split a dimension into inner and outer subdimensions with the
     * given names, where the inner dimension iterates from 0 to
     * factor-1. The inner and outer subdimensions can then be dealt
     * with using the other scheduling calls. It's ok to reuse the old
     * variable name as either the inner or outer variable. The final
     * argument specifies how the tail should be handled if the split
     * factor does not provably divide the extent. */
    EXPORT Func &split(VarOrRVar old, VarOrRVar outer, VarOrRVar inner, Expr factor, TailStrategy tail = TailStrategy::Auto);

    /** Join two dimensions into a single fused dimenion. The fused
     * dimension covers the product of the extents of the inner and
     * outer dimensions given. */
    EXPORT Func &fuse(VarOrRVar inner, VarOrRVar outer, VarOrRVar fused);

    /** Mark a dimension to be traversed serially. This is the default. */
    EXPORT Func &serial(VarOrRVar var);

    /** Mark a dimension to be traversed in parallel */
    EXPORT Func &parallel(VarOrRVar var);

    /** Split a dimension by the given task_size, and the parallelize the
     * outer dimension. This creates parallel tasks that have size
     * task_size. After this call, var refers to the outer dimension of
     * the split. The inner dimension has a new anonymous name. If you
     * wish to mutate it, or schedule with respect to it, do the split
     * manually. */
    EXPORT Func &parallel(VarOrRVar var, Expr task_size, TailStrategy tail = TailStrategy::Auto);

    /** Mark a dimension to be computed all-at-once as a single
     * vector. The dimension should have constant extent -
     * e.g. because it is the inner dimension following a split by a
     * constant factor. For most uses of vectorize you want the two
     * argument form. The variable to be vectorized should be the
     * innermost one. */
    EXPORT Func &vectorize(VarOrRVar var);

    /** Mark a dimension to be completely unrolled. The dimension
     * should have constant extent - e.g. because it is the inner
     * dimension following a split by a constant factor. For most uses
     * of unroll you want the two-argument form. */
    EXPORT Func &unroll(VarOrRVar var);

    /** Split a dimension by the given factor, then vectorize the
     * inner dimension. This is how you vectorize a loop of unknown
     * size. The variable to be vectorized should be the innermost
     * one. After this call, var refers to the outer dimension of the
     * split. */
    EXPORT Func &vectorize(VarOrRVar var, int factor, TailStrategy tail = TailStrategy::Auto);

    /** Split a dimension by the given factor, then unroll the inner
     * dimension. This is how you unroll a loop of unknown size by
     * some constant factor. After this call, var refers to the outer
     * dimension of the split. */
    EXPORT Func &unroll(VarOrRVar var, int factor, TailStrategy tail = TailStrategy::Auto);

    /** Statically declare that the range over which a function should
     * be evaluated is given by the second and third arguments. This
     * can let Halide perform some optimizations. E.g. if you know
     * there are going to be 4 color channels, you can completely
     * vectorize the color channel dimension without the overhead of
     * splitting it up. If bounds inference decides that it requires
     * more of this function than the bounds you have stated, a
     * runtime error will occur when you try to run your pipeline. */
    EXPORT Func &bound(Var var, Expr min, Expr extent);

    /** Expand the region computed so that the min coordinates is
     * congruent to 'remainder' modulo 'modulus', and the extent is a
     * multiple of 'modulus'. For example, f.align_bounds(x, 2) forces
     * the min and extent realized to be even, and calling
     * f.align_bounds(x, 2, 1) forces the min to be odd and the extent
     * to be even. The region computed always contains the region that
     * would have been computed without this directive, so no
     * assertions are injected. */
    EXPORT Func &align_bounds(Var var, Expr modulus, Expr remainder = 0);

    /** Bound the extent of a Func's realization, but not its
     * min. This means the dimension can be unrolled or vectorized
     * even when its min is not fixed (for example because it is
     * compute_at tiles of another Func). This can also be useful for
     * forcing a function's allocation to be a fixed size, which often
     * means it can go on the stack. */
    EXPORT Func &bound_extent(Var var, Expr extent);

    /** Split two dimensions at once by the given factors, and then
     * reorder the resulting dimensions to be xi, yi, xo, yo from
     * innermost outwards. This gives a tiled traversal. */
    EXPORT Func &tile(VarOrRVar x, VarOrRVar y,
                      VarOrRVar xo, VarOrRVar yo,
                      VarOrRVar xi, VarOrRVar yi,
                      Expr xfactor, Expr yfactor,
                      TailStrategy tail = TailStrategy::Auto);

    /** A shorter form of tile, which reuses the old variable names as
     * the new outer dimensions */
    EXPORT Func &tile(VarOrRVar x, VarOrRVar y,
                      VarOrRVar xi, VarOrRVar yi,
                      Expr xfactor, Expr yfactor,
                      TailStrategy tail = TailStrategy::Auto);

    /** Reorder variables to have the given nesting order, from
     * innermost out */
    EXPORT Func &reorder(const std::vector<VarOrRVar> &vars);

    template <typename... Args>
    NO_INLINE typename std::enable_if<Internal::all_are_convertible<VarOrRVar, Args...>::value, Func &>::type
<<<<<<< HEAD
    reorder(VarOrRVar x, VarOrRVar y, Args... args) {
        std::vector<VarOrRVar> collected_args = {x, y, VarOrRVar(args)...};
=======
    reorder(VarOrRVar x, VarOrRVar y, Args&&... args) {
        std::vector<VarOrRVar> collected_args{x, y, std::forward<Args>(args)...};
>>>>>>> 5f873c2c
        return reorder(collected_args);
    }

    /** Rename a dimension. Equivalent to split with a inner size of one. */
    EXPORT Func &rename(VarOrRVar old_name, VarOrRVar new_name);

    /** Specify that race conditions are permitted for this Func,
     * which enables parallelizing over RVars even when Halide cannot
     * prove that it is safe to do so. Use this with great caution,
     * and only if you can prove to yourself that this is safe, as it
     * may result in a non-deterministic routine that returns
     * different values at different times or on different machines. */
    EXPORT Func &allow_race_conditions();


    /** Specialize a Func. This creates a special-case version of the
     * Func where the given condition is true. The most effective
     * conditions are those of the form param == value, and boolean
     * Params. Consider a simple example:
     \code
     f(x) = x + select(cond, 0, 1);
     f.compute_root();
     \endcode
     * This is equivalent to:
     \code
     for (int x = 0; x < width; x++) {
       f[x] = x + (cond ? 0 : 1);
     }
     \endcode
     * Adding the scheduling directive:
     \code
     f.specialize(cond)
     \endcode
     * makes it equivalent to:
     \code
     if (cond) {
       for (int x = 0; x < width; x++) {
         f[x] = x;
       }
     } else {
       for (int x = 0; x < width; x++) {
         f[x] = x + 1;
       }
     }
     \endcode
     * Note that the inner loops have been simplified. In the first
     * path Halide knows that cond is true, and in the second path
     * Halide knows that it is false.
     *
     * The specialized version gets its own schedule, which inherits
     * every directive made about the parent Func's schedule so far
     * except for its specializations. This method returns a handle to
     * the new schedule. If you wish to retrieve the specialized
     * sub-schedule again later, you can call this method with the
     * same condition. Consider the following example of scheduling
     * the specialized version:
     *
     \code
     f(x) = x;
     f.compute_root();
     f.specialize(width > 1).unroll(x, 2);
     \endcode
     * Assuming for simplicity that width is even, this is equivalent to:
     \code
     if (width > 1) {
       for (int x = 0; x < width/2; x++) {
         f[2*x] = 2*x;
         f[2*x + 1] = 2*x + 1;
       }
     } else {
       for (int x = 0; x < width/2; x++) {
         f[x] = x;
       }
     }
     \endcode
     * For this case, it may be better to schedule the un-specialized
     * case instead:
     \code
     f(x) = x;
     f.compute_root();
     f.specialize(width == 1); // Creates a copy of the schedule so far.
     f.unroll(x, 2); // Only applies to the unspecialized case.
     \endcode
     * This is equivalent to:
     \code
     if (width == 1) {
       f[0] = 0;
     } else {
       for (int x = 0; x < width/2; x++) {
         f[2*x] = 2*x;
         f[2*x + 1] = 2*x + 1;
       }
     }
     \endcode
     * This can be a good way to write a pipeline that splits,
     * vectorizes, or tiles, but can still handle small inputs.
     *
     * If a Func has several specializations, the first matching one
     * will be used, so the order in which you define specializations
     * is significant. For example:
     *
     \code
     f(x) = x + select(cond1, a, b) - select(cond2, c, d);
     f.specialize(cond1);
     f.specialize(cond2);
     \endcode
     * is equivalent to:
     \code
     if (cond1) {
       for (int x = 0; x < width; x++) {
         f[x] = x + a - (cond2 ? c : d);
       }
     } else if (cond2) {
       for (int x = 0; x < width; x++) {
         f[x] = x + b - c;
       }
     } else {
       for (int x = 0; x < width; x++) {
         f[x] = x + b - d;
       }
     }
     \endcode
     *
     * Specializations may in turn be specialized, which creates a
     * nested if statement in the generated code.
     *
     \code
     f(x) = x + select(cond1, a, b) - select(cond2, c, d);
     f.specialize(cond1).specialize(cond2);
     \endcode
     * This is equivalent to:
     \code
     if (cond1) {
       if (cond2) {
         for (int x = 0; x < width; x++) {
           f[x] = x + a - c;
         }
       } else {
         for (int x = 0; x < width; x++) {
           f[x] = x + a - d;
         }
       }
     } else {
       for (int x = 0; x < width; x++) {
         f[x] = x + b - (cond2 ? c : d);
       }
     }
     \endcode
     * To create a 4-way if statement that simplifies away all of the
     * ternary operators above, you could say:
     \code
     f.specialize(cond1).specialize(cond2);
     f.specialize(cond2);
     \endcode
     * or
     \code
     f.specialize(cond1 && cond2);
     f.specialize(cond1);
     f.specialize(cond2);
     \endcode
     *
     * Any prior Func which is compute_at some variable of this Func
     * gets separately included in all paths of the generated if
     * statement. The Var in the compute_at call to must exist in all
     * paths, but it may have been generated via a different path of
     * splits, fuses, and renames. This can be used somewhat
     * creatively. Consider the following code:
     \code
     g(x, y) = 8*x;
     f(x, y) = g(x, y) + 1;
     f.compute_root().specialize(cond);
     Var g_loop;
     f.specialize(cond).rename(y, g_loop);
     f.rename(x, g_loop);
     g.compute_at(f, g_loop);
     \endcode
     * When cond is true, this is equivalent to g.compute_at(f,y).
     * When it is false, this is equivalent to g.compute_at(f,x).
     */
    EXPORT Stage specialize(Expr condition);

    /** Tell Halide that the following dimensions correspond to GPU
     * thread indices. This is useful if you compute a producer
     * function within the block indices of a consumer function, and
     * want to control how that function's dimensions map to GPU
     * threads. If the selected target is not an appropriate GPU, this
     * just marks those dimensions as parallel. */
    // @{
    EXPORT Func &gpu_threads(VarOrRVar thread_x, DeviceAPI device_api = DeviceAPI::Default_GPU);
    EXPORT Func &gpu_threads(VarOrRVar thread_x, VarOrRVar thread_y, DeviceAPI device_api = DeviceAPI::Default_GPU);
    EXPORT Func &gpu_threads(VarOrRVar thread_x, VarOrRVar thread_y, VarOrRVar thread_z, DeviceAPI device_api = DeviceAPI::Default_GPU);
    // @}

    /** Tell Halide to run this stage using a single gpu thread and
     * block. This is not an efficient use of your GPU, but it can be
     * useful to avoid copy-back for intermediate update stages that
     * touch a very small part of your Func. */
    EXPORT Func &gpu_single_thread(DeviceAPI device_api = DeviceAPI::Default_GPU);

    /** \deprecated Old name for #gpu_threads. */
    // @{
    EXPORT Func &cuda_threads(VarOrRVar thread_x) {
        return gpu_threads(thread_x);
    }
    EXPORT Func &cuda_threads(VarOrRVar thread_x, VarOrRVar thread_y) {
        return gpu_threads(thread_x, thread_y);
    }
    EXPORT Func &cuda_threads(VarOrRVar thread_x, VarOrRVar thread_y, VarOrRVar thread_z) {
        return gpu_threads(thread_x, thread_y, thread_z);
    }
    // @}

    /** Tell Halide that the following dimensions correspond to GPU
     * block indices. This is useful for scheduling stages that will
     * run serially within each GPU block. If the selected target is
     * not ptx, this just marks those dimensions as parallel. */
    // @{
    EXPORT Func &gpu_blocks(VarOrRVar block_x, DeviceAPI device_api = DeviceAPI::Default_GPU);
    EXPORT Func &gpu_blocks(VarOrRVar block_x, VarOrRVar block_y, DeviceAPI device_api = DeviceAPI::Default_GPU);
    EXPORT Func &gpu_blocks(VarOrRVar block_x, VarOrRVar block_y, VarOrRVar block_z, DeviceAPI device_api = DeviceAPI::Default_GPU);
    // @}

    /** \deprecated Old name for #gpu_blocks. */
    // @{
    EXPORT Func &cuda_blocks(VarOrRVar block_x) {
        return gpu_blocks(block_x);
    }
    EXPORT Func &cuda_blocks(VarOrRVar block_x, VarOrRVar block_y) {
        return gpu_blocks(block_x, block_y);
    }
    EXPORT Func &cuda_blocks(VarOrRVar block_x, VarOrRVar block_y, VarOrRVar block_z) {
        return gpu_blocks(block_x, block_y, block_z);
    }
    // @}

    /** Tell Halide that the following dimensions correspond to GPU
     * block indices and thread indices. If the selected target is not
     * ptx, these just mark the given dimensions as parallel. The
     * dimensions are consumed by this call, so do all other
     * unrolling, reordering, etc first. */
    // @{
    EXPORT Func &gpu(VarOrRVar block_x, VarOrRVar thread_x, DeviceAPI device_api = DeviceAPI::Default_GPU);
    EXPORT Func &gpu(VarOrRVar block_x, VarOrRVar block_y,
                     VarOrRVar thread_x, VarOrRVar thread_y, DeviceAPI device_api = DeviceAPI::Default_GPU);
    EXPORT Func &gpu(VarOrRVar block_x, VarOrRVar block_y, VarOrRVar block_z,
                     VarOrRVar thread_x, VarOrRVar thread_y, VarOrRVar thread_z, DeviceAPI device_api = DeviceAPI::Default_GPU);
    // @}

    /** \deprecated Old name for #gpu. */
    // @{
    EXPORT Func &cuda(VarOrRVar block_x, VarOrRVar thread_x) {
        return gpu(block_x, thread_x);
    }
    EXPORT Func &cuda(VarOrRVar block_x, VarOrRVar block_y,
                      VarOrRVar thread_x, VarOrRVar thread_y) {
        return gpu(block_x, thread_x, block_y, thread_y);
    }
    EXPORT Func &cuda(VarOrRVar block_x, VarOrRVar block_y, VarOrRVar block_z,
                      VarOrRVar thread_x, VarOrRVar thread_y, VarOrRVar thread_z) {
        return gpu(block_x, thread_x, block_y, thread_y, block_z, thread_z);
    }
    // @}

    /** Short-hand for tiling a domain and mapping the tile indices
     * to GPU block indices and the coordinates within each tile to
     * GPU thread indices. Consumes the variables given, so do all
     * other scheduling first. */
    // @{
    EXPORT Func &gpu_tile(VarOrRVar x, int x_size,
                          TailStrategy tail = TailStrategy::Auto,
                          DeviceAPI device_api = DeviceAPI::Default_GPU);
    EXPORT Func &gpu_tile(VarOrRVar x, VarOrRVar y, int x_size, int y_size,
                          TailStrategy tail = TailStrategy::Auto,
                          DeviceAPI device_api = DeviceAPI::Default_GPU);
    EXPORT Func &gpu_tile(VarOrRVar x, VarOrRVar y, VarOrRVar z,
                          int x_size, int y_size, int z_size,
                          TailStrategy tail = TailStrategy::Auto,
                          DeviceAPI device_api = DeviceAPI::Default_GPU);
    // @}

    /** Schedule for execution using coordinate-based hardware api.
     * GLSL is an example of this. Conceptually, this is
     * similar to parallelization over 'x' and 'y' (since GLSL shaders compute
     * individual output pixels in parallel) and vectorization over 'c'
     * (since GLSL/RS implicitly vectorizes the color channel). */
    EXPORT Func &shader(Var x, Var y, Var c, DeviceAPI device_api);

    /** Schedule for execution as GLSL kernel. */
    EXPORT Func &glsl(Var x, Var y, Var c);

    /** Schedule for execution on Hexagon. When a loop is marked with
     * Hexagon, that loop is executed on a Hexagon DSP. */
    EXPORT Func &hexagon(VarOrRVar x = Var::outermost());

    /** Prefetch data read by a subsequent loop iteration, at an
     * optionally specified iteration offset. This is currently only
     * implemented on Hexagon, prefetch directives are ignored on
     * other targets. */
    EXPORT Func &prefetch(VarOrRVar var, Expr offset = 1);

    /** Specify how the storage for the function is laid out. These
     * calls let you specify the nesting order of the dimensions. For
     * example, foo.reorder_storage(y, x) tells Halide to use
     * column-major storage for any realizations of foo, without
     * changing how you refer to foo in the code. You may want to do
     * this if you intend to vectorize across y. When representing
     * color images, foo.reorder_storage(c, x, y) specifies packed
     * storage (red, green, and blue values adjacent in memory), and
     * foo.reorder_storage(x, y, c) specifies planar storage (entire
     * red, green, and blue images one after the other in memory).
     *
     * If you leave out some dimensions, those remain in the same
     * positions in the nesting order while the specified variables
     * are reordered around them. */
    // @{
    EXPORT Func &reorder_storage(const std::vector<Var> &dims);

    EXPORT Func &reorder_storage(Var x, Var y);
    template <typename... Args>
    NO_INLINE typename std::enable_if<Internal::all_are_convertible<Var, Args...>::value, Func &>::type
<<<<<<< HEAD
    reorder_storage(Var x, Var y, Args... args) {
        std::vector<Var> collected_args {x, y, Var(args)...};
=======
    reorder_storage(Var x, Var y, Args&&... args) {
        std::vector<Var> collected_args{x, y, std::forward<Args>(args)...};
>>>>>>> 5f873c2c
        return reorder_storage(collected_args);
    }
    // @}

    /** Pad the storage extent of a particular dimension of
     * realizations of this function up to be a multiple of the
     * specified alignment. This guarantees that the strides for the
     * dimensions stored outside of dim will be multiples of the
     * specified alignment, where the strides and alignment are
     * measured in numbers of elements.
     *
     * For example, to guarantee that a function foo(x, y, c)
     * representing an image has scanlines starting on offsets
     * aligned to multiples of 16, use foo.align_storage(x, 16). */
    EXPORT Func &align_storage(Var dim, Expr alignment);

    /** Store realizations of this function in a circular buffer of a
     * given extent. This is more efficient when the extent of the
     * circular buffer is a power of 2. If the fold factor is too
     * small, or the dimension is not accessed monotonically, the
     * pipeline will generate an error at runtime.
     *
     * The fold_forward option indicates that the new values of the
     * producer are accessed by the consumer in a monotonically
     * increasing order. Folding storage of producers is also
     * supported if the new values are accessed in a monotonically
     * decreasing order by setting fold_forward to false.
     *
     * For example, consider the pipeline:
     \code
     Func f, g;
     Var x, y;
     g(x, y) = x*y;
     f(x, y) = g(x, y) + g(x, y+1);
     \endcode
     *
     * If we schedule f like so:
     *
     \code
     g.compute_at(f, y).store_root().fold_storage(y, 2);
     \endcode
     *
     * Then g will be computed at each row of f and stored in a buffer
     * with an extent in y of 2, alternately storing each computed row
     * of g in row y=0 or y=1.
     */
    EXPORT Func &fold_storage(Var dim, Expr extent, bool fold_forward = true);

    /** Compute this function as needed for each unique value of the
     * given var for the given calling function f.
     *
     * For example, consider the simple pipeline:
     \code
     Func f, g;
     Var x, y;
     g(x, y) = x*y;
     f(x, y) = g(x, y) + g(x, y+1) + g(x+1, y) + g(x+1, y+1);
     \endcode
     *
     * If we schedule f like so:
     *
     \code
     g.compute_at(f, x);
     \endcode
     *
     * Then the C code equivalent to this pipeline will look like this
     *
     \code

     int f[height][width];
     for (int y = 0; y < height; y++) {
         for (int x = 0; x < width; x++) {
             int g[2][2];
             g[0][0] = x*y;
             g[0][1] = (x+1)*y;
             g[1][0] = x*(y+1);
             g[1][1] = (x+1)*(y+1);
             f[y][x] = g[0][0] + g[1][0] + g[0][1] + g[1][1];
         }
     }

     \endcode
     *
     * The allocation and computation of g is within f's loop over x,
     * and enough of g is computed to satisfy all that f will need for
     * that iteration. This has excellent locality - values of g are
     * used as soon as they are computed, but it does redundant
     * work. Each value of g ends up getting computed four times. If
     * we instead schedule f like so:
     *
     \code
     g.compute_at(f, y);
     \endcode
     *
     * The equivalent C code is:
     *
     \code
     int f[height][width];
     for (int y = 0; y < height; y++) {
         int g[2][width+1];
         for (int x = 0; x < width; x++) {
             g[0][x] = x*y;
             g[1][x] = x*(y+1);
         }
         for (int x = 0; x < width; x++) {
             f[y][x] = g[0][x] + g[1][x] + g[0][x+1] + g[1][x+1];
         }
     }
     \endcode
     *
     * The allocation and computation of g is within f's loop over y,
     * and enough of g is computed to satisfy all that f will need for
     * that iteration. This does less redundant work (each point in g
     * ends up being evaluated twice), but the locality is not quite
     * as good, and we have to allocate more temporary memory to store
     * g.
     */
    EXPORT Func &compute_at(Func f, Var var);

    /** Schedule a function to be computed within the iteration over
     * some dimension of an update domain. Produces equivalent code
     * to the version of compute_at that takes a Var. */
    EXPORT Func &compute_at(Func f, RVar var);

    /** Schedule a function to be computed within the iteration over
     * a given LoopLevel. */
    EXPORT Func &compute_at(LoopLevel loop_level);

    /** Compute all of this function once ahead of time. Reusing
     * the example in \ref Func::compute_at :
     *
     \code
     Func f, g;
     Var x, y;
     g(x, y) = x*y;
     f(x, y) = g(x, y) + g(x, y+1) + g(x+1, y) + g(x+1, y+1);

     g.compute_root();
     \endcode
     *
     * is equivalent to
     *
     \code
     int f[height][width];
     int g[height+1][width+1];
     for (int y = 0; y < height+1; y++) {
         for (int x = 0; x < width+1; x++) {
             g[y][x] = x*y;
         }
     }
     for (int y = 0; y < height; y++) {
         for (int x = 0; x < width; x++) {
             f[y][x] = g[y][x] + g[y+1][x] + g[y][x+1] + g[y+1][x+1];
         }
     }
     \endcode
     *
     * g is computed once ahead of time, and enough is computed to
     * satisfy all uses of it. This does no redundant work (each point
     * in g is evaluated once), but has poor locality (values of g are
     * probably not still in cache when they are used by f), and
     * allocates lots of temporary memory to store g.
     */
    EXPORT Func &compute_root();

    /** Use the halide_memoization_cache_... interface to store a
     *  computed version of this function across invocations of the
     *  Func.
     */
    EXPORT Func &memoize();


    /** Allocate storage for this function within f's loop over
     * var. Scheduling storage is optional, and can be used to
     * separate the loop level at which storage occurs from the loop
     * level at which computation occurs to trade off between locality
     * and redundant work. This can open the door for two types of
     * optimization.
     *
     * Consider again the pipeline from \ref Func::compute_at :
     \code
     Func f, g;
     Var x, y;
     g(x, y) = x*y;
     f(x, y) = g(x, y) + g(x+1, y) + g(x, y+1) + g(x+1, y+1);
     \endcode
     *
     * If we schedule it like so:
     *
     \code
     g.compute_at(f, x).store_at(f, y);
     \endcode
     *
     * Then the computation of g takes place within the loop over x,
     * but the storage takes place within the loop over y:
     *
     \code
     int f[height][width];
     for (int y = 0; y < height; y++) {
         int g[2][width+1];
         for (int x = 0; x < width; x++) {
             g[0][x] = x*y;
             g[0][x+1] = (x+1)*y;
             g[1][x] = x*(y+1);
             g[1][x+1] = (x+1)*(y+1);
             f[y][x] = g[0][x] + g[1][x] + g[0][x+1] + g[1][x+1];
         }
     }
     \endcode
     *
     * Provided the for loop over x is serial, halide then
     * automatically performs the following sliding window
     * optimization:
     *
     \code
     int f[height][width];
     for (int y = 0; y < height; y++) {
         int g[2][width+1];
         for (int x = 0; x < width; x++) {
             if (x == 0) {
                 g[0][x] = x*y;
                 g[1][x] = x*(y+1);
             }
             g[0][x+1] = (x+1)*y;
             g[1][x+1] = (x+1)*(y+1);
             f[y][x] = g[0][x] + g[1][x] + g[0][x+1] + g[1][x+1];
         }
     }
     \endcode
     *
     * Two of the assignments to g only need to be done when x is
     * zero. The rest of the time, those sites have already been
     * filled in by a previous iteration. This version has the
     * locality of compute_at(f, x), but allocates more memory and
     * does much less redundant work.
     *
     * Halide then further optimizes this pipeline like so:
     *
     \code
     int f[height][width];
     for (int y = 0; y < height; y++) {
         int g[2][2];
         for (int x = 0; x < width; x++) {
             if (x == 0) {
                 g[0][0] = x*y;
                 g[1][0] = x*(y+1);
             }
             g[0][(x+1)%2] = (x+1)*y;
             g[1][(x+1)%2] = (x+1)*(y+1);
             f[y][x] = g[0][x%2] + g[1][x%2] + g[0][(x+1)%2] + g[1][(x+1)%2];
         }
     }
     \endcode
     *
     * Halide has detected that it's possible to use a circular buffer
     * to represent g, and has reduced all accesses to g modulo 2 in
     * the x dimension. This optimization only triggers if the for
     * loop over x is serial, and if halide can statically determine
     * some power of two large enough to cover the range needed. For
     * powers of two, the modulo operator compiles to more efficient
     * bit-masking. This optimization reduces memory usage, and also
     * improves locality by reusing recently-accessed memory instead
     * of pulling new memory into cache.
     *
     */
    EXPORT Func &store_at(Func f, Var var);

    /** Equivalent to the version of store_at that takes a Var, but
     * schedules storage within the loop over a dimension of a
     * reduction domain */
    EXPORT Func &store_at(Func f, RVar var);


    /** Equivalent to the version of store_at that takes a Var, but
     * schedules storage at a given LoopLevel. */
    EXPORT Func &store_at(LoopLevel loop_level);

    /** Equivalent to \ref Func::store_at, but schedules storage
     * outside the outermost loop. */
    EXPORT Func &store_root();

    /** Aggressively inline all uses of this function. This is the
     * default schedule, so you're unlikely to need to call this. For
     * a Func with an update definition, that means it gets computed
     * as close to the innermost loop as possible.
     *
     * Consider once more the pipeline from \ref Func::compute_at :
     *
     \code
     Func f, g;
     Var x, y;
     g(x, y) = x*y;
     f(x, y) = g(x, y) + g(x+1, y) + g(x, y+1) + g(x+1, y+1);
     \endcode
     *
     * Leaving g as inline, this compiles to code equivalent to the following C:
     *
     \code
     int f[height][width];
     for (int y = 0; y < height; y++) {
         for (int x = 0; x < width; x++) {
             f[y][x] = x*y + x*(y+1) + (x+1)*y + (x+1)*(y+1);
         }
     }
     \endcode
     */
    EXPORT Func &compute_inline();

    /** Get a handle on an update step for the purposes of scheduling
     * it. */
    EXPORT Stage update(int idx = 0);

    /** Trace all loads from this Func by emitting calls to
     * halide_trace. If the Func is inlined, this has no
     * effect. */
    EXPORT Func &trace_loads();

    /** Trace all stores to the buffer backing this Func by emitting
     * calls to halide_trace. If the Func is inlined, this call
     * has no effect. */
    EXPORT Func &trace_stores();

    /** Trace all realizations of this Func by emitting calls to
     * halide_trace. */
    EXPORT Func &trace_realizations();

    /** Get a handle on the internal halide function that this Func
     * represents. Useful if you want to do introspection on Halide
     * functions */
    Internal::Function function() const {
        return func;
    }

    /** You can cast a Func to its pure stage for the purposes of
     * scheduling it. */
    operator Stage() const;

    /** Get a handle on the output buffer for this Func. Only relevant
     * if this is the output Func in a pipeline. Useful for making
     * static promises about strides, mins, and extents. */
    // @{
    EXPORT OutputImageParam output_buffer() const;
    EXPORT std::vector<OutputImageParam> output_buffers() const;
    // @}

    /** Use a Func as an argument to an external stage. */
    operator ExternFuncArgument() const {
        return ExternFuncArgument(func);
    }

    /** Infer the arguments to the Func, sorted into a canonical order:
     * all buffers (sorted alphabetically by name), followed by all non-buffers
     * (sorted alphabetically by name).
     This lets you write things like:
     \code
     func.compile_to_assembly("/dev/stdout", func.infer_arguments());
     \endcode
     */
    EXPORT std::vector<Argument> infer_arguments() const;
};

namespace Internal {

template <typename Last>
inline void check_types(const Tuple &t, int idx) {
    using T = typename std::remove_pointer<typename std::remove_reference<Last>::type>::type;
    user_assert(t[idx].type() == type_of<T>())
        << "Can't evaluate expression "
        << t[idx] << " of type " << t[idx].type()
        << " as a scalar of type " << type_of<T>() << "\n";
}

template <typename First, typename Second, typename... Rest>
inline void check_types(const Tuple &t, int idx) {
    check_types<First>(t, idx);
    check_types<Second, Rest...>(t, idx+1);
}

template <typename Last>
inline void assign_results(Realization &r, int idx, Last last) {
    using T = typename std::remove_pointer<typename std::remove_reference<Last>::type>::type;
    *last = Buffer<T>(r[idx])();
}

template <typename First, typename Second, typename... Rest>
inline void assign_results(Realization &r, int idx, First first, Second second, Rest&&... rest) {
    assign_results<First>(r, idx, first);
    assign_results<Second, Rest...>(r, idx+1, second, rest...);
}

}  // namespace Internal

/** JIT-Compile and run enough code to evaluate a Halide
 * expression. This can be thought of as a scalar version of
 * \ref Func::realize */
template<typename T>
NO_INLINE T evaluate(Expr e) {
    user_assert(e.type() == type_of<T>())
        << "Can't evaluate expression "
        << e << " of type " << e.type()
        << " as a scalar of type " << type_of<T>() << "\n";
    Func f;
    f() = e;
    Buffer<T> im = f.realize();
    return im();
}

/** JIT-compile and run enough code to evaluate a Halide Tuple. */
template <typename First, typename... Rest>
NO_INLINE void evaluate(Tuple t, First first, Rest&&... rest) {
    Internal::check_types<First, Rest...>(t, 0);

    Func f;
    f() = t;
    Realization r = f.realize();
    Internal::assign_results(r, 0, first, rest...);
}


namespace Internal {

inline void schedule_scalar(Func f) {
    Target t = get_jit_target_from_environment();
    if (t.has_gpu_feature()) {
        f.gpu_single_thread();
    }
    if (t.has_feature(Target::HVX_64) || t.has_feature(Target::HVX_128)) {
        f.hexagon();
    }
}

}  // namespace Internal

/** JIT-Compile and run enough code to evaluate a Halide
 * expression. This can be thought of as a scalar version of
 * \ref Func::realize. Can use GPU if jit target from environment
 * specifies one.
 */
template<typename T>
NO_INLINE T evaluate_may_gpu(Expr e) {
    user_assert(e.type() == type_of<T>())
        << "Can't evaluate expression "
        << e << " of type " << e.type()
        << " as a scalar of type " << type_of<T>() << "\n";
    Func f;
    f() = e;
    Internal::schedule_scalar(f);
    Buffer<T> im = f.realize();
    return im();
}

/** JIT-compile and run enough code to evaluate a Halide Tuple. Can
 *  use GPU if jit target from environment specifies one. */
// @{
template <typename First, typename... Rest>
NO_INLINE void evaluate_may_gpu(Tuple t, First first, Rest&&... rest) {
    Internal::check_types<First, Rest...>(t, 0);

    Func f;
    f() = t;
    Internal::schedule_scalar(f);
    Realization r = f.realize();
    Internal::assign_results(r, 0, first, rest...);
}
// @}

}


#endif<|MERGE_RESOLUTION|>--- conflicted
+++ resolved
@@ -192,13 +192,8 @@
 
     template <typename... Args>
     NO_INLINE typename std::enable_if<Internal::all_are_convertible<VarOrRVar, Args...>::value, Stage &>::type
-<<<<<<< HEAD
-    reorder(VarOrRVar x, VarOrRVar y, Args... args) {
-        std::vector<VarOrRVar> collected_args = {x, y, VarOrRVar(args)...};
-=======
     reorder(VarOrRVar x, VarOrRVar y, Args&&... args) {
         std::vector<VarOrRVar> collected_args{x, y, std::forward<Args>(args)...};
->>>>>>> 5f873c2c
         return reorder(collected_args);
     }
 
@@ -544,16 +539,8 @@
      * of the appropriate size and binding them to the unbound
      * ImageParams. */
     // @{
-    EXPORT void infer_input_bounds(const std::vector<int> &sizes);
+    EXPORT void infer_input_bounds(int x_size = 0, int y_size = 0, int z_size = 0, int w_size = 0);
     EXPORT void infer_input_bounds(Realization dst);
-<<<<<<< HEAD
-    EXPORT void infer_input_bounds(Buffer dst);
-
-    template<typename ...Args>
-    EXPORT void infer_input_bounds(int first, Args ...rest) {
-        std::vector<int> sizes = {first, rest...};
-        infer_input_bounds(sizes);
-=======
 
     template<typename T, int D>
     NO_INLINE void infer_input_bounds(Buffer<T, D> &im) {
@@ -564,7 +551,6 @@
         Realization r(im);
         infer_input_bounds(r);
         im = r[0];
->>>>>>> 5f873c2c
     }
     // @}
 
@@ -942,17 +928,11 @@
     EXPORT FuncRef operator()(std::vector<Var>) const;
 
     template <typename... Args>
-<<<<<<< HEAD
     NO_INLINE typename std::enable_if<Internal::all_are_convertible<Var, Args...>::value, FuncRefVar>::type
     operator()(Args... args) const {
-        std::vector<Var> vars = {Var(args)...};
-        return (*this)(vars);
-=======
-    NO_INLINE typename std::enable_if<Internal::all_are_convertible<Var, Args...>::value, FuncRef>::type
-    operator()(Args&&... args) const {
-        std::vector<Var> collected_args{std::forward<Args>(args)...};
+        std::vector<Var> collected_args;
+        Internal::collect_args(collected_args, args...);
         return this->operator()(collected_args);
->>>>>>> 5f873c2c
     }
     // @}
 
@@ -966,17 +946,12 @@
     EXPORT FuncRef operator()(std::vector<Expr>) const;
 
     template <typename... Args>
-<<<<<<< HEAD
     NO_INLINE typename std::enable_if<Internal::all_are_convertible<Expr, Args...>::value, FuncRefExpr>::type
     operator()(Expr x, Args... args) const {
-        std::vector<Expr> exprs = {x, Expr(args)...};
-        return (*this)(exprs);
-=======
-    NO_INLINE typename std::enable_if<Internal::all_are_convertible<Expr, Args...>::value, FuncRef>::type
-    operator()(Expr x, Args&&... args) const {
-        std::vector<Expr> collected_args{x, std::forward<Args>(args)...};
+        std::vector<Expr> collected_args;
+        collected_args.push_back(x);
+        Internal::collect_args(collected_args, args...);
         return (*this)(collected_args);
->>>>>>> 5f873c2c
     }
     // @}
 
@@ -1186,13 +1161,11 @@
 
     template <typename... Args>
     NO_INLINE typename std::enable_if<Internal::all_are_convertible<VarOrRVar, Args...>::value, Func &>::type
-<<<<<<< HEAD
     reorder(VarOrRVar x, VarOrRVar y, Args... args) {
-        std::vector<VarOrRVar> collected_args = {x, y, VarOrRVar(args)...};
-=======
-    reorder(VarOrRVar x, VarOrRVar y, Args&&... args) {
-        std::vector<VarOrRVar> collected_args{x, y, std::forward<Args>(args)...};
->>>>>>> 5f873c2c
+        std::vector<VarOrRVar> collected_args;
+        collected_args.push_back(x);
+        collected_args.push_back(y);
+        Internal::collect_args(collected_args, args...);
         return reorder(collected_args);
     }
 
@@ -1513,13 +1486,11 @@
     EXPORT Func &reorder_storage(Var x, Var y);
     template <typename... Args>
     NO_INLINE typename std::enable_if<Internal::all_are_convertible<Var, Args...>::value, Func &>::type
-<<<<<<< HEAD
     reorder_storage(Var x, Var y, Args... args) {
-        std::vector<Var> collected_args {x, y, Var(args)...};
-=======
-    reorder_storage(Var x, Var y, Args&&... args) {
-        std::vector<Var> collected_args{x, y, std::forward<Args>(args)...};
->>>>>>> 5f873c2c
+        std::vector<Var> collected_args;
+        collected_args.push_back(x);
+        collected_args.push_back(y);
+        Internal::collect_args(collected_args, args...);
         return reorder_storage(collected_args);
     }
     // @}
