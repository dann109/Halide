#include <iostream>
#include <limits>

#include "CodeGen_C.h"
#include "CodeGen_Internal.h"
#include "Substitute.h"
#include "IROperator.h"
#include "Param.h"
#include "Var.h"
#include "Lerp.h"
#include "Simplify.h"

namespace Halide {
namespace Internal {

using std::ostream;
using std::endl;
using std::string;
using std::vector;
using std::ostringstream;
using std::map;

// The contents of HalideRuntime.h -- declarations for the stuff in the initmods.
extern "C" unsigned char halide_internal_initmod_declarations[];

namespace {

const string headers =
    "#include <iostream>\n"
    "#include <math.h>\n"
    "#include <float.h>\n"
    "#include <assert.h>\n"
    "#include <string.h>\n"
    "#include <stdio.h>\n"
    "#include <stdint.h>\n";

const string globals =
    "extern \"C\" {\n"
    "int64_t halide_current_time_ns(void *ctx);\n"
    "void halide_profiler_pipeline_end(void *, void *);\n"
    "}\n"
    "\n"

    "#ifdef _WIN32\n"
    "float roundf(float);\n"
    "double round(double);\n"
    "#else\n"
    "inline float asinh_f32(float x) {return asinhf(x);}\n"
    "inline float acosh_f32(float x) {return acoshf(x);}\n"
    "inline float atanh_f32(float x) {return atanhf(x);}\n"
    "inline double asinh_f64(double x) {return asinh(x);}\n"
    "inline double acosh_f64(double x) {return acosh(x);}\n"
    "inline double atanh_f64(double x) {return atanh(x);}\n"
    "#endif\n"
    "inline float sqrt_f32(float x) {return sqrtf(x);}\n"
    "inline float sin_f32(float x) {return sinf(x);}\n"
    "inline float asin_f32(float x) {return asinf(x);}\n"
    "inline float cos_f32(float x) {return cosf(x);}\n"
    "inline float acos_f32(float x) {return acosf(x);}\n"
    "inline float tan_f32(float x) {return tanf(x);}\n"
    "inline float atan_f32(float x) {return atanf(x);}\n"
    "inline float sinh_f32(float x) {return sinhf(x);}\n"
    "inline float cosh_f32(float x) {return coshf(x);}\n"
    "inline float tanh_f32(float x) {return tanhf(x);}\n"
    "inline float hypot_f32(float x, float y) {return hypotf(x, y);}\n"
    "inline float exp_f32(float x) {return expf(x);}\n"
    "inline float log_f32(float x) {return logf(x);}\n"
    "inline float pow_f32(float x, float y) {return powf(x, y);}\n"
    "inline float floor_f32(float x) {return floorf(x);}\n"
    "inline float ceil_f32(float x) {return ceilf(x);}\n"
    "inline float round_f32(float x) {return roundf(x);}\n"
    "\n"
    "inline double sqrt_f64(double x) {return sqrt(x);}\n"
    "inline double sin_f64(double x) {return sin(x);}\n"
    "inline double asin_f64(double x) {return asin(x);}\n"
    "inline double cos_f64(double x) {return cos(x);}\n"
    "inline double acos_f64(double x) {return acos(x);}\n"
    "inline double tan_f64(double x) {return tan(x);}\n"
    "inline double atan_f64(double x) {return atan(x);}\n"
    "inline double sinh_f64(double x) {return sinh(x);}\n"
    "inline double cosh_f64(double x) {return cosh(x);}\n"
    "inline double tanh_f64(double x) {return tanh(x);}\n"
    "inline double hypot_f64(double x, double y) {return hypot(x, y);}\n"
    "inline double exp_f64(double x) {return exp(x);}\n"
    "inline double log_f64(double x) {return log(x);}\n"
    "inline double pow_f64(double x, double y) {return pow(x, y);}\n"
    "inline double floor_f64(double x) {return floor(x);}\n"
    "inline double ceil_f64(double x) {return ceil(x);}\n"
    "inline double round_f64(double x) {return round(x);}\n"
    "\n"
    "template<typename T> T max(T a, T b) {if (a > b) return a; return b;}\n"
    "template<typename T> T min(T a, T b) {if (a < b) return a; return b;}\n"

    // This may look wasteful, but it's the right way to do
    // it. Compilers understand memcpy and will convert it to a no-op
    // when used in this way. See http://blog.regehr.org/archives/959
    // for a detailed comparison of type-punning methods.
    "template<typename A, typename B> A reinterpret(B b) {A a; memcpy(&a, &b, sizeof(a)); return a;}\n";
}

CodeGen_C::CodeGen_C(ostream &s, OutputKind output_kind, const std::string &guard) : IRPrinter(s), id("$$ BAD ID $$"), output_kind(output_kind) {
    if (is_header()) {
        // If it's a header, emit an include guard.
        stream << "#ifndef HALIDE_" << print_name(guard) << '\n'
               << "#define HALIDE_" << print_name(guard) << '\n';
    }

    if (!is_header()) {
        stream
            << headers
            << globals;
    }
    stream << halide_internal_initmod_declarations << '\n';

    // Throw in a default (empty) definition of HALIDE_FUNCTION_ATTRS
    // (some hosts may define this to e.g. __attribute__((warn_unused_result)))
    stream << "#ifndef HALIDE_FUNCTION_ATTRS\n";
    stream << "#define HALIDE_FUNCTION_ATTRS\n";
    stream << "#endif\n";

    if (!is_c_plus_plus_interface()) {
        // Everything from here on out is extern "C".
        stream << "#ifdef __cplusplus\n";
        stream << "extern \"C\" {\n";
        stream << "#endif\n";
    }
}

CodeGen_C::~CodeGen_C() {
    if (!is_c_plus_plus_interface()) {
        stream << "#ifdef __cplusplus\n";
        stream << "}  // extern \"C\"\n";
        stream << "#endif\n";
    }

    if (is_header()) {
        stream << "#endif\n";
    }
}

namespace {
string type_to_c_type(Type type, bool include_space, bool c_plus_plus = true) {
    bool needs_space = true;
    ostringstream oss;
    user_assert(type.lanes() == 1) << "Can't use vector types when compiling to C (yet)\n";
    if (type.is_float()) {
        if (type.bits() == 32) {
            oss << "float";
        } else if (type.bits() == 64) {
            oss << "double";
        } else {
            user_error << "Can't represent a float with this many bits in C: " << type << "\n";
        }

    } else if (type.is_handle()) {
        needs_space = false;

        // If there is no type info or is generating C (not C++) and
        // the type is a class or in an inner scope, just use void *.
        if (type.handle_type == NULL ||
            (!c_plus_plus &&
             (!type.handle_type->namespaces.empty() ||
              !type.handle_type->enclosing_types.empty() ||
              type.handle_type->inner_name.cpp_type_type == halide_cplusplus_type_name::Class))) {
            oss << "void *";
        } else {
            if (type.handle_type->inner_name.cpp_type_type == halide_cplusplus_type_name::Struct) {
                oss << "struct ";
            } else if (type.handle_type->inner_name.cpp_type_type == halide_cplusplus_type_name::Class) {
                oss << "class ";
            }
            if (!type.handle_type->namespaces.empty() ||
                !type.handle_type->enclosing_types.empty()) {
                oss << "::";
                for (size_t i = 0; i < type.handle_type->namespaces.size(); i++) {
                    oss << type.handle_type->namespaces[i] << "::";
                }
                for (size_t i = 0; i < type.handle_type->enclosing_types.size(); i++) {
                    oss << type.handle_type->enclosing_types[i].name << "::";
                }
            }
            oss << type.handle_type->inner_name.name;
            if (type.handle_type->reference_type == halide_handle_cplusplus_type::LValueReference) {
                oss << " &";
            } else if (type.handle_type->reference_type == halide_handle_cplusplus_type::LValueReference) {
                oss << " &&";
            }
            for (auto modifier : type.handle_type->cpp_type_modifiers) {
                if (modifier & halide_handle_cplusplus_type::Const) {
                    oss << " const";
                }
                if (modifier & halide_handle_cplusplus_type::Volatile) {
                    oss << " volatile";
                }
                if (modifier & halide_handle_cplusplus_type::Restrict) {
                    oss << " restrict";
                }
                if (modifier & halide_handle_cplusplus_type::Pointer) {
                    oss << " *";
                } else {
                    break;
                }

            }
        }
    } else {
        switch (type.bits()) {
        case 1:
            oss << "bool";
            break;
        case 8: case 16: case 32: case 64:
            if (type.is_uint()) oss << 'u';
            oss << "int" << type.bits() << "_t";
            break;
        default:
            user_error << "Can't represent an integer with this many bits in C: " << type << "\n";
        }
    }
    if (include_space && needs_space)
        oss << " ";
    return oss.str();
}
}

string CodeGen_C::print_type(Type type, AppendSpaceIfNeeded space_option) {
    return type_to_c_type(type, space_option == AppendSpace);
}

string CodeGen_C::print_reinterpret(Type type, Expr e) {
    ostringstream oss;
    oss << "reinterpret<" << print_type(type) << ">(" << print_expr(e) << ")";
    return oss.str();
}

string CodeGen_C::print_name(const string &name) {
    ostringstream oss;

    // Prefix an underscore to avoid reserved words (e.g. a variable named "while")
    if (isalpha(name[0])) {
        oss << '_';
    }

    for (size_t i = 0; i < name.size(); i++) {
        if (name[i] == '.') {
            oss << '_';
        } else if (name[i] == '$') {
            oss << "__";
        } else if (name[i] != '_' && !isalnum(name[i])) {
            oss << "___";
        }
        else oss << name[i];
    }
    return oss.str();
}

namespace {
class ExternCallPrototypes : public IRGraphVisitor {
    ostream &stream;
    std::set<string> &emitted;
    using IRGraphVisitor::visit;
    // TODO: This class should likely be able to signal an error if C++
    // code shows up and started_in_c_plus_plus isn't true, but the logic
    // is orthogonal.
    const bool started_in_c_plus_plus;
    bool in_c_plus_plus;

    void switch_calling_convention(bool c_plus_plus) {
      if (in_c_plus_plus != c_plus_plus) {
          if (in_c_plus_plus) {
              stream << "}\n";
          } else {
              stream << "extern \"C\" {\n";
          }
          in_c_plus_plus = c_plus_plus;
      }
    }

    void visit(const Call *op) {
        IRGraphVisitor::visit(op);
        if (op->call_type == Call::Extern ||
            op->call_type == Call::ExternCPlusPlus) {
            switch_calling_convention(op->call_type == Call::ExternCPlusPlus);
            // TODO: optimize generation of namespacing to reuse namespace decls.
            int32_t namespace_count = 0;
            std::string name;
            if (op->call_type == Call::ExternCPlusPlus) {
                std::vector<std::string> namespaces;
                name = extract_namespaces(op->name, namespaces);
                for (auto const &ns : namespaces) {
                    stream << "namespace " << ns << " { ";
                }
                namespace_count = namespaces.size();
            } else {
                name = op->name;
            }

            if (!starts_with(op->name, "halide_") &&
                !emitted.count(name)) {
                stream << type_to_c_type(op->type, true) << " " << name << "(";
                if (function_takes_user_context(name)) {
                    stream << "void *";
                    if (op->args.size()) {
                        stream << ", ";
                    }
                }
                for (size_t i = 0; i < op->args.size(); i++) {
                    if (i > 0) {
                        stream << ", ";
                    }
                    if (op->args[i].as<StringImm>()) {
                        stream << "const char *";
                    } else {
                      stream << type_to_c_type(op->args[i].type(), true);
                    }
                }
                stream << ");";
                for (int32_t i = 0; i < namespace_count; i++) {
                    stream << " }";
                }
                stream << "\n";
                emitted.insert(op->name); // Keep namespacing here.
            }
        }
    }

public:
  ExternCallPrototypes(ostream &s, std::set<string> &emitted, bool in_c_plus_plus)
      : stream(s), emitted(emitted), started_in_c_plus_plus(in_c_plus_plus), in_c_plus_plus(in_c_plus_plus) {
        size_t j = 0;
        // Make sure we don't catch calls that are already in the global declarations
        for (size_t i = 0; i < globals.size(); i++) {
            char c = globals[i];
            if (c == '(' && i > j+1) {
                // Could be the end of a function_name.
                emitted.insert(globals.substr(j+1, i-j-1));
            }

            if (('A' <= c && c <= 'Z') ||
                ('a' <= c && c <= 'z') ||
                c == '_' ||
                ('0' <= c && c <= '9')) {
                // Could be part of a function name.
            } else {
                j = i;
            }

        }
    }

  ~ExternCallPrototypes() {
      switch_calling_convention(started_in_c_plus_plus);
  }
};
}

void CodeGen_C::compile(const Module &input) {
<<<<<<< HEAD
    for (size_t i = 0; i < input.buffers.size(); i++) {
        compile(input.buffers[i], input.target());
    }
    for (size_t i = 0; i < input.functions.size(); i++) {
        compile(input.functions[i], input.target());
=======
    for (const auto &b : input.buffers()) {
        compile(b);
    }
    for (const auto &f : input.functions()) {
        compile(f);
>>>>>>> 3ab188cc
    }
}

void CodeGen_C::compile(const LoweredFunc &f, const Target &target) {
    // Don't put non-external function declarations in headers.
    if (is_header() && f.linkage != LoweredFunc::External) {
        return;
    }

    internal_assert(emitted.count(f.name) == 0)
        << "Function '" << f.name << "'  has already been emitted.\n";
    emitted.insert(f.name);

    const std::vector<Argument> &args = f.args;

    for (size_t i = 0; i < args.size(); i++) {
        if (args[i].type.handle_type != NULL) {
            if (!args[i].type.handle_type->namespaces.empty()) {
                if (args[i].type.handle_type->inner_name.cpp_type_type != halide_cplusplus_type_name::Simple) {
                    for (size_t ns = 0; ns < args[i].type.handle_type->namespaces.size(); ns++ ) {
                        for (size_t indent = 0; indent < ns; indent++) {
                           stream << "    ";
                        }
                        stream << indent << "namespace " << args[i].type.handle_type->namespaces[ns] << " {\n";
                    }
                    for (size_t indent = 0; indent < args[i].type.handle_type->namespaces.size(); indent++) {
                        stream << "    ";
                    }
                    if (args[i].type.handle_type->inner_name.cpp_type_type != halide_cplusplus_type_name::Struct) {
                        stream << "struct " << args[i].type.handle_type->inner_name.name << ";\n";
                    } else {
                        stream << "class " << args[i].type.handle_type->inner_name.name << ";\n";
                    }
                    for (size_t ns = 0; ns < args[i].type.handle_type->namespaces.size(); ns++ ) {
                        for (size_t indent = 0; indent < ns; indent++) {
                           stream << "    ";
                        }
                        stream << indent << "}\n";
                    }
                }
            }
        }
    }

    have_user_context = false;
    for (size_t i = 0; i < args.size(); i++) {
        // TODO: check that its type is void *?
        have_user_context |= (args[i].name == "__user_context");
    }

    // Emit prototypes for any extern calls used.
    if (!is_header()) {
        stream << "\n";
        ExternCallPrototypes e(stream, emitted, is_c_plus_plus_interface());
        f.body.accept(&e);
        stream << "\n";
    }

    std::vector<std::string> namespaces;
    std::string simple_name = extract_namespaces(f.name, namespaces);
    if (!is_c_plus_plus_interface()) {
        user_assert(namespaces.empty()) <<
            "Namespace qualifiers not allowed on function name if not compiling with Target::CPlusPlusNameMangling.\n";
    }

    if (!namespaces.empty()) {
        const char *separator = "";
        for (const auto &ns : namespaces) {
            stream << separator << "namespace " << ns << " {";
            separator = " ";
        }
        stream << "\n\n";
    }

    // Emit the function prototype
    if (f.linkage != LoweredFunc::External) {
        // If the function isn't public, mark it static.
        stream << "static ";
    }
    stream << "int " << simple_name << "(";
    for (size_t i = 0; i < args.size(); i++) {
        if (args[i].is_buffer()) {
            stream << "halide_buffer_t *"
                   << print_name(args[i].name)
                   << "_buffer";
        } else {
            stream << print_type(args[i].type, AppendSpace)
                   << print_name(args[i].name);
        }

        if (i < args.size()-1) stream << ", ";
    }

    if (is_header()) {
        stream << ") HALIDE_FUNCTION_ATTRS;\n";
    } else {
        stream << ") HALIDE_FUNCTION_ATTRS {\n";
        indent += 1;

        // Unpack the halide_buffer_t's
        for (size_t i = 0; i < args.size(); i++) {
            if (args[i].is_buffer()) {
                push_buffer(args[i].type, args[i].dimensions, args[i].name);
            }
        }
        // Emit the body
        print(f.body);

        // Return success.
        do_indent();
        stream << "return 0;\n";

        indent -= 1;
        stream << "}\n";

        // Done with the halide_buffer_t's, pop the associated symbols.
        for (size_t i = 0; i < args.size(); i++) {
            if (args[i].is_buffer()) {
                pop_buffer(args[i].name);
            }
        }
    }

    if (is_header()) {
        // If this is a header and we are here, we know this is an externally visible Func, so
        // declare the argv function.
        stream << "int " << simple_name << "_argv(void **args) HALIDE_FUNCTION_ATTRS;\n";

        // Define a stub to accept and upgrade old buffer_t's
        string ucon = have_user_context ? "__user_context" : "NULL";
        stream
            << "\n// A shim to support use of the old buffer_t struct. This is deprecated and will be removed at some point.\n";

        if (!is_c_plus_plus_interface()) {
            stream << "#ifdef __cplusplus\n"
                   << "}; // extern \"C\" \n";
        }
        stream << "HALIDE_ATTRIBUTE_DEPRECATED(\"buffer_t is deprecated. Use halide_buffer_t.\")\n"
               << "inline int " << simple_name << "(";
        for (size_t i = 0; i < args.size(); i++) {
            if (args[i].is_buffer()) {
                stream << "buffer_t *"
                       << print_name(args[i].name)
                       << "_buffer";
            } else {
                stream << print_type(args[i].type)
                       << " "
                       << print_name(args[i].name);
            }
            if (i < args.size()-1) stream << ", ";
        }
        stream << ") HALIDE_FUNCTION_ATTRS {\n"
               << "    int err = 0;\n";
        for (size_t i = 0; i < args.size(); i++) {
            if (args[i].is_buffer()) {
                string name = print_name(args[i].name);
                stream << "    halide_nd_buffer_t<" << (int)args[i].dimensions
                       << "> " << name << "_upgraded;\n"
                       << "    " << name << "_upgraded.type = halide_type_of<"
                       << print_type(args[i].type) << ">();\n"
                       << "    err = halide_upgrade_buffer_t(" << ucon << ", "
                       << "\"" << args[i].name << "\", "
                       << name << "_buffer, "
                       << "&" << name << "_upgraded);\n"
                       << "    if (err) return err;\n";
            }
        }
        stream << "    err = " << f.name << "(";
        for (size_t i = 0; i < args.size(); i++) {
            print_name(args[i].name);
            if (args[i].is_buffer()) {
                stream << "&" << print_name(args[i].name) << "_upgraded";
            } else {
                stream << print_name(args[i].name);
            }
            if (i < args.size()-1) stream << ", ";
        }
        stream << ");\n";
        if (!target.has_feature(Target::NoBoundsQuery)) {
            stream << "    if (err) return err;\n";
            // Copy back any bounds inference results.
            for (size_t i = 0; i < args.size(); i++) {
                if (args[i].is_buffer()) {
                    string name = print_name(args[i].name);
                    stream << "    if (" << name << "_buffer->host == NULL) {\n"
                           << "        err = halide_downgrade_buffer_t(" << ucon << ", "
                           << "\"" << args[i].name << "\", "
                           << "&" << name << "_upgraded, "
                           << name << "_buffer);\n"
                           << "        if (err) return err;\n"
                           << "    }\n";
                }
            }
        }
        stream << "    return err;\n"
               << "}\n";

        if (!is_c_plus_plus_interface()) {
            stream << "extern \"C\" {\n"
                   << "#endif\n\n";
        }
    }

    // Close namespaces here as metadata must be outside them
    if (!namespaces.empty()) {
        stream << "\n";
        for (size_t i = 0; i < namespaces.size(); i++) {
            stream << "}";
        }
        stream << " // Close namespaces ";
        const char *separator = "";
        for (const auto &ns : namespaces) {
            stream << separator << ns;
            separator = "::";
        }

        stream << "\n\n";
    }


    if (is_header()) {
        // Declare the metadata.
        stream << "// Result is never null and points to constant static data\n";
        stream << "extern const struct halide_filter_metadata_t *" << simple_name << "_metadata();\n";
    }
}

void CodeGen_C::compile(const Buffer &buffer, const Target &target) {
    // Don't define buffers in headers.
    if (is_header()) {
        return;
    }

    string name = print_name(buffer.name());
    halide_buffer_t b = *(buffer.raw_buffer());

    user_assert(b.host) << "Can't embed image: " << buffer.name() << " because it has a null host pointer\n";
    user_assert(!b.device_dirty()) << "Can't embed image: " << buffer.name() << "because it has a dirty device pointer\n";

    // Figure out the offset of the last pixel.
    size_t num_elems = 1;
    for (int d = 0; b.dim[d].extent; d++) {
        num_elems += b.dim[d].stride * (b.dim[d].extent - 1);
    }

    // Emit the data
    stream << "static uint8_t " << name << "_data[] __attribute__ ((aligned (32))) = {";
    for (size_t i = 0; i < num_elems * b.type.bytes(); i++) {
        if (i > 0) stream << ", ";
        stream << (int)(b.host[i]);
    }
    stream << "};\n";

    // Emit the shape
    stream << "static halide_dimension_t " << name << "_buffer_shape[] = {";
    for (int i = 0; i < buffer.dimensions(); i++) {
        stream << "{" << buffer.dim(i).min()
               << ", " << buffer.dim(i).extent()
               << ", " << buffer.dim(i).stride() << "}";
        if (i < buffer.dimensions() - 1) {
            stream << ", ";
        }
    }
    stream << "};\n";

    Type t = buffer.type();

    // Emit the buffer struct
    stream << "static halide_buffer_t " << name << "_buffer = {"
           << "0, "             // device
           << "NULL, "          // device_interface
           << "&" << name << "_data[0], " // host
           << "0, "             // flags
           << "{(halide_type_code_t)(" << (int)t.code() << "), " << t.bits() << ", " << t.lanes() << "}, "
           << buffer.dimensions() << ", "
           << name << "_buffer_shape};\n";

    // Make a global pointer to it
    stream << "static halide_buffer_t *" << name << " = &" << name << "_buffer;\n";
}

void CodeGen_C::push_buffer(Type t, int dims, const std::string &buffer_name) {
    string name = print_name(buffer_name);
    string buf_name = name + "_buffer";
    string type = print_type(t);
    do_indent();
    stream << type
           << " *"
           << name
           << " = ("
           << type
           << " *)("
           << buf_name
           << "->host);\n";
    Allocation alloc;
    alloc.type = t;
    allocations.push(buffer_name, alloc);
    do_indent();
    stream << "(void)" << name << ";\n";

    do_indent();
    stream << "const bool "
           << name
           << "_host_and_device_are_null = ("
           << buf_name << "->host == NULL) && ("
           << buf_name << "->device == 0);\n";
    do_indent();
    stream << "(void)" << name << "_host_and_device_are_null;\n";

    string dim_fields[] = {"min", "extent", "stride"};
    for (string f : dim_fields) {
        for (int j = 0; j < dims; j++) {
            do_indent();
            stream << "const int32_t "
                   << name
                   << "_" << f << "_" << j << " = "
                   << buf_name
                   << "->dim[" << j << "]." << f << ";\n";
            do_indent();
            stream << "(void)" << name << "_" << f << "_" << j << ";\n";
        }
    }
    string type_fields[] = {"code", "bits", "lanes"};
    for (string f : type_fields) {
        do_indent();
        stream << "const int32_t "
               << name
               << "_type_" << f << " = (int32_t)("
               << buf_name
               << "->type." << f << ");\n";
        do_indent();
        stream << "(void)" << name << "_type_" << f << ";\n";
    }}

void CodeGen_C::pop_buffer(const std::string &buffer_name) {
    allocations.pop(buffer_name);
}

string CodeGen_C::print_expr(Expr e) {
    id = "$$ BAD ID $$";
    e.accept(this);
    return id;
}

void CodeGen_C::print_stmt(Stmt s) {
    s.accept(this);
}

string CodeGen_C::print_assignment(Type t, const std::string &rhs) {

    map<string, string>::iterator cached = cache.find(rhs);

    if (cached == cache.end()) {
        id = unique_name('_');
        do_indent();
        stream << print_type(t, AppendSpace) << id << " = " << rhs << ";\n";
        cache[rhs] = id;
    } else {
        id = cached->second;
    }
    return id;
}

void CodeGen_C::open_scope() {
    cache.clear();
    do_indent();
    indent++;
    stream << "{\n";
}

void CodeGen_C::close_scope(const std::string &comment) {
    cache.clear();
    indent--;
    do_indent();
    if (!comment.empty()) {
        stream << "} // " << comment << "\n";
    } else {
        stream << "}\n";
    }
}

void CodeGen_C::visit(const Variable *op) {
    id = print_name(op->name);
}

void CodeGen_C::visit(const Cast *op) {
    print_assignment(op->type, "(" + print_type(op->type) + ")(" + print_expr(op->value) + ")");
}

void CodeGen_C::visit_binop(Type t, Expr a, Expr b, const char * op) {
    string sa = print_expr(a);
    string sb = print_expr(b);
    print_assignment(t, sa + " " + op + " " + sb);
}

void CodeGen_C::visit(const Add *op) {
    visit_binop(op->type, op->a, op->b, "+");
}

void CodeGen_C::visit(const Sub *op) {
    visit_binop(op->type, op->a, op->b, "-");
}

void CodeGen_C::visit(const Mul *op) {
    visit_binop(op->type, op->a, op->b, "*");
}

void CodeGen_C::visit(const Div *op) {
    int bits;
    if (is_const_power_of_two_integer(op->b, &bits)) {
        ostringstream oss;
        oss << print_expr(op->a) << " >> " << bits;
        print_assignment(op->type, oss.str());
    } else if (op->type.is_int()) {
        print_expr(lower_euclidean_div(op->a, op->b));
    } else {
        visit_binop(op->type, op->a, op->b, "/");
    }
}

void CodeGen_C::visit(const Mod *op) {
    int bits;
    if (is_const_power_of_two_integer(op->b, &bits)) {
        ostringstream oss;
        oss << print_expr(op->a) << " & " << ((1 << bits)-1);
        print_assignment(op->type, oss.str());
    } else if (op->type.is_int()) {
        print_expr(lower_euclidean_mod(op->a, op->b));
    } else {
        visit_binop(op->type, op->a, op->b, "%");
    }
}

void CodeGen_C::visit(const Max *op) {
    print_expr(Call::make(op->type, "max", {op->a, op->b}, Call::Extern));
}

void CodeGen_C::visit(const Min *op) {
    print_expr(Call::make(op->type, "min", {op->a, op->b}, Call::Extern));
}

void CodeGen_C::visit(const EQ *op) {
    visit_binop(op->type, op->a, op->b, "==");
}

void CodeGen_C::visit(const NE *op) {
    visit_binop(op->type, op->a, op->b, "!=");
}

void CodeGen_C::visit(const LT *op) {
    visit_binop(op->type, op->a, op->b, "<");
}

void CodeGen_C::visit(const LE *op) {
    visit_binop(op->type, op->a, op->b, "<=");
}

void CodeGen_C::visit(const GT *op) {
    visit_binop(op->type, op->a, op->b, ">");
}

void CodeGen_C::visit(const GE *op) {
    visit_binop(op->type, op->a, op->b, ">=");
}

void CodeGen_C::visit(const Or *op) {
    visit_binop(op->type, op->a, op->b, "||");
}

void CodeGen_C::visit(const And *op) {
    visit_binop(op->type, op->a, op->b, "&&");
}

void CodeGen_C::visit(const Not *op) {
    print_assignment(op->type, "!(" + print_expr(op->a) + ")");
}

void CodeGen_C::visit(const IntImm *op) {
    if (op->type == Int(32)) {
        id = std::to_string(op->value);
    } else {
        print_assignment(op->type, "(" + print_type(op->type) + ")(" + std::to_string(op->value) + ")");
    }
}

void CodeGen_C::visit(const UIntImm *op) {
    print_assignment(op->type, "(" + print_type(op->type) + ")(" + std::to_string(op->value) + ")");
}

void CodeGen_C::visit(const StringImm *op) {
    ostringstream oss;
    oss << Expr(op);
    id = oss.str();
}

// NaN is the only float/double for which this is true... and
// surprisingly, there doesn't seem to be a portable isnan function
// (dsharlet).
template <typename T>
static bool isnan(T x) { return x != x; }

template <typename T>
static bool isinf(T x)
{
    return std::numeric_limits<T>::has_infinity && (
        x == std::numeric_limits<T>::infinity() ||
        x == -std::numeric_limits<T>::infinity());
}

void CodeGen_C::visit(const FloatImm *op) {
    if (isnan(op->value)) {
        id = "nan_f32()";
    } else if (isinf(op->value)) {
        if (op->value > 0) {
            id = "inf_f32()";
        } else {
            id = "neg_inf_f32()";
        }
    } else {
        // Write the constant as reinterpreted uint to avoid any bits lost in conversion.
        union {
            uint32_t as_uint;
            float as_float;
        } u;
        u.as_float = op->value;

        ostringstream oss;
        oss << "float_from_bits(" << u.as_uint << " /* " << u.as_float << " */)";
        id = oss.str();
    }
}

void CodeGen_C::visit(const Call *op) {

    internal_assert(op->call_type == Call::Extern ||
                    op->call_type == Call::ExternCPlusPlus ||
                    op->call_type == Call::PureExtern ||
                    op->call_type == Call::Intrinsic ||
                    op->call_type == Call::PureIntrinsic)
        << "Can only codegen extern calls and intrinsics\n";

    ostringstream rhs;

    // Handle intrinsics first
    if (op->is_intrinsic(Call::debug_to_file)) {
        internal_assert(op->args.size() == 3);
        const StringImm *string_imm = op->args[0].as<StringImm>();
        internal_assert(string_imm);
        string filename = string_imm->value;
        string typecode = print_expr(op->args[1]);
        string buffer = print_name(print_expr(op->args[2]));

        rhs << "halide_debug_to_file(";
        rhs << (have_user_context ? "__user_context_" : "nullptr");
        rhs << ", \"" + filename + "\", " + typecode;
        rhs << ", (struct halide_buffer_t *)" << buffer;
        rhs << ")";
    } else if (op->is_intrinsic(Call::bitwise_and)) {
        internal_assert(op->args.size() == 2);
        string a0 = print_expr(op->args[0]);
        string a1 = print_expr(op->args[1]);
        rhs << a0 << " & " << a1;
    } else if (op->is_intrinsic(Call::bitwise_xor)) {
        internal_assert(op->args.size() == 2);
        string a0 = print_expr(op->args[0]);
        string a1 = print_expr(op->args[1]);
        rhs << a0 << " ^ " << a1;
    } else if (op->is_intrinsic(Call::bitwise_or)) {
        internal_assert(op->args.size() == 2);
        string a0 = print_expr(op->args[0]);
        string a1 = print_expr(op->args[1]);
        rhs << a0 << " | " << a1;
    } else if (op->is_intrinsic(Call::bitwise_not)) {
        internal_assert(op->args.size() == 1);
        rhs << "~" << print_expr(op->args[0]);
    } else if (op->is_intrinsic(Call::reinterpret)) {
        internal_assert(op->args.size() == 1);
        rhs << print_reinterpret(op->type, op->args[0]);
    } else if (op->is_intrinsic(Call::shift_left)) {
        internal_assert(op->args.size() == 2);
        string a0 = print_expr(op->args[0]);
        string a1 = print_expr(op->args[1]);
        rhs << a0 << " << " << a1;
    } else if (op->is_intrinsic(Call::shift_right)) {
        internal_assert(op->args.size() == 2);
        string a0 = print_expr(op->args[0]);
        string a1 = print_expr(op->args[1]);
        rhs << a0 << " >> " << a1;
    } else if (op->is_intrinsic(Call::rewrite_buffer)) {
        int dims = ((int)(op->args.size())-2)/3;
        internal_assert((int)(op->args.size()) == dims*3 + 2);

        const Variable *v = op->args[0].as<Variable>();
        internal_assert(v);
        string buf = "((halide_buffer_t *)" + print_name(v->name) + ")";
        Type t = op->args[1].type();
        vector<string> shape(dims * 3);
        for (size_t i = 0; i < shape.size(); i++) {
            shape[i] = print_expr(op->args[i+2]);
        }

        // We want to assign a bunch of fields, but we need to act
        // as an expression that evaluates to true. Fortunately
        // assignment in C is an expression, so we can just emit
        // comma-separated assignments.
        rhs << "("
            << buf << "->type.code = (halide_type_code_t)(" << (int)t.code() << "), "
            << buf << "->type.bits = " << t.bits() << ", "
            << buf << "->type.lanes = " << t.lanes() << ", "
            << buf << "->dimensions = " << dims << ", ";
        for (int i = 0; i < dims; i++) {
            rhs << buf << "->dim[" << i << "].min = " << shape[i*3] << ", "
                << buf << "->dim[" << i << "].extent = " << shape[i*3+1] << ", "
                << buf << "->dim[" << i << "].stride = " << shape[i*3+2] << ", ";
        }
        rhs << "true)";
    } else if (op->is_intrinsic(Call::lerp)) {
        internal_assert(op->args.size() == 3);
        Expr e = lower_lerp(op->args[0], op->args[1], op->args[2]);
        rhs << print_expr(e);
    } else if (op->is_intrinsic(Call::absd)) {
        internal_assert(op->args.size() == 2);
        Expr a = op->args[0];
        Expr b = op->args[1];
        Expr e = select(a < b, b - a, a - b);
        rhs << print_expr(e);
    } else if (op->is_intrinsic(Call::null_handle)) {
        rhs << "nullptr";
    } else if (op->is_intrinsic(Call::address_of)) {
        const Load *l = op->args[0].as<Load>();
        internal_assert(op->args.size() == 1 && l);
        rhs << "(("
            << print_type(l->type.element_of()) // index is in elements, not vectors.
            << " *)"
            << print_name(l->name)
            << " + "
            << print_expr(l->index)
            << ")";
    } else if (op->is_intrinsic(Call::return_second)) {
        internal_assert(op->args.size() == 2);
        string arg0 = print_expr(op->args[0]);
        string arg1 = print_expr(op->args[1]);
        rhs << "(" << arg0 << ", " << arg1 << ")";
    } else if (op->is_intrinsic(Call::if_then_else)) {
        internal_assert(op->args.size() == 3);

        string result_id = unique_name('_');
        do_indent();
        stream << print_type(op->args[1].type(), AppendSpace)
               << result_id << ";\n";

        string cond_id = print_expr(op->args[0]);

        do_indent();
        stream << "if (" << cond_id << ")\n";
        open_scope();
        string true_case = print_expr(op->args[1]);
        do_indent();
        stream << result_id << " = " << true_case << ";\n";
        close_scope("if " + cond_id);
        do_indent();
        stream << "else\n";
        open_scope();
        string false_case = print_expr(op->args[2]);
        do_indent();
        stream << result_id << " = " << false_case << ";\n";
        close_scope("if " + cond_id + " else");

        rhs << result_id;
    } else if (op->is_intrinsic(Call::copy_buffer_t)) {
        internal_assert(op->args.size() == 2);
        const int64_t *dims = as_const_int(op->args[1]);
        internal_assert(dims);

        string arg = print_expr(op->args[0]);
        arg = "(halide_buffer_t *)(" + arg + ")";

        string buf_id = unique_name('B');

        // Copy the buffer struct
        do_indent();
        stream << "halide_buffer_t " << buf_id << " = *" << arg << ";\n";

        // Copy the shape
        do_indent();
        stream << "halide_dimension_t " << buf_id << "_shape[] = {";
        for (int64_t i = 0; i < *dims; i++) {
            stream << arg << "->dim[" << i << "]";
            if (i < *dims - 1) {
                stream << ", ";
            }
        }
        stream << "};\n";

        // Use the copy of the shape
        do_indent();
        stream << buf_id << "->dim = " << buf_id << "_shape;\n";

        rhs << "(&" << buf_id << ")";
    } else if (op->is_intrinsic(Call::create_buffer_t)) {
         internal_assert(op->args.size() >= 2);

         int dims = (op->args.size() - 2) / 3;

         string host = "(uint8_t *)(" + print_expr(op->args[0]) + ")";
         Type t = op->args[1].type();
         vector<string> shape;
         for (size_t i = 2; i < op->args.size(); i++) {
             shape.push_back(print_expr(op->args[i]));
         }

         string buf_id = unique_name('B');

         // Emit the shape
         do_indent();
         stream << "halide_dimension_t " << buf_id << "_shape[] = {";
         for (int i = 0; i < dims; i++) {
             stream << "halide_dimension_t(" << shape[i*3 + 0]
                    << ", " << shape[i*3 + 1]
                    << ", " << shape[i*3 + 2] << ")";
             if (i < dims - 1) {
                 stream << ", ";
             }
         }
         stream << "};\n";

         // Emit the buffer struct
         do_indent();
         stream << "halide_buffer_t " << buf_id << " = {"
                << "0, "    // device
                << "NULL, " // device_interface
                << host << ", "
                << "0, "    // flags
                << "halide_type_t(halide_type_code_t(" << (int)t.code() << "), " << t.bits() << ", " << t.lanes() << "), "
                << dims << ", "
                << buf_id << "_shape};\n";
         rhs << "(&" + buf_id + ")";
    } else if (op->is_intrinsic(Call::extract_buffer_max)) {
        internal_assert(op->args.size() == 2);
        string a0 = print_expr(op->args[0]);
        string a1 = print_expr(op->args[1]);
        rhs << "(((halide_buffer_t *)(" << a0 << "))->dim[" << a1 << "].min + " <<
            "((halide_buffer_t *)(" << a0 << "))->dim[" << a1 << "].extent - 1)";
    } else if (op->is_intrinsic(Call::extract_buffer_min)) {
        internal_assert(op->args.size() == 2);
        string a0 = print_expr(op->args[0]);
        string a1 = print_expr(op->args[1]);
        rhs << "((halide_buffer_t *)(" << a0 << "))->dim[" << a1 << "].min";
    } else if (op->is_intrinsic(Call::extract_buffer_host)) {
        internal_assert(op->args.size() == 1);
        string a0 = print_expr(op->args[0]);
        rhs << "((halide_buffer_t *)(" << a0 << "))->host";
    } else if (op->is_intrinsic(Call::set_host_dirty)) {
        internal_assert(op->args.size() == 2);
        string a0 = print_expr(op->args[0]);
        string a1 = print_expr(op->args[1]);
        do_indent();
        stream << "((halide_buffer_t *)(" << a0 << "))->set_host_dirty(" << a1 << ");\n";
        rhs << "0";
    } else if (op->is_intrinsic(Call::set_device_dirty)) {
        internal_assert(op->args.size() == 2);
        string a0 = print_expr(op->args[0]);
        string a1 = print_expr(op->args[1]);
        do_indent();
        stream << "((halide_buffer_t *)(" << a0 << "))->set_device_dirty(" << a1 << ");\n";
        rhs << "0";
    } else if (op->is_intrinsic(Call::abs)) {
        internal_assert(op->args.size() == 1);
        Expr a0 = op->args[0];
        rhs << print_expr(cast(op->type, select(a0 > 0, a0, -a0)));
    } else if (op->is_intrinsic(Call::memoize_expr)) {
        internal_assert(op->args.size() >= 1);
        string arg = print_expr(op->args[0]);
        rhs << "(" << arg << ")";
    } else if (op->is_intrinsic(Call::copy_memory)) {
        internal_assert(op->args.size() == 3);
        string dest = print_expr(op->args[0]);
        string src = print_expr(op->args[1]);
        string size = print_expr(op->args[2]);
        rhs << "memcpy(" << dest << ", " << src << ", " << size << ")";
    } else if (op->is_intrinsic(Call::make_struct)) {
        // Emit a line something like:
        // struct {const int f_0, const char f_1, const int f_2} foo = {3, 'c', 4};

        // Get the args
        vector<string> values;
        for (size_t i = 0; i < op->args.size(); i++) {
            values.push_back(print_expr(op->args[i]));
        }
        do_indent();
        stream << "struct {";
        // List the types.
        for (size_t i = 0; i < op->args.size(); i++) {
            stream << "const " << print_type(op->args[i].type()) << " f_" << i << "; ";
        }
        string struct_name = unique_name('s');
        stream << "}  " << struct_name << " = {";
        // List the values.
        for (size_t i = 0; i < op->args.size(); i++) {
            if (i > 0) stream << ", ";
            stream << values[i];
        }
        stream << "};\n";
        // Return a pointer to it.
        rhs << "(&" << struct_name << ")";
    } else if (op->is_intrinsic(Call::stringify)) {
        // Rewrite to an snprintf
        vector<string> printf_args;
        string format_string = "";
        for (size_t i = 0; i < op->args.size(); i++) {
            Type t = op->args[i].type();
            printf_args.push_back(print_expr(op->args[i]));
            if (t.is_int()) {
                format_string += "%lld";
                printf_args[i] = "(long long)(" + printf_args[i] + ")";
            } else if (t.is_uint()) {
                format_string += "%llu";
                printf_args[i] = "(long long unsigned)(" + printf_args[i] + ")";
            } else if (t.is_float()) {
                if (t.bits() == 32) {
                    format_string += "%f";
                } else {
                    format_string += "%e";
                }
            } else if (op->args[i].as<StringImm>()) {
                format_string += "%s";
            } else {
                internal_assert(t.is_handle());
                format_string += "%p";
            }

        }
        string buf_name = unique_name('b');
        do_indent();
        stream << "char " << buf_name << "[1024];\n";
        do_indent();
        stream << "snprintf(" << buf_name << ", 1024, \"" << format_string << "\"";
        for (size_t i = 0; i < printf_args.size(); i++) {
            stream << ", " << printf_args[i];
        }
        stream << ");\n";
        rhs << buf_name;

    } else if (op->is_intrinsic(Call::register_destructor)) {
        internal_assert(op->args.size() == 2);
        const StringImm *fn = op->args[0].as<StringImm>();
        internal_assert(fn);
        string arg = print_expr(op->args[1]);

        string call =
            fn->value + "(" +
            (have_user_context ? "__user_context_, " : "nullptr, ")
            + "arg);";

        do_indent();
        // Make a struct on the stack that calls the given function as a destructor
        string struct_name = unique_name('s');
        string instance_name = unique_name('d');
        stream << "struct " << struct_name << "{ "
               << "void *arg; "
               << struct_name << "(void *a) : arg((void *)a) {} "
               << "~" << struct_name << "() {" << call << "}"
               << "} " << instance_name << "(" << arg << ");\n";
        rhs << print_expr(0);
    } else if (op->is_intrinsic(Call::div_round_to_zero)) {
        rhs << print_expr(op->args[0]) << " / " << print_expr(op->args[1]);
    } else if (op->is_intrinsic(Call::mod_round_to_zero)) {
        rhs << print_expr(op->args[0]) << " % " << print_expr(op->args[1]);
    } else if (op->call_type == Call::Intrinsic ||
               op->call_type == Call::PureIntrinsic) {
        // TODO: other intrinsics
        internal_error << "Unhandled intrinsic in C backend: " << op->name << '\n';

    } else {
        std::string name;
        if (op->call_type == Call::ExternCPlusPlus) {
            std::vector<std::string> namespaces;
            name = extract_namespaces(op->name, namespaces);
        } else {
            name = op->name;
        }

        // Generic calls
        vector<string> args(op->args.size());
        for (size_t i = 0; i < op->args.size(); i++) {
            args[i] = print_expr(op->args[i]);
        }
        rhs << name << "(";

        if (function_takes_user_context(op->name)) {
            rhs << (have_user_context ? "__user_context_, " : "NULL, ");
        }

        for (size_t i = 0; i < op->args.size(); i++) {
            if (i > 0) rhs << ", ";
            rhs << args[i];
        }
        rhs << ")";
    }

    print_assignment(op->type, rhs.str());
}

void CodeGen_C::visit(const Load *op) {

    Type t = op->type;
    bool type_cast_needed =
        !allocations.contains(op->name) ||
        allocations.get(op->name).type != t;

    ostringstream rhs;
    if (type_cast_needed) {
        rhs << "(("
            << print_type(op->type)
            << " *)"
            << print_name(op->name)
            << ")";
    } else {
        rhs << print_name(op->name);
    }
    rhs << "["
        << print_expr(op->index)
        << "]";

    print_assignment(op->type, rhs.str());
}

void CodeGen_C::visit(const Store *op) {

    Type t = op->value.type();

    bool type_cast_needed =
        t.is_handle() ||
        !allocations.contains(op->name) ||
        allocations.get(op->name).type != t;

    string id_index = print_expr(op->index);
    string id_value = print_expr(op->value);
    do_indent();

    if (type_cast_needed) {
        stream << "((const "
               << print_type(t)
               << " *)"
               << print_name(op->name)
               << ")";
    } else {
        stream << print_name(op->name);
    }
    stream << "["
           << id_index
           << "] = "
           << id_value
           << ";\n";

    cache.clear();
}

void CodeGen_C::visit(const Let *op) {
    string id_value = print_expr(op->value);
    Expr new_var = Variable::make(op->value.type(), id_value);
    Expr body = substitute(op->name, new_var, op->body);
    print_expr(body);
}

void CodeGen_C::visit(const Select *op) {
    ostringstream rhs;
    string true_val = print_expr(op->true_value);
    string false_val = print_expr(op->false_value);
    string cond = print_expr(op->condition);
    rhs << "(" << print_type(op->type) << ")"
        << "(" << cond
        << " ? " << true_val
        << " : " << false_val
        << ")";
    print_assignment(op->type, rhs.str());
}

void CodeGen_C::visit(const LetStmt *op) {
    string id_value = print_expr(op->value);
    Expr new_var = Variable::make(op->value.type(), id_value);
    Stmt body = substitute(op->name, new_var, op->body);
    body.accept(this);
}

void CodeGen_C::visit(const AssertStmt *op) {
    string id_cond = print_expr(op->condition);

    do_indent();
    // Halide asserts have different semantics to C asserts.  They're
    // supposed to clean up and make the containing function return
    // -1, so we can't use the C version of assert. Instead we convert
    // to an if statement.

    stream << "if (!" << id_cond << ") ";
    open_scope();
    string id_msg = print_expr(op->message);
    do_indent();
    stream << "return " << id_msg << ";\n";
    close_scope("");
}

void CodeGen_C::visit(const ProducerConsumer *op) {

    do_indent();
    stream << "// produce " << op->name << '\n';
    print_stmt(op->produce);

    if (op->update.defined()) {
        do_indent();
        stream << "// update " << op->name << '\n';
        print_stmt(op->update);
    }

    do_indent();
    stream << "// consume " << op->name << '\n';
    print_stmt(op->consume);
}

void CodeGen_C::visit(const For *op) {
    if (op->for_type == ForType::Parallel) {
        do_indent();
        stream << "#pragma omp parallel for\n";
    } else {
        internal_assert(op->for_type == ForType::Serial)
            << "Can only emit serial or parallel for loops to C\n";
    }

    string id_min = print_expr(op->min);
    string id_extent = print_expr(op->extent);

    do_indent();
    stream << "for (int "
           << print_name(op->name)
           << " = " << id_min
           << "; "
           << print_name(op->name)
           << " < " << id_min
           << " + " << id_extent
           << "; "
           << print_name(op->name)
           << "++)\n";

    open_scope();
    op->body.accept(this);
    close_scope("for " + print_name(op->name));

}

void CodeGen_C::visit(const Provide *op) {
    internal_error << "Cannot emit Provide statements as C\n";
}

void CodeGen_C::visit(const Allocate *op) {
    open_scope();

    // For sizes less than 8k, do a stack allocation
    bool on_stack = false;
    int32_t constant_size;
    string size_id;
    if (op->new_expr.defined()) {
        Allocation alloc;
        alloc.type = op->type;
        alloc.free_function = op->free_function;
        allocations.push(op->name, alloc);
        heap_allocations.push(op->name, 0);
        stream << print_type(op->type) << "*" << print_name(op->name) << " = (" << print_expr(op->new_expr) << ");\n";
    } else {
        constant_size = op->constant_allocation_size();
        if (constant_size > 0) {
            int64_t stack_bytes = constant_size * op->type.bytes();

            if (stack_bytes > ((int64_t(1) << 31) - 1)) {
                user_error << "Total size for allocation "
                           << op->name << " is constant but exceeds 2^31 - 1.\n";
            } else {
                size_id = print_expr(Expr(static_cast<int32_t>(constant_size)));
                if (can_allocation_fit_on_stack(stack_bytes)) {
                    on_stack = true;
                }
            }
        } else {
            // Check that the allocation is not scalar (if it were scalar
            // it would have constant size).
            internal_assert(op->extents.size() > 0);

            size_id = print_assignment(Int(64), print_expr(op->extents[0]));

            for (size_t i = 1; i < op->extents.size(); i++) {
                // Make the code a little less cluttered for two-dimensional case
                string new_size_id_rhs;
                string next_extent = print_expr(op->extents[i]);
                if (i > 1) {
                    new_size_id_rhs =  "(" + size_id + " > ((int64_t(1) << 31) - 1)) ? " + size_id + " : (" + size_id + " * " + next_extent + ")";
                } else {
                    new_size_id_rhs = size_id + " * " + next_extent;
                }
                size_id = print_assignment(Int(64), new_size_id_rhs);
            }
            do_indent();
            stream << "if ((" << size_id << " > ((int64_t(1) << 31) - 1)) || ((" << size_id <<
              " * sizeof(" << print_type(op->type) << ")) > ((int64_t(1) << 31) - 1)))\n";
            open_scope();
            do_indent();
            stream << "halide_error("
                   << (have_user_context ? "__user_context_" : "NULL")
                   << ", \"32-bit signed overflow computing size of allocation "
                   << op->name << "\\n\");\n";
            do_indent();
            stream << "return -1;\n";
            close_scope("overflow test " + op->name);
        }

        // Check the condition to see if this allocation should actually be created.
        // If the allocation is on the stack, the only condition we can respect is
        // unconditional false (otherwise a non-constant-sized array declaration
        // will be generated).
        if (!on_stack || is_zero(op->condition)) {
            Expr conditional_size = Select::make(op->condition,
                                                 Var(size_id),
                                                 Expr(static_cast<int32_t>(0)));
            conditional_size = simplify(conditional_size);
            size_id = print_assignment(Int(64), print_expr(conditional_size));
        }

        Allocation alloc;
        alloc.type = op->type;
        allocations.push(op->name, alloc);

        do_indent();
        stream << print_type(op->type) << ' ';

        if (on_stack) {
            stream << print_name(op->name)
                   << "[" << size_id << "];\n";
        } else {
            stream << "*"
                   << print_name(op->name)
                   << " = ("
                   << print_type(op->type)
                   << " *)halide_malloc("
                   << (have_user_context ? "__user_context_" : "NULL")
                   << ", sizeof("
                   << print_type(op->type)
                   << ")*" << size_id << ");\n";
            heap_allocations.push(op->name, 0);
        }
    }

    op->body.accept(this);

    // Should have been freed internally
    internal_assert(!allocations.contains(op->name));

    close_scope("alloc " + print_name(op->name));
}

void CodeGen_C::visit(const Free *op) {
    if (heap_allocations.contains(op->name)) {
        string free_function = allocations.get(op->name).free_function;
        if (free_function.empty()) {
            free_function = "halide_free";
        }

        do_indent();
        stream << free_function << "("
               << (have_user_context ? "__user_context_, " : "NULL, ")
               << print_name(op->name)
               << ");\n";
        heap_allocations.pop(op->name);
    }
    allocations.pop(op->name);
}

void CodeGen_C::visit(const Realize *op) {
    internal_error << "Cannot emit realize statements to C\n";
}

void CodeGen_C::visit(const IfThenElse *op) {
    string cond_id = print_expr(op->condition);

    do_indent();
    stream << "if (" << cond_id << ")\n";
    open_scope();
    op->then_case.accept(this);
    close_scope("if " + cond_id);

    if (op->else_case.defined()) {
        do_indent();
        stream << "else\n";
        open_scope();
        op->else_case.accept(this);
        close_scope("if " + cond_id + " else");
    }
}

void CodeGen_C::visit(const Evaluate *op) {
    if (is_const(op->value)) return;
    string id = print_expr(op->value);
    do_indent();
    stream << "(void)" << id << ";\n";
}

void CodeGen_C::test() {
    Argument buffer_arg("buf", Argument::OutputBuffer, Int(32), 3);
    Argument float_arg("alpha", Argument::InputScalar, Float(32), 0);
    Argument int_arg("beta", Argument::InputScalar, Int(32), 0);
    Argument user_context_arg("__user_context", Argument::InputScalar, Handle(), 0);
    vector<Argument> args(4);
    args[0] = buffer_arg;
    args[1] = float_arg;
    args[2] = int_arg;
    args[3] = user_context_arg;
    Var x("x");
    Param<float> alpha("alpha");
    Param<int> beta("beta");
    Expr e = Select::make(alpha > 4.0f, print_when(x < 1, 3), 2);
    Stmt s = Store::make("buf", e, x, Parameter());
    s = LetStmt::make("x", beta+1, s);
    s = Block::make(s, Free::make("tmp.stack"));
    s = Allocate::make("tmp.stack", Int(32), {127}, const_true(), s);
    s = Block::make(s, Free::make("tmp.heap"));
    s = Allocate::make("tmp.heap", Int(32), {43, beta}, const_true(), s);

    Module m("", get_host_target());
    m.append(LoweredFunc("test1", args, s, LoweredFunc::External));

    ostringstream source;
    {
        CodeGen_C cg(source, CodeGen_C::CImplementation);
        cg.compile(m);
    }

    string src = source.str();
    string correct_source =
        headers +
        globals +
        string((const char *)halide_internal_initmod_declarations) + '\n' +
        "#ifndef HALIDE_FUNCTION_ATTRS\n"
        "#define HALIDE_FUNCTION_ATTRS\n"
        "#endif\n"
        "#ifdef __cplusplus\n"
        "extern \"C\" {\n"
        "#endif\n"
        "\n\n"
        "int test1(halide_buffer_t *_buf_buffer, float _alpha, int32_t _beta, void *__user_context) HALIDE_FUNCTION_ATTRS {\n"
        " int32_t *_buf = (int32_t *)(_buf_buffer->host);\n"
        " (void)_buf;\n"
        " const bool _buf_host_and_device_are_null = (_buf_buffer->host == NULL) && (_buf_buffer->device == 0);\n"
        " (void)_buf_host_and_device_are_null;\n"
        " const int32_t _buf_min_0 = _buf_buffer->dim[0].min;\n"
        " (void)_buf_min_0;\n"
        " const int32_t _buf_min_1 = _buf_buffer->dim[1].min;\n"
        " (void)_buf_min_1;\n"
        " const int32_t _buf_min_2 = _buf_buffer->dim[2].min;\n"
        " (void)_buf_min_2;\n"
        " const int32_t _buf_extent_0 = _buf_buffer->dim[0].extent;\n"
        " (void)_buf_extent_0;\n"
        " const int32_t _buf_extent_1 = _buf_buffer->dim[1].extent;\n"
        " (void)_buf_extent_1;\n"
        " const int32_t _buf_extent_2 = _buf_buffer->dim[2].extent;\n"
        " (void)_buf_extent_2;\n"
        " const int32_t _buf_stride_0 = _buf_buffer->dim[0].stride;\n"
        " (void)_buf_stride_0;\n"
        " const int32_t _buf_stride_1 = _buf_buffer->dim[1].stride;\n"
        " (void)_buf_stride_1;\n"
        " const int32_t _buf_stride_2 = _buf_buffer->dim[2].stride;\n"
        " (void)_buf_stride_2;\n"
        " const int32_t _buf_type_code = (int32_t)(_buf_buffer->type.code);\n"
        " (void)_buf_type_code;\n"
        " const int32_t _buf_type_bits = (int32_t)(_buf_buffer->type.bits);\n"
        " (void)_buf_type_bits;\n"
        " const int32_t _buf_type_lanes = (int32_t)(_buf_buffer->type.lanes);\n"
        " (void)_buf_type_lanes;\n"
        " {\n"
        "  int64_t _0 = 43;\n"
        "  int64_t _1 = _0 * _beta;\n"
        "  if ((_1 > ((int64_t(1) << 31) - 1)) || ((_1 * sizeof(int32_t)) > ((int64_t(1) << 31) - 1)))\n"
        "  {\n"
        "   halide_error(__user_context_, \"32-bit signed overflow computing size of allocation tmp.heap\\n\");\n"
        "   return -1;\n"
        "  } // overflow test tmp.heap\n"
        "  int64_t _2 = _1;\n"
        "  int32_t *_tmp_heap = (int32_t *)halide_malloc(__user_context_, sizeof(int32_t)*_2);\n"
        "  {\n"
        "   int32_t _tmp_stack[127];\n"
        "   int32_t _3 = _beta + 1;\n"
        "   int32_t _4;\n"
        "   bool _5 = _3 < 1;\n"
        "   if (_5)\n"
        "   {\n"
        "    char b0[1024];\n"
        "    snprintf(b0, 1024, \"%lld%s\", (long long)(3), \"\\n\");\n"
        "    char const *_6 = b0;\n"
        "    int32_t _7 = halide_print(__user_context_, _6);\n"
        "    int32_t _8 = (_7, 3);\n"
        "    _4 = _8;\n"
        "   } // if _5\n"
        "   else\n"
        "   {\n"
        "    _4 = 3;\n"
        "   } // if _5 else\n"
        "   int32_t _9 = _4;\n"
        "   bool _10 = _alpha > float_from_bits(1082130432 /* 4 */);\n"
        "   int32_t _11 = (int32_t)(_10 ? _9 : 2);\n"
        "   _buf[_3] = _11;\n"
        "  } // alloc _tmp_stack\n"
        "  halide_free(__user_context_, _tmp_heap);\n"
        " } // alloc _tmp_heap\n"
        " return 0;\n"
        "}\n"
        "#ifdef __cplusplus\n"
        "}  // extern \"C\"\n"
        "#endif\n";
;
    if (src != correct_source) {
        int diff = 0;
        while (src[diff] == correct_source[diff]) diff++;
        int diff_end = diff + 1;
        while (diff > 0 && src[diff] != '\n') diff--;
        while (diff_end < (int)src.size() && src[diff_end] != '\n') diff_end++;

        internal_error
            << "Correct source code:\n" << correct_source
            << "Actual source code:\n" << src
            << "\nDifference starts at: " << src.substr(diff, diff_end - diff) << "\n";

    }


    std::cout << "CodeGen_C test passed\n";
}

}
}<|MERGE_RESOLUTION|>--- conflicted
+++ resolved
@@ -354,19 +354,11 @@
 }
 
 void CodeGen_C::compile(const Module &input) {
-<<<<<<< HEAD
-    for (size_t i = 0; i < input.buffers.size(); i++) {
-        compile(input.buffers[i], input.target());
-    }
-    for (size_t i = 0; i < input.functions.size(); i++) {
-        compile(input.functions[i], input.target());
-=======
     for (const auto &b : input.buffers()) {
-        compile(b);
+        compile(b, input.target());
     }
     for (const auto &f : input.functions()) {
-        compile(f);
->>>>>>> 3ab188cc
+        compile(f, input.target());
     }
 }
 
