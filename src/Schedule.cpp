#include "Func.h"
#include "Function.h"
#include "IR.h"
#include "IRMutator.h"
#include "Schedule.h"
#include "Var.h"

namespace Halide {

LoopLevel::LoopLevel(Internal::IntrusivePtr<Internal::FunctionContents> f, 
                     const std::string &var_name, 
                     bool is_rvar) 
    : function_contents(f), var_name(var_name), is_rvar(is_rvar) {}
LoopLevel::LoopLevel(Internal::Function f, VarOrRVar v) : LoopLevel(f.get_contents(), v.name(), v.is_rvar) {}
LoopLevel::LoopLevel(Func f, VarOrRVar v) : LoopLevel(f.function().get_contents(), v.name(), v.is_rvar) {}

std::string LoopLevel::func_name() const {
    if (function_contents.defined()) {
        return Internal::Function(function_contents).name();
    }
    return "";
}

Func LoopLevel::func() const {
    internal_assert(!is_inline() && !is_root());
    internal_assert(function_contents.defined());
    return Func(Internal::Function(function_contents));
}

VarOrRVar LoopLevel::var() const {
    internal_assert(!is_inline() && !is_root());
    return VarOrRVar(var_name, is_rvar);
}

bool LoopLevel::is_inline() const {
    return var_name.empty();
}

/*static*/
LoopLevel LoopLevel::root() {
    return LoopLevel(nullptr, "__root", false);
}

bool LoopLevel::is_root() const {
    return var_name == "__root";
}

std::string LoopLevel::to_string() const {
    return (function_contents.defined() ? Internal::Function(function_contents).name() : "") + "." + var_name;
}

bool LoopLevel::match(const std::string &loop) const {
    return Internal::starts_with(loop, func_name() + ".") && 
           Internal::ends_with(loop, "." + var_name);
}

bool LoopLevel::match(const LoopLevel &other) const {
    // Must compare by name, not by pointer, since in() can make copies
    // that we need to consider equivalent
    return (func_name() == other.func_name() &&
            (var_name == other.var_name ||
             Internal::ends_with(var_name, "." + other.var_name) ||
             Internal::ends_with(other.var_name, "." + var_name)));
}

bool LoopLevel::operator==(const LoopLevel &other) const {
    // Must compare by name, not by pointer, since in() can make copies
    // that we need to consider equivalent
    return func_name() == other.func_name() && var_name == other.var_name;
}

namespace Internal {

typedef std::map<IntrusivePtr<FunctionContents>, IntrusivePtr<FunctionContents>> DeepCopyMap;

IntrusivePtr<FunctionContents> deep_copy_function_contents_helper(
    const IntrusivePtr<FunctionContents> &src,
    DeepCopyMap &copied_map);

/** A schedule for a halide function, which defines where, when, and
 * how it should be evaluated. */
struct ScheduleContents {
    mutable RefCount ref_count;

    LoopLevel store_level, compute_level;
    std::vector<ReductionVariable> rvars;
    std::vector<Split> splits;
    std::vector<Dim> dims;
    std::vector<StorageDim> storage_dims;
    std::vector<Bound> bounds;
<<<<<<< HEAD
    std::vector<Bound> estimates;

=======
    std::vector<Prefetch> prefetches;
>>>>>>> 9f29c6ea
    std::map<std::string, IntrusivePtr<Internal::FunctionContents>> wrappers;
    bool memoized;
    bool touched;
    bool allow_race_conditions;

    ScheduleContents() : memoized(false), touched(false), allow_race_conditions(false) {};

    // Pass an IRMutator through to all Exprs referenced in the ScheduleContents
    void mutate(IRMutator *mutator) {
        for (ReductionVariable &r : rvars) {
            if (r.min.defined()) {
                r.min = mutator->mutate(r.min);
            }
            if (r.extent.defined()) {
                r.extent = mutator->mutate(r.extent);
            }
        }
        for (Split &s : splits) {
            if (s.factor.defined()) {
                s.factor = mutator->mutate(s.factor);
            }
        }
        for (Bound &b : bounds) {
            if (b.min.defined()) {
                b.min = mutator->mutate(b.min);
            }
            if (b.extent.defined()) {
                b.extent = mutator->mutate(b.extent);
            }
            if (b.modulus.defined()) {
                b.modulus = mutator->mutate(b.modulus);
            }
            if (b.remainder.defined()) {
                b.remainder = mutator->mutate(b.remainder);
            }
        }
<<<<<<< HEAD

        for (Bound &b : estimates) {
            if (b.min.defined()) {
                b.min = mutator->mutate(b.min);
            }
            if (b.extent.defined()) {
                b.extent = mutator->mutate(b.extent);
=======
        for (Prefetch &p : prefetches) {
            if (p.offset.defined()) {
                p.offset = mutator->mutate(p.offset);
>>>>>>> 9f29c6ea
            }
        }
    }
};


template<>
EXPORT RefCount &ref_count<ScheduleContents>(const ScheduleContents *p) {
    return p->ref_count;
}

template<>
EXPORT void destroy<ScheduleContents>(const ScheduleContents *p) {
    delete p;
}

Schedule::Schedule() : contents(new ScheduleContents) {}

Schedule Schedule::deep_copy(
        std::map<IntrusivePtr<FunctionContents>, IntrusivePtr<FunctionContents>> &copied_map) const {

    internal_assert(contents.defined()) << "Cannot deep-copy undefined Schedule\n";
    Schedule copy;
    copy.contents->store_level = contents->store_level;
    copy.contents->compute_level = contents->compute_level;
    copy.contents->rvars = contents->rvars;
    copy.contents->splits = contents->splits;
    copy.contents->dims = contents->dims;
    copy.contents->storage_dims = contents->storage_dims;
    copy.contents->bounds = contents->bounds;
<<<<<<< HEAD
    copy.contents->estimates = contents->estimates;
=======
    copy.contents->prefetches = contents->prefetches;
>>>>>>> 9f29c6ea
    copy.contents->memoized = contents->memoized;
    copy.contents->touched = contents->touched;
    copy.contents->allow_race_conditions = contents->allow_race_conditions;

    // Deep-copy wrapper functions. If function has already been deep-copied before,
    // i.e. it's in the 'copied_map', use the deep-copied version from the map instead
    // of creating a new deep-copy
    for (const auto &iter : contents->wrappers) {
        IntrusivePtr<FunctionContents> &copied_func = copied_map[iter.second];
        if (copied_func.defined()) {
            copy.contents->wrappers[iter.first] = copied_func;
        } else {
            copy.contents->wrappers[iter.first] = deep_copy_function_contents_helper(iter.second, copied_map);
            copied_map[iter.second] = copy.contents->wrappers[iter.first];
        }
    }
    internal_assert(copy.contents->wrappers.size() == contents->wrappers.size());
    return copy;
}

bool &Schedule::memoized() {
    return contents->memoized;
}

bool Schedule::memoized() const {
    return contents->memoized;
}

bool &Schedule::touched() {
    return contents->touched;
}

bool Schedule::touched() const {
    return contents->touched;
}

const std::vector<Split> &Schedule::splits() const {
    return contents->splits;
}

std::vector<Split> &Schedule::splits() {
    return contents->splits;
}

std::vector<Dim> &Schedule::dims() {
    return contents->dims;
}

const std::vector<Dim> &Schedule::dims() const {
    return contents->dims;
}

std::vector<StorageDim> &Schedule::storage_dims() {
    return contents->storage_dims;
}

const std::vector<StorageDim> &Schedule::storage_dims() const {
    return contents->storage_dims;
}

std::vector<Bound> &Schedule::bounds() {
    return contents->bounds;
}

std::vector<Bound> &Schedule::estimates() {
    return contents->estimates;
}

const std::vector<Bound> &Schedule::bounds() const {
    return contents->bounds;
}

<<<<<<< HEAD
const std::vector<Bound> &Schedule::estimates() const {
    return contents->estimates;
=======
std::vector<Prefetch> &Schedule::prefetches() {
    return contents->prefetches;
}

const std::vector<Prefetch> &Schedule::prefetches() const {
    return contents->prefetches;
>>>>>>> 9f29c6ea
}

std::vector<ReductionVariable> &Schedule::rvars() {
    return contents->rvars;
}

const std::vector<ReductionVariable> &Schedule::rvars() const {
    return contents->rvars;
}

std::map<std::string, IntrusivePtr<Internal::FunctionContents>> &Schedule::wrappers() {
    return contents->wrappers;
}

const std::map<std::string, IntrusivePtr<Internal::FunctionContents>> &Schedule::wrappers() const {
    return contents->wrappers;
}

void Schedule::add_wrapper(const std::string &f,
                           const IntrusivePtr<Internal::FunctionContents> &wrapper) {
    if (contents->wrappers.count(f)) {
        if (f.empty()) {
            user_warning << "Replacing previous definition of global wrapper in function \""
                         << f << "\"\n";
        } else {
            internal_error << "Wrapper redefinition in function \"" << f << "\" is not allowed\n";
        }
    }
    contents->wrappers[f] = wrapper;
}

LoopLevel &Schedule::store_level() {
    return contents->store_level;
}

LoopLevel &Schedule::compute_level() {
    return contents->compute_level;
}

const LoopLevel &Schedule::store_level() const {
    return contents->store_level;
}

const LoopLevel &Schedule::compute_level() const {
    return contents->compute_level;
}

bool &Schedule::allow_race_conditions() {
    return contents->allow_race_conditions;
}

bool Schedule::allow_race_conditions() const {
    return contents->allow_race_conditions;
}

void Schedule::accept(IRVisitor *visitor) const {
    for (const ReductionVariable &r : rvars()) {
        if (r.min.defined()) {
            r.min.accept(visitor);
        }
        if (r.extent.defined()) {
            r.extent.accept(visitor);
        }
    }
    for (const Split &s : splits()) {
        if (s.factor.defined()) {
            s.factor.accept(visitor);
        }
    }
    for (const Bound &b : bounds()) {
        if (b.min.defined()) {
            b.min.accept(visitor);
        }
        if (b.extent.defined()) {
            b.extent.accept(visitor);
        }
        if (b.modulus.defined()) {
            b.modulus.accept(visitor);
        }
        if (b.remainder.defined()) {
            b.remainder.accept(visitor);
        }
    }
<<<<<<< HEAD
    for (const Bound &b : estimates()) {
        if (b.min.defined()) {
            b.min.accept(visitor);
        }
        if (b.extent.defined()) {
            b.extent.accept(visitor);
=======
    for (const Prefetch &p : prefetches()) {
        if (p.offset.defined()) {
            p.offset.accept(visitor);
>>>>>>> 9f29c6ea
        }
    }
}

void Schedule::mutate(IRMutator *mutator) {
    if (contents.defined()) {
        contents->mutate(mutator);
    }
}

}  // namespace Internal
}  // namespace Halide
<|MERGE_RESOLUTION|>--- conflicted
+++ resolved
@@ -88,12 +88,9 @@
     std::vector<Dim> dims;
     std::vector<StorageDim> storage_dims;
     std::vector<Bound> bounds;
-<<<<<<< HEAD
+    std::vector<Prefetch> prefetches;
     std::vector<Bound> estimates;
 
-=======
-    std::vector<Prefetch> prefetches;
->>>>>>> 9f29c6ea
     std::map<std::string, IntrusivePtr<Internal::FunctionContents>> wrappers;
     bool memoized;
     bool touched;
@@ -130,7 +127,12 @@
                 b.remainder = mutator->mutate(b.remainder);
             }
         }
-<<<<<<< HEAD
+
+        for (Prefetch &p : prefetches) {
+            if (p.offset.defined()) {
+                p.offset = mutator->mutate(p.offset);
+	    }
+	}
 
         for (Bound &b : estimates) {
             if (b.min.defined()) {
@@ -138,11 +140,6 @@
             }
             if (b.extent.defined()) {
                 b.extent = mutator->mutate(b.extent);
-=======
-        for (Prefetch &p : prefetches) {
-            if (p.offset.defined()) {
-                p.offset = mutator->mutate(p.offset);
->>>>>>> 9f29c6ea
             }
         }
     }
@@ -173,11 +170,8 @@
     copy.contents->dims = contents->dims;
     copy.contents->storage_dims = contents->storage_dims;
     copy.contents->bounds = contents->bounds;
-<<<<<<< HEAD
+    copy.contents->prefetches = contents->prefetches;
     copy.contents->estimates = contents->estimates;
-=======
-    copy.contents->prefetches = contents->prefetches;
->>>>>>> 9f29c6ea
     copy.contents->memoized = contents->memoized;
     copy.contents->touched = contents->touched;
     copy.contents->allow_race_conditions = contents->allow_race_conditions;
@@ -250,17 +244,16 @@
     return contents->bounds;
 }
 
-<<<<<<< HEAD
+std::vector<Prefetch> &Schedule::prefetches() {
+    return contents->prefetches;
+}
+
+const std::vector<Prefetch> &Schedule::prefetches() const {
+    return contents->prefetches;
+}
+
 const std::vector<Bound> &Schedule::estimates() const {
     return contents->estimates;
-=======
-std::vector<Prefetch> &Schedule::prefetches() {
-    return contents->prefetches;
-}
-
-const std::vector<Prefetch> &Schedule::prefetches() const {
-    return contents->prefetches;
->>>>>>> 9f29c6ea
 }
 
 std::vector<ReductionVariable> &Schedule::rvars() {
@@ -344,19 +337,18 @@
             b.remainder.accept(visitor);
         }
     }
-<<<<<<< HEAD
+    for (const Prefetch &p : prefetches()) {
+        if (p.offset.defined()) {
+            p.offset.accept(visitor);
+        }
+    }
     for (const Bound &b : estimates()) {
         if (b.min.defined()) {
             b.min.accept(visitor);
         }
         if (b.extent.defined()) {
             b.extent.accept(visitor);
-=======
-    for (const Prefetch &p : prefetches()) {
-        if (p.offset.defined()) {
-            p.offset.accept(visitor);
->>>>>>> 9f29c6ea
-        }
+	}
     }
 }
 
