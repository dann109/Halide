--- conflicted
+++ resolved
@@ -54,7 +54,7 @@
                 b.extent = mutator->mutate(b.extent);
             }
         }
-<<<<<<< HEAD
+
         for (Bound &b : estimates) {
             if (b.min.defined()) {
                 b.min = mutator->mutate(b.min);
@@ -63,10 +63,6 @@
                 b.extent = mutator->mutate(b.extent);
             }
         }
-
-        reduction_domain.mutate(mutator);
-=======
->>>>>>> 706142e4
     }
 };
 
@@ -95,11 +91,7 @@
     copy.contents->dims = contents->dims;
     copy.contents->storage_dims = contents->storage_dims;
     copy.contents->bounds = contents->bounds;
-<<<<<<< HEAD
     copy.contents->estimates = contents->estimates;
-    copy.contents->reduction_domain = contents->reduction_domain.deep_copy();
-=======
->>>>>>> 706142e4
     copy.contents->memoized = contents->memoized;
     copy.contents->touched = contents->touched;
     copy.contents->allow_race_conditions = contents->allow_race_conditions;
@@ -172,10 +164,10 @@
     return contents->bounds;
 }
 
-<<<<<<< HEAD
 const std::vector<Bound> &Schedule::estimates() const {
     return contents->estimates;
-=======
+}
+
 std::vector<ReductionVariable> &Schedule::rvars() {
     return contents->rvars;
 }
@@ -186,7 +178,6 @@
 
 std::map<std::string, IntrusivePtr<Internal::FunctionContents>> &Schedule::wrappers() {
     return contents->wrappers;
->>>>>>> 706142e4
 }
 
 const std::map<std::string, IntrusivePtr<Internal::FunctionContents>> &Schedule::wrappers() const {
