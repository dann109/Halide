--- conflicted
+++ resolved
@@ -536,7 +536,6 @@
                 << "RewriteMemoizedAllocations: _halide_buffer_init call with fewer than two args.\n";
 
             // Grab the host pointer argument
-<<<<<<< HEAD
             const AddressOf *arg1 = call->args[1].as<AddressOf>();
             if (arg1 != nullptr) {
                 internal_assert(arg1->args.size() == 1 && !arg1->func.defined())
@@ -552,24 +551,6 @@
                     expr = Call::make(type_of<struct buffer_t *>(), Call::buffer_init,
                                       args, Call::Extern);
                     return;
-=======
-            const Call *arg1 = call->args[1].as<Call>();
-            if (arg1 != nullptr && arg1->is_intrinsic(Call::address_of)) {
-                internal_assert(!arg1->args.empty()) << "RewriteMemoizedAllocations: address_of call with zero args.\n";
-                const Load *load = arg1->args[0].as<Load>();
-                if (load != nullptr) {
-                    const IntImm *index = load->index.as<IntImm>();
-
-                    if (index != nullptr && index->value == 0 &&
-                        get_realization_name(load->name) == innermost_realization_name) {
-                        // Everything matches, rewrite _halide_buffer_init to use a nullptr handle for address.
-                        std::vector<Expr> args = call->args;
-                        args[1] = make_zero(Handle());
-                        expr = Call::make(type_of<struct buffer_t *>(), Call::buffer_init,
-                                          args, Call::Extern);
-                        return;
-                    }
->>>>>>> 02ec98a2
                 }
             }
       }
