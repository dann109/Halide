// Halide tutorial lesson 10: AOT compilation part 2

// Before reading this file, see lesson_10_aot_compilation_generate.cpp

// This is the code that actually uses the Halide pipeline we've
// compiled. It does not depend on libHalide, so we won't be including
// Halide.h.
//
// Instead, it depends on the header file that lesson_10_generate
// produced when we ran it:
#include "lesson_10_halide.h"

#include <stdio.h>

int main(int argc, char **argv) {
    // Have a look in the header file above (it won't exist until you've run
    // lesson_10_generate).

    // It starts with declarations for everything in the Halide
    // runtime. The interesting struct is halide_buffer_t, which looks
    // roughly like this:
    //
    // struct halide_buffer_t {
    //     uint64_t device;
    //     const halide_device_interface_t *device_interface;
    //     uint8_t* host;
    //     uint64_t flags;
    //     halide_type_t type;
    //     int32_t dimensions;
    //     halide_dimension_t *dim;
    // };
    //
    // This is how Halide represents input and output images in
    // pre-compiled pipelines. There's a 'host' pointer that points to
    // the start of the image data, the type of the image data, the
    // number of dimensions, and a pointer to an array of
    // halide_dimension_t, which describes the shape of each dimension
    // of the buffer.  There are also some fields related to using the
    // GPU that we'll ignore for now (device, device_interface,
    // flags).

    // Let's make some input data to test with:
    uint8_t input[640 * 480];
    for (int y = 0; y < 480; y++) {
        for (int x = 0; x < 640; x++) {
            input[y * 640 + x] = x ^ (y + 1);
        }
    }

    // And the memory where we want to write our output:
    uint8_t output[640 * 480];

    // In AOT-compiled mode, Halide doesn't manage this memory for
    // you. You should use whatever image data type makes sense for
    // your application. Halide just needs pointers to it.

    // Now we make a buffer_t to represent our input and output. It's
    // important to zero-initialize them so you don't end up with
    // garbage fields that confuse Halide.
    halide_buffer_t input_buf = {0}, output_buf = {0};

    // The host pointers point to the start of the image data:
    input_buf.host  = &input[0];
    output_buf.host = &output[0];

    // Our images will be two-dimensional.
    input_buf.dimensions = output_buf.dimensions = 2;

    // And have type uint8_t
    input_buf.type = output_buf.type = halide_type_of<uint8_t>();

    // We declare arrays for the shape of the input and
    // output. halide_buffer_t can represent buffers of any number of
    // dimensions this way.
    halide_dimension_t in_shape[2], out_shape[2];
    input_buf.dim = in_shape;
    output_buf.dim = out_shape;

    // To access pixel (x, y) in a two-dimensional buffer_t, Halide
    // looks at memory address:

    // host + type.bytes() * ((x - dim[0].min)*dim[0].stride + (y - dim[1].min)*dim[1].stride)

    // The stride in a dimension represents the number of elements in
    // memory between adjacent entries in that dimension. We have a
    // grayscale image stored in scanline order, so dim[1].stride is 1,
    // because pixels that are adjacent in x are next to each other in
    // memory.
    input_buf.dim[0].stride = output_buf.dim[0].stride = 1;

    // dim[1].stride is the width of the image, because pixels that are
    // adjacent in y are separated by a scanline's worth of pixels in
    // memory.
    input_buf.dim[1].stride = output_buf.dim[1].stride = 640;

    // The extent tells us how large the image is in each dimension.
    input_buf.dim[0].extent = output_buf.dim[0].extent = 640;
    input_buf.dim[1].extent = output_buf.dim[1].extent = 480;

    // We'll set the min of each dimension to zero. This is what they
    // typically are. The host pointer points to the memory location
    // of the min coordinate (not the origin!).  See lesson 6 for more
    // detail about the mins.
    input_buf.dim[0].min = output_buf.dim[0].min = 0;
    input_buf.dim[1].min = output_buf.dim[1].min = 0;

    // To avoid repeating all the boilerplate above, We recommend you
    // make a helper function that populates a buffer_t given whatever
    // image type you're using.

    // Now that we've setup our input and output buffers, we can call
    // our function. Looking down the bottom of the the header file,
    // its signature is:

<<<<<<< HEAD
    // int lesson_10_halide(halide_buffer_t *_input_buffer, uint8_t _offset, halide_buffer_t *_brighter_buffer);
=======
    // int brighter(buffer_t *_input_buffer, uint8_t _offset, buffer_t *_brighter_buffer);
>>>>>>> 5f873c2c

    // The return value is an error code. It's zero on success.

    int offset = 5;
    int error = brighter(&input_buf, offset, &output_buf);

    if (error) {
        printf("Halide returned an error: %d\n", error);
        return -1;
    }

    // Now let's check the filter performed as advertised. It was
    // supposed to add the offset to every input pixel.
    for (int y = 0; y < 480; y++) {
        for (int x = 0; x < 640; x++) {
            uint8_t input_val = input[y * 640 + x];
            uint8_t output_val = output[y * 640 + x];
            uint8_t correct_val = input_val + offset;
            if (output_val != correct_val) {
                printf("output(%d, %d) was %d instead of %d\n",
                       x, y, output_val, correct_val);
                return -1;
            }
        }
    }

    // Everything worked!
    printf("Success!\n");
    return 0;
}<|MERGE_RESOLUTION|>--- conflicted
+++ resolved
@@ -112,11 +112,7 @@
     // our function. Looking down the bottom of the the header file,
     // its signature is:
 
-<<<<<<< HEAD
-    // int lesson_10_halide(halide_buffer_t *_input_buffer, uint8_t _offset, halide_buffer_t *_brighter_buffer);
-=======
-    // int brighter(buffer_t *_input_buffer, uint8_t _offset, buffer_t *_brighter_buffer);
->>>>>>> 5f873c2c
+    // int brighter(halide_buffer_t *_input_buffer, uint8_t _offset, halide_buffer_t *_brighter_buffer);
 
     // The return value is an error code. It's zero on success.
 
