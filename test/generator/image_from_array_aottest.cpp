<<<<<<< HEAD
#include "HalideImage.h"
=======
#include "HalideBuffer.h"
>>>>>>> 5f873c2c

#include <stdint.h>
#include <iostream>
#include <limits>
#include <type_traits>
#include <vector>

using namespace std;
using namespace Halide;

//-----------------------------------------------------------------------------
// Returns the dimension sizes of a statically sized array from inner to outer.
// E.g. ary[2][3][4] returns (4, 3, 2).

template<typename T>
vector<int> dimension_sizes(T const &, vector<int> sizes = vector<int>() ) {
    return sizes;
}

template<typename Array, size_t N>
vector<int> dimension_sizes(Array (&vals)[N], vector<int> sizes = vector<int>()) {
    sizes = dimension_sizes(vals[0], sizes);
    sizes.push_back((int)N);
    return sizes;
}

//-----------------------------------------------------------------------------
// Return the address of the first element, no matter how many dimensions
// Array has.

template<typename T>
T const * first_of_array(T const &val) {
    return &val;
}

template<typename Array, size_t N>
typename remove_all_extents<Array>::type const * first_of_array(Array (&vals)[N]) {
    return first_of_array(vals[0]);
}

//-----------------------------------------------------------------------------
// Verify dimension_sizes() works as intended.

void print_vector(vector<int> const &v) {
    cout << "(";
    for (size_t i = 0, last = v.size(); i < last; ++i) {
        if (i)
            cout << ", ";
        cout << v[i];
    }
    cout << ")";
}

void compare_vectors(vector<int> const &under_test, vector<int> const &reference) {
    if (under_test == reference)
        return;

    cout << "Vector under test contained ";
    print_vector(under_test);
    cout << " instead of ";
    print_vector(reference);
    cout << "\n";
    exit(-1);
}

void verify_dimension_sizes() {
    int a1[2];
    int a2[4][3];
    int a3[7][6][5];
    int a4[11][10][9][8];

    vector<int> v1(1), v2(2), v3(3), v4(4);
    v1[0] = 2;
    v2[0] = 3; v2[1] = 4;
    v3[0] = 5; v3[1] = 6; v3[2] = 7;
    v4[0] = 8; v4[1] = 9; v4[2] = 10; v4[3] = 11;

    compare_vectors(dimension_sizes(a1), v1);
    compare_vectors(dimension_sizes(a2), v2);
    compare_vectors(dimension_sizes(a3), v3);
    compare_vectors(dimension_sizes(a4), v4);
}

<<<<<<< HEAD
template<typename T>
void compare_extents(Image<T> const &img, int reference, int dimension) {
    if (img.dim[dimension].extent == reference)
        return;
    cout << "Extent of dimension " << dimension << " of " << img.dimensions
         << " is " << img.dim[dimension].extent << " instead of " << reference << "\n";
=======
template<typename Image>
void compare_extents(const Image &img, int reference, int dimension) {
    if (img.dim(dimension).extent() == reference)
        return;
    cout << "Extent of dimension " << dimension << " of " << img.dimensions()
         << " is " << img.dim(dimension).extent() << " instead of " << reference << "\n";
>>>>>>> 5f873c2c
    exit(-1);
}

template<typename Array, typename T = typename remove_all_extents<Array>::type>
void verify_image_construction_from_array(Array &vals) {
<<<<<<< HEAD
    Image<T> img(vals);
=======
    Buffer<T> img(vals);
>>>>>>> 5f873c2c
    vector<int> sizes(dimension_sizes(vals));
    int dims = (int)sizes.size();
    int n = 1;
    for (int i = 0; i < dims; ++i) {
        compare_extents(img, sizes[i], i);
        n *= sizes[i];
    }
    const void *reference = (const void *)first_of_array(vals);
<<<<<<< HEAD
    const void *under_test = (const void *)img.host;
=======
    const void *under_test = (const void *)(&img());
>>>>>>> 5f873c2c
    if (reference != under_test) {
        cerr << "Start of array: " << reference
             << "Start of image: " << under_test << "\n";
        exit(-1);
    }
}

template<typename T>
void test() {
    T a1[2];
    T a2[4][3];
    T a3[7][6][5];
    T a4[11][10][9][8];

    verify_image_construction_from_array(a1);
    verify_image_construction_from_array(a2);
    verify_image_construction_from_array(a3);
    verify_image_construction_from_array(a4);
}

//-----------------------------------------------------------------------------

int main()
{
    // Verify dimension_sizes() works as intended.
    verify_dimension_sizes();

    test<uint8_t>();
    test<uint16_t>();
    test<uint32_t>();
    test<uint64_t>();

    test<int8_t>();
    test<int16_t>();
    test<int32_t>();
    test<int64_t>();

    test<float>();
    test<double>();

    printf("Success!\n");
    return 0;
}<|MERGE_RESOLUTION|>--- conflicted
+++ resolved
@@ -1,8 +1,4 @@
-<<<<<<< HEAD
-#include "HalideImage.h"
-=======
 #include "HalideBuffer.h"
->>>>>>> 5f873c2c
 
 #include <stdint.h>
 #include <iostream>
@@ -86,31 +82,18 @@
     compare_vectors(dimension_sizes(a4), v4);
 }
 
-<<<<<<< HEAD
-template<typename T>
-void compare_extents(Image<T> const &img, int reference, int dimension) {
-    if (img.dim[dimension].extent == reference)
-        return;
-    cout << "Extent of dimension " << dimension << " of " << img.dimensions
-         << " is " << img.dim[dimension].extent << " instead of " << reference << "\n";
-=======
 template<typename Image>
 void compare_extents(const Image &img, int reference, int dimension) {
     if (img.dim(dimension).extent() == reference)
         return;
     cout << "Extent of dimension " << dimension << " of " << img.dimensions()
          << " is " << img.dim(dimension).extent() << " instead of " << reference << "\n";
->>>>>>> 5f873c2c
     exit(-1);
 }
 
 template<typename Array, typename T = typename remove_all_extents<Array>::type>
 void verify_image_construction_from_array(Array &vals) {
-<<<<<<< HEAD
-    Image<T> img(vals);
-=======
     Buffer<T> img(vals);
->>>>>>> 5f873c2c
     vector<int> sizes(dimension_sizes(vals));
     int dims = (int)sizes.size();
     int n = 1;
@@ -119,11 +102,7 @@
         n *= sizes[i];
     }
     const void *reference = (const void *)first_of_array(vals);
-<<<<<<< HEAD
-    const void *under_test = (const void *)img.host;
-=======
     const void *under_test = (const void *)(&img());
->>>>>>> 5f873c2c
     if (reference != under_test) {
         cerr << "Start of array: " << reference
              << "Start of image: " << under_test << "\n";
