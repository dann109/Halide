#include "HalideRuntime.h"
<<<<<<< HEAD
#include "HalideImage.h"
=======
#include "HalideBuffer.h"
>>>>>>> 5f873c2c

#include <stdio.h>
#include <stdlib.h>
#include <algorithm>

#include "variable_num_threads.h"

bool stop = false;
int max_threads = 1;

<<<<<<< HEAD
using namespace Halide::Tools;
=======
using namespace Halide;
>>>>>>> 5f873c2c

void mess_with_num_threads(void *) {
    while (!stop) {
        halide_set_num_threads((rand() % max_threads) + 1);
    }
}

int main(int argc, char **argv) {

    halide_set_num_threads(1);

    // In one thread we'll run a job with lots of nested parallelism,
    // and in another we'll mess with the number of threads we want
    // running. The intent is to hunt for deadlocks.

    halide_thread *t = halide_spawn_thread(&mess_with_num_threads, NULL);

<<<<<<< HEAD
    Image<float> out(64, 64);
=======
    Buffer<float> out(64, 64);
>>>>>>> 5f873c2c

    for (int i = 0; i < 1000; i++) {
        // The number of threads will oscilate randomly, but the range
        // will slowly ramp up and back down so you can watch it
        // working in a process monitor.
        max_threads = 1 + std::min(i, 1000-i) / 50;
        int ret = variable_num_threads(out);
        if (ret) {
            printf("Non zero exit code: %d\n", ret);
            return -1;
        }
    }

    stop = true;
    halide_join_thread(t);

    printf("Success\n");
    return 0;
}<|MERGE_RESOLUTION|>--- conflicted
+++ resolved
@@ -1,9 +1,5 @@
 #include "HalideRuntime.h"
-<<<<<<< HEAD
-#include "HalideImage.h"
-=======
 #include "HalideBuffer.h"
->>>>>>> 5f873c2c
 
 #include <stdio.h>
 #include <stdlib.h>
@@ -14,11 +10,7 @@
 bool stop = false;
 int max_threads = 1;
 
-<<<<<<< HEAD
-using namespace Halide::Tools;
-=======
 using namespace Halide;
->>>>>>> 5f873c2c
 
 void mess_with_num_threads(void *) {
     while (!stop) {
@@ -36,11 +28,7 @@
 
     halide_thread *t = halide_spawn_thread(&mess_with_num_threads, NULL);
 
-<<<<<<< HEAD
-    Image<float> out(64, 64);
-=======
     Buffer<float> out(64, 64);
->>>>>>> 5f873c2c
 
     for (int i = 0; i < 1000; i++) {
         // The number of threads will oscilate randomly, but the range
