#include "HalideRuntime.h"
<<<<<<< HEAD
#include "HalideImage.h"
=======
#include "HalideBuffer.h"
>>>>>>> 5f873c2c

#include <math.h>
#include <stdio.h>
#include <iostream>
#include <string.h>
#include <map>

#include "metadata_tester.h"
#include "metadata_tester_ucon.h"

using namespace Halide;

const int kSize = 32;

#define EXPECT_EQ(exp, act)                                                                                  \
    do {                                                                                                     \
        if ((exp) != (act)) {                                                                                \
            fprintf(stderr, "%s == %s: Expected %f, Actual %f\n", #exp, #act, (double)(exp), (double)(act)); \
            exit(-1);                                                                                        \
        }                                                                                                    \
    } while (0);

#define EXPECT_STREQ(exp, act)                                                                       \
    do {                                                                                             \
        if (strcmp((exp), (act)) != 0) {                                                             \
            fprintf(stderr, "%s == %s: Expected \"%s\", Actual \"%s\"\n", #exp, #act, (exp), (act)); \
            exit(-1);                                                                                \
        }                                                                                            \
    } while (0);

#define EXPECT_SCALAR_UNION_EQ(code, bits, exp, act)                  \
    do {                                                              \
        if (!scalar_union_ptr_equal((code), (bits), (exp), (act))) {  \
            fprintf(stderr, "%s == %s: did not match\n", #exp, #act); \
            exit(-1);                                                 \
        }                                                             \
    } while (0);

bool scalar_union_equal(int32_t type_code,
                        int32_t type_bits,
                        const halide_scalar_value_t &e,
                        const halide_scalar_value_t &a) {
    switch (type_code) {
    case halide_type_int:
        switch (type_bits) {
        case 8:
            return e.u.i8 == a.u.i8;
        case 16:
            return e.u.i16 == a.u.i16;
        case 32:
            return e.u.i32 == a.u.i32;
        case 64:
            return e.u.i64 == a.u.i64;
        }
    case halide_type_uint:
        switch (type_bits) {
        case 1:
            return e.u.b == a.u.b;
        case 8:
            return e.u.u8 == a.u.u8;
        case 16:
            return e.u.u16 == a.u.u16;
        case 32:
            return e.u.u32 == a.u.u32;
        case 64:
            return e.u.u64 == a.u.u64;
        }
    case halide_type_float:
        switch (type_bits) {
        case 32:
            return e.u.f32 == a.u.f32;
        case 64:
            return e.u.f64 == a.u.f64;
        }
    case halide_type_handle:
        return e.u.handle == a.u.handle;
    }
    fprintf(stderr, "Unsupported type %d or size %d\n", type_code, type_bits);
    exit(-1);
}

bool scalar_union_ptr_equal(int32_t type_code,
                            int32_t type_bits,
                            const halide_scalar_value_t *e,
                            const halide_scalar_value_t *a) {
    if (e) {
        if (a) {
            return scalar_union_equal(type_code, type_bits, *e, *a);
        } else {
            return false;
        }
    } else {
        if (a) {
            return false;
        } else {
            return true;
        }
    }
}

void match_argument(const halide_filter_argument_t &e, const halide_filter_argument_t &a) {
    EXPECT_STREQ(e.name, a.name);
    EXPECT_EQ(e.dimensions, a.dimensions);
    EXPECT_EQ(e.kind, a.kind);
    EXPECT_EQ(e.type.code, a.type.code);
    EXPECT_EQ(e.type.bits, a.type.bits);
    EXPECT_EQ(e.dimensions, a.dimensions);
    EXPECT_SCALAR_UNION_EQ(e.type.code, e.type.bits, e.def, a.def);
    EXPECT_SCALAR_UNION_EQ(e.type.code, e.type.bits, e.min, a.min);
    EXPECT_SCALAR_UNION_EQ(e.type.code, e.type.bits, e.max, a.max);
}

template <typename Type>
Buffer<Type> make_image() {
    Buffer<Type> im(kSize, kSize, 3);
    for (int x = 0; x < kSize; x++) {
        for (int y = 0; y < kSize; y++) {
            for (int c = 0; c < 3; c++) {
                im(x, y, c) = static_cast<Type>(x + y + c);
            }
        }
    }
    return im;
}

template <typename InputType, typename OutputType>
void verify(const Buffer<InputType> &input, 
            const Buffer<OutputType> &output0, 
            const Buffer<OutputType> &output1, 
            const Buffer<OutputType> &output_scalar, 
            const Buffer<OutputType> &output_array0, 
            const Buffer<OutputType> &output_array1) {
    if (output_scalar.dimensions() != 0) {
        fprintf(stderr, "output_scalar should be zero-dimensional\n");
        exit(-1);
    }
    if (output_scalar() != 1234.25f) {
        fprintf(stderr, "output_scalar value is wrong (%f)\n", output_scalar());
        exit(-1);
    }
    for (int x = 0; x < kSize; x++) {
        for (int y = 0; y < kSize; y++) {
            for (int c = 0; c < 3; c++) {
                const OutputType expected0 = static_cast<OutputType>(input(x, y, c));
                const float expected1 = expected0 + 1;
                const OutputType actual0 = output0(x, y, c);
                const float actual1 = output1(x, y, c);
                if (expected0 != actual0) {
                    fprintf(stderr, "img0[%d, %d, %d] = %f, expected %f\n", x, y, c, (double)actual0, (double)expected0);
                    exit(-1);
                }
                if (expected1 != actual1) {
                    fprintf(stderr, "img1[%d, %d, %d] = %f, expected %f\n", x, y, c, (double)actual1, (double)expected1);
                    exit(-1);
                }
                if (output_array0(x, y, c) != 1.5f) {
                    fprintf(stderr, "output_array0[%d, %d, %d] = %f, expected %f\n", x, y, c, output_array0(x, y, c), 1.5f);
                    exit(-1);
                }
                if (output_array1(x, y, c) != 3.0f) {
                    fprintf(stderr, "output_array1[%d, %d, %d] = %f, expected %f\n", x, y, c, output_array1(x, y, c), 3.0f);
                    exit(-1);
                }
            }
        }
    }
}

template <typename T>
const halide_scalar_value_t *make_scalar(T v);

template <>
const halide_scalar_value_t *make_scalar(bool v) {
    halide_scalar_value_t *s = new halide_scalar_value_t();
    s->u.b = v;
    return s;
}

template <>
const halide_scalar_value_t *make_scalar(int8_t v) {
    halide_scalar_value_t *s = new halide_scalar_value_t();
    s->u.i8 = v;
    return s;
}

template <>
const halide_scalar_value_t *make_scalar(int16_t v) {
    halide_scalar_value_t *s = new halide_scalar_value_t();
    s->u.i16 = v;
    return s;
}

template <>
const halide_scalar_value_t *make_scalar(int32_t v) {
    halide_scalar_value_t *s = new halide_scalar_value_t();
    s->u.i32 = v;
    return s;
}

template <>
const halide_scalar_value_t *make_scalar(int64_t v) {
    halide_scalar_value_t *s = new halide_scalar_value_t();
    s->u.i64 = v;
    return s;
}

template <>
const halide_scalar_value_t *make_scalar(uint8_t v) {
    halide_scalar_value_t *s = new halide_scalar_value_t();
    s->u.u8 = v;
    return s;
}

template <>
const halide_scalar_value_t *make_scalar(uint16_t v) {
    halide_scalar_value_t *s = new halide_scalar_value_t();
    s->u.u16 = v;
    return s;
}

template <>
const halide_scalar_value_t *make_scalar(uint32_t v) {
    halide_scalar_value_t *s = new halide_scalar_value_t();
    s->u.u32 = v;
    return s;
}

template <>
const halide_scalar_value_t *make_scalar(uint64_t v) {
    halide_scalar_value_t *s = new halide_scalar_value_t();
    s->u.u64 = v;
    return s;
}

template <>
const halide_scalar_value_t *make_scalar(float v) {
    halide_scalar_value_t *s = new halide_scalar_value_t();
    s->u.f32 = v;
    return s;
}

template <>
const halide_scalar_value_t *make_scalar(double v) {
    halide_scalar_value_t *s = new halide_scalar_value_t();
    s->u.f64 = v;
    return s;
}

template <>
const halide_scalar_value_t *make_scalar(void *v) {
    halide_scalar_value_t *s = new halide_scalar_value_t();
    s->u.handle = v;
    return s;
}

void check_metadata(const halide_filter_metadata_t &md, bool expect_ucon_at_0) {
    // target will vary depending on where we are testing, but probably
    // will contain "x86" or "arm".
    if (!strstr(md.target, "x86") &&
        !strstr(md.target, "powerpc") &&
        !strstr(md.target, "arm")) {
        fprintf(stderr, "Expected x86 or arm, Actual %s\n", md.target);
        exit(-1);
    }

    // Not static, since we free make_scalar() results each time
    const halide_filter_argument_t kExpectedArguments[] = {
        {
          "__user_context",
          halide_argument_kind_input_scalar,
          0,
          halide_type_t(halide_type_handle, 64),
          nullptr,
          nullptr,
          nullptr,
        },
        {
          "input",
          halide_argument_kind_input_buffer,
          3,
          halide_type_t(halide_type_uint, 8),
          nullptr,
          nullptr,
          nullptr,
        },
        {
          "b",
          halide_argument_kind_input_scalar,
          0,
          halide_type_t(halide_type_uint, 1),
          make_scalar<bool>(true),
          nullptr,
          nullptr,
        },
        {
          "i8",
          halide_argument_kind_input_scalar,
          0,
          halide_type_t(halide_type_int, 8),
          make_scalar<int8_t>(8),
          make_scalar<int8_t>(-8),
          make_scalar<int8_t>(127),
        },
        {
          "i16",
          halide_argument_kind_input_scalar,
          0,
          halide_type_t(halide_type_int, 16),
          make_scalar<int16_t>(16),
          make_scalar<int16_t>(-16),
          make_scalar<int16_t>(127),
        },
        {
          "i32",
          halide_argument_kind_input_scalar,
          0,
          halide_type_t(halide_type_int, 32),
          make_scalar<int32_t>(32),
          make_scalar<int32_t>(-32),
          make_scalar<int32_t>(127),
        },
        {
          "i64",
          halide_argument_kind_input_scalar,
          0,
          halide_type_t(halide_type_int, 64),
          make_scalar<int64_t>(64),
          make_scalar<int64_t>(-64),
          make_scalar<int64_t>(127),
        },
        {
          "u8",
          halide_argument_kind_input_scalar,
          0,
          halide_type_t(halide_type_uint, 8),
          make_scalar<uint8_t>(80),
          make_scalar<uint8_t>(8),
          make_scalar<uint8_t>(255),
        },
        {
          "u16",
          halide_argument_kind_input_scalar,
          0,
          halide_type_t(halide_type_uint, 16),
          make_scalar<uint16_t>(160),
          make_scalar<uint16_t>(16),
          make_scalar<uint16_t>(2550),
        },
        {
          "u32",
          halide_argument_kind_input_scalar,
          0,
          halide_type_t(halide_type_uint, 32),
          make_scalar<uint32_t>(320),
          make_scalar<uint32_t>(32),
          make_scalar<uint32_t>(2550),
        },
        {
          "u64",
          halide_argument_kind_input_scalar,
          0,
          halide_type_t(halide_type_uint, 64),
          make_scalar<uint64_t>(640),
          make_scalar<uint64_t>(64),
          make_scalar<uint64_t>(2550),
        },
        {
          "f32",
          halide_argument_kind_input_scalar,
          0,
          halide_type_t(halide_type_float, 32),
          make_scalar<float>(32.1234f),
          make_scalar<float>(-3200.1234f),
          make_scalar<float>(3200.1234f),
        },
        {
          "f64",
          halide_argument_kind_input_scalar,
          0,
          halide_type_t(halide_type_float, 64),
          make_scalar<double>(64.25),
          make_scalar<double>(-6400.25),
          make_scalar<double>(6400.25),
        },
        {
          "h",
          halide_argument_kind_input_scalar,
          0,
          halide_type_t(halide_type_handle, 64),
          nullptr,
          nullptr,
          nullptr,
        },
        {
          "input_not_nod",
          halide_argument_kind_input_buffer,
          3,
          halide_type_t(halide_type_uint, 8),
          nullptr,
          nullptr,
          nullptr,
        },
        {
          "input_nod",
          halide_argument_kind_input_buffer,
          3,
          halide_type_t(halide_type_uint, 8),
          nullptr,
          nullptr,
          nullptr,
        },
        {
          "input_not",
          halide_argument_kind_input_buffer,
          3,
          halide_type_t(halide_type_uint, 8),
          nullptr,
          nullptr,
          nullptr,
        },
        {
          "array_input_0",
          halide_argument_kind_input_buffer,
          3,
          halide_type_t(halide_type_uint, 8),
          nullptr,
          nullptr,
          nullptr,
        },
        {
          "array_input_1",
          halide_argument_kind_input_buffer,
          3,
          halide_type_t(halide_type_uint, 8),
          nullptr,
          nullptr,
          nullptr,
        },
        {
          "array2_input_0",
          halide_argument_kind_input_buffer,
          3,
          halide_type_t(halide_type_uint, 8),
          nullptr,
          nullptr,
          nullptr,
        },
        {
          "array2_input_1",
          halide_argument_kind_input_buffer,
          3,
          halide_type_t(halide_type_uint, 8),
          nullptr,
          nullptr,
          nullptr,
        },
        {
          "array_i8_0",
          halide_argument_kind_input_scalar,
          0,
          halide_type_t(halide_type_int, 8),
          make_scalar<int8_t>(0),
          nullptr,
          nullptr,
        },
        {
          "array_i8_1",
          halide_argument_kind_input_scalar,
          0,
          halide_type_t(halide_type_int, 8),
          make_scalar<int8_t>(0),
          nullptr,
          nullptr,
        },
        {
          "array2_i8_0",
          halide_argument_kind_input_scalar,
          0,
          halide_type_t(halide_type_int, 8),
          make_scalar<int8_t>(0),
          nullptr,
          nullptr,
        },
        {
          "array2_i8_1",
          halide_argument_kind_input_scalar,
          0,
          halide_type_t(halide_type_int, 8),
          make_scalar<int8_t>(0),
          nullptr,
          nullptr,
        },
        {
          "array_i16_0",
          halide_argument_kind_input_scalar,
          0,
          halide_type_t(halide_type_int, 16),
          make_scalar<int16_t>(16),
          nullptr,
          nullptr,
        },
        {
          "array_i16_1",
          halide_argument_kind_input_scalar,
          0,
          halide_type_t(halide_type_int, 16),
          make_scalar<int16_t>(16),
          nullptr,
          nullptr,
        },
        {
          "array2_i16_0",
          halide_argument_kind_input_scalar,
          0,
          halide_type_t(halide_type_int, 16),
          make_scalar<int16_t>(16),
          nullptr,
          nullptr,
        },
        {
          "array2_i16_1",
          halide_argument_kind_input_scalar,
          0,
          halide_type_t(halide_type_int, 16),
          make_scalar<int16_t>(16),
          nullptr,
          nullptr,
        },
        {
          "array_i32_0",
          halide_argument_kind_input_scalar,
          0,
          halide_type_t(halide_type_int, 32),
          make_scalar<int32_t>(32),
          make_scalar<int32_t>(-32),
          make_scalar<int32_t>(127),
        },
        {
          "array_i32_1",
          halide_argument_kind_input_scalar,
          0,
          halide_type_t(halide_type_int, 32),
          make_scalar<int32_t>(32),
          make_scalar<int32_t>(-32),
          make_scalar<int32_t>(127),
        },
        {
          "array2_i32_0",
          halide_argument_kind_input_scalar,
          0,
          halide_type_t(halide_type_int, 32),
          make_scalar<int32_t>(32),
          make_scalar<int32_t>(-32),
          make_scalar<int32_t>(127),
        },
        {
          "array2_i32_1",
          halide_argument_kind_input_scalar,
          0,
          halide_type_t(halide_type_int, 32),
          make_scalar<int32_t>(32),
          make_scalar<int32_t>(-32),
          make_scalar<int32_t>(127),
        },
        {
          "array_h_0",
          halide_argument_kind_input_scalar,
          0,
          halide_type_t(halide_type_handle, 64),
          nullptr,
          nullptr,
          nullptr,
        },
        {
          "array_h_1",
          halide_argument_kind_input_scalar,
          0,
          halide_type_t(halide_type_handle, 64),
          nullptr,
          nullptr,
          nullptr,
        },
        {
          "output.0",
          halide_argument_kind_output_buffer,
          3,
          halide_type_t(halide_type_float, 32),
          nullptr,
          nullptr,
          nullptr,
        },
        {
          "output.1",
          halide_argument_kind_output_buffer,
          3,
          halide_type_t(halide_type_float, 32),
          nullptr,
          nullptr,
          nullptr,
        },
        {
          "output_scalar",
          halide_argument_kind_output_buffer,
          0,
          halide_type_t(halide_type_float, 32),
          nullptr,
          nullptr,
          nullptr,
        },
        {
          "array_outputs_0",
          halide_argument_kind_output_buffer,
          3,
          halide_type_t(halide_type_float, 32),
          nullptr,
          nullptr,
          nullptr,
        },
        {
          "array_outputs_1",
          halide_argument_kind_output_buffer,
          3,
          halide_type_t(halide_type_float, 32),
          nullptr,
          nullptr,
          nullptr,
        },
        {
          "array_outputs2_0",
          halide_argument_kind_output_buffer,
          3,
          halide_type_t(halide_type_float, 32),
          nullptr,
          nullptr,
          nullptr,
        },
        {
          "array_outputs2_1",
          halide_argument_kind_output_buffer,
          3,
          halide_type_t(halide_type_float, 32),
          nullptr,
          nullptr,
          nullptr,
        },
        {
          "array_outputs3_0",
          halide_argument_kind_output_buffer,
          0,
          halide_type_t(halide_type_float, 32),
          nullptr,
          nullptr,
          nullptr,
        },
        {
          "array_outputs3_1",
          halide_argument_kind_output_buffer,
          0,
          halide_type_t(halide_type_float, 32),
          nullptr,
          nullptr,
          nullptr,
        }
    };
    const int kExpectedArgumentCount = (int)sizeof(kExpectedArguments) / sizeof(kExpectedArguments[0]);

    EXPECT_EQ(kExpectedArgumentCount - (expect_ucon_at_0 ? 0 : 1), md.num_arguments);

    const halide_filter_argument_t* expected = &kExpectedArguments[expect_ucon_at_0 ? 0 : 1];
    for (int i = 0; i < md.num_arguments; ++i) {
        fprintf(stdout, "checking arg %d %s\n", i, md.arguments[i].name);
        match_argument(expected[i], md.arguments[i]);
    }

    for (int i = 0; i < kExpectedArgumentCount; ++i) {
        delete kExpectedArguments[i].def;
        delete kExpectedArguments[i].min;
        delete kExpectedArguments[i].max;
    }
}

int main(int argc, char **argv) {
    void* user_context = nullptr;

    int result;

<<<<<<< HEAD
    std::map<std::string, int> enum_results;
    result = halide_enumerate_registered_filters(user_context, &enum_results, EnumerateFunc);
    EXPECT_EQ(0, result);
    EXPECT_EQ(2, enum_results.size());
    EXPECT_EQ(15, enum_results["metadata_tester"]);
    EXPECT_EQ(16, enum_results["metadata_tester_ucon"]);

    Image<uint8_t> input = make_image<uint8_t>();

    Image<float> output0(kSize, kSize, 3);
    Image<float> output1(kSize, kSize, 3);

    result = metadata_tester(&input, false, 0, 0, 0, 0, 0, 0, 0, 0, 0.f, 0.0, nullptr, &output0, &output1);
    EXPECT_EQ(0, result);

    result = metadata_tester_ucon(user_context, &input, false, 0, 0, 0, 0, 0, 0, 0, 0, 0.f, 0.0, nullptr, &output0, &output1);
=======
    Buffer<uint8_t> input = make_image<uint8_t>();

    Buffer<float> output0(kSize, kSize, 3);
    Buffer<float> output1(kSize, kSize, 3);
    Buffer<float> output_scalar = Buffer<float>::make_scalar();
    Buffer<float> output_array[2] = {{kSize, kSize, 3}, {kSize, kSize, 3}};
    Buffer<float> output_array2[2] = {{kSize, kSize, 3}, {kSize, kSize, 3}};
    Buffer<float> output_array3[2] = {{1}, {1}};

    result = metadata_tester(
        input,             // Input<Func>
        false,             // Input<bool>
        0,                 // Input<i8>
        0,                 // Input<i16>
        0,                 // Input<i32>
        0,                 // Input<i64>
        0,                 // Input<u8>
        0,                 // Input<u16>
        0,                 // Input<u32>
        0,                 // Input<u64>
        0.f,               // Input<float>
        0.0,               // Input<double>
        nullptr,           // Input<void*>
        input,             // Input<Func> 
        input,             // Input<Func> 
        input,             // Input<Func> 
        input, input,      // Input<Func[]>
        input, input,      // Input<Func[2]>
        0, 0,              // Input<int8_t[]>
        0, 0,              // Input<int8_t[2]>
        0, 0,              // Input<int16_t[]>
        0, 0,              // Input<int16_t[2]>
        0, 0,              // Input<int32_t[]>
        0, 0,              // Input<int32_t[2]>
        nullptr, nullptr,  // Input<void*[]>
        output0, output1,  // Output<Tuple(Func, Func)>
        output_scalar,     // Output<float>
        output_array[0], output_array[1],   // Output<Func[]>
        output_array2[0], output_array2[1], // Output<Func[2]>
        output_array3[0], output_array3[1]  // Output<float[2]>
    );  
    EXPECT_EQ(0, result);

    result = metadata_tester_ucon(
        user_context, 
        input,             // Input<Func>
        false,             // Input<bool>
        0,                 // Input<i8>
        0,                 // Input<i16>
        0,                 // Input<i32>
        0,                 // Input<i64>
        0,                 // Input<u8>
        0,                 // Input<u16>
        0,                 // Input<u32>
        0,                 // Input<u64>
        0.f,               // Input<float>
        0.0,               // Input<double>
        nullptr,           // Input<void*>
        input,             // Input<Func> 
        input,             // Input<Func> 
        input,             // Input<Func> 
        input, input,      // Input<Func[]>
        input, input,      // Input<Func[2]>
        0, 0,              // Input<int8_t[]>
        0, 0,              // Input<int8_t[2]>
        0, 0,              // Input<int16_t[]>
        0, 0,              // Input<int16_t[2]>
        0, 0,              // Input<int32_t[]>
        0, 0,              // Input<int32_t[2]>
        nullptr, nullptr,  // Input<void*[]>
        output0, output1,  // Output<Tuple(Func, Func)>
        output_scalar,     // Output<float>
        output_array[0], output_array[1],    // Output<Func[]>
        output_array2[0], output_array2[1], // Output<Func[2]>
        output_array3[0], output_array3[1]  // Output<float[2]>
    );
>>>>>>> 5f873c2c
    EXPECT_EQ(0, result);

    verify(input, output0, output1, output_scalar, output_array[0], output_array[1]);

    check_metadata(*metadata_tester_metadata(), false);
    if (!strcmp(metadata_tester_metadata()->name, "metadata_tester_metadata")) {
        fprintf(stderr, "Expected name %s\n", "metadata_tester_metadata");
        exit(-1);
    }

    check_metadata(*metadata_tester_ucon_metadata(), true);
    if (!strcmp(metadata_tester_ucon_metadata()->name, "metadata_tester_ucon_metadata")) {
        fprintf(stderr, "Expected name %s\n", "metadata_tester_ucon_metadata");
        exit(-1);
    }

    printf("Success!\n");
    return 0;
}<|MERGE_RESOLUTION|>--- conflicted
+++ resolved
@@ -1,9 +1,5 @@
 #include "HalideRuntime.h"
-<<<<<<< HEAD
-#include "HalideImage.h"
-=======
 #include "HalideBuffer.h"
->>>>>>> 5f873c2c
 
 #include <math.h>
 #include <stdio.h>
@@ -690,24 +686,6 @@
 
     int result;
 
-<<<<<<< HEAD
-    std::map<std::string, int> enum_results;
-    result = halide_enumerate_registered_filters(user_context, &enum_results, EnumerateFunc);
-    EXPECT_EQ(0, result);
-    EXPECT_EQ(2, enum_results.size());
-    EXPECT_EQ(15, enum_results["metadata_tester"]);
-    EXPECT_EQ(16, enum_results["metadata_tester_ucon"]);
-
-    Image<uint8_t> input = make_image<uint8_t>();
-
-    Image<float> output0(kSize, kSize, 3);
-    Image<float> output1(kSize, kSize, 3);
-
-    result = metadata_tester(&input, false, 0, 0, 0, 0, 0, 0, 0, 0, 0.f, 0.0, nullptr, &output0, &output1);
-    EXPECT_EQ(0, result);
-
-    result = metadata_tester_ucon(user_context, &input, false, 0, 0, 0, 0, 0, 0, 0, 0, 0.f, 0.0, nullptr, &output0, &output1);
-=======
     Buffer<uint8_t> input = make_image<uint8_t>();
 
     Buffer<float> output0(kSize, kSize, 3);
@@ -784,7 +762,6 @@
         output_array2[0], output_array2[1], // Output<Func[2]>
         output_array3[0], output_array3[1]  // Output<float[2]>
     );
->>>>>>> 5f873c2c
     EXPECT_EQ(0, result);
 
     verify(input, output0, output1, output_scalar, output_array[0], output_array[1]);
