#include "HalideRuntime.h"
<<<<<<< HEAD
#include "HalideImage.h"
=======
#include "HalideBuffer.h"
>>>>>>> 5f873c2c

// Grab the internal device_interface functions
#define WEAK
#include "device_interface.h"

#include <stdio.h>
#include <stdlib.h>

#include "cleanup_on_error.h"

using namespace Halide;

const int size = 64;

int successful_mallocs = 0, failed_mallocs = 0, frees = 0, errors = 0, device_mallocs = 0, device_frees = 0;

void *my_halide_malloc(void *user_context, size_t x) {
    // Only the first malloc succeeds
    if (successful_mallocs) {
        failed_mallocs++;
        return nullptr;
    }
    successful_mallocs++;

    void *orig = malloc(x+40);
    // Round up to next multiple of 32. Should add at least 8 bytes so we can fit the original pointer.
    void *ptr = (void *)((((size_t)orig + 32) >> 5) << 5);
    ((void **)ptr)[-1] = orig;
    return ptr;
}

void my_halide_free(void *user_context, void *ptr) {
    frees++;
    free(((void**)ptr)[-1]);
}

void my_halide_error(void *user_context, const char *msg) {
    errors++;
}

#ifndef _WIN32
// These two can't be overridden on windows, so we'll just check that
// the number of calls to free matches the number of calls to malloc.
extern "C" int halide_device_free(void *user_context, struct halide_buffer_t *buf) {
    device_frees++;
    return buf->device_interface->device_free(user_context, buf);
}

extern "C" int halide_device_malloc(void *user_context, struct halide_buffer_t *buf, const halide_device_interface_t *interface) {
    device_mallocs++;
    return interface->device_malloc(user_context, buf);
}
#endif

int main(int argc, char **argv) {

    halide_set_custom_malloc(&my_halide_malloc);
    halide_set_custom_free(&my_halide_free);
    halide_set_error_handler(&my_halide_error);

<<<<<<< HEAD
    Image<int32_t> output(size);
    int result = cleanup_on_error(&output);
=======
    Buffer<int32_t> output(size);
    int result = cleanup_on_error(output);
>>>>>>> 5f873c2c

    if (result != halide_error_code_out_of_memory) {
        printf("The exit status was %d instead of %d\n", result, halide_error_code_out_of_memory);
        return -1;
    }

    if (failed_mallocs != 1) {
        printf("One of the mallocs was supposed to fail\n");
        return -1;
    }

    if (successful_mallocs != 1) {
        printf("One of the mallocs was supposed to succeed\n");
        return -1;
    }

    if (frees != 1) {
        printf("The successful malloc should have been freed\n");
        return -1;
    }

    if (errors != 1) {
        // There's one error from the malloc failing
        printf("There was supposed to be one error\n");
        return -1;
    }

    if (device_mallocs != device_frees) {
        printf("There were a different number of device mallocs (%d) and frees (%d)\n", device_mallocs, device_frees);
        return -1;
    }

    printf("Success!\n");
    return 0;
}<|MERGE_RESOLUTION|>--- conflicted
+++ resolved
@@ -1,9 +1,5 @@
 #include "HalideRuntime.h"
-<<<<<<< HEAD
-#include "HalideImage.h"
-=======
 #include "HalideBuffer.h"
->>>>>>> 5f873c2c
 
 // Grab the internal device_interface functions
 #define WEAK
@@ -47,12 +43,13 @@
 #ifndef _WIN32
 // These two can't be overridden on windows, so we'll just check that
 // the number of calls to free matches the number of calls to malloc.
-extern "C" int halide_device_free(void *user_context, struct halide_buffer_t *buf) {
+extern "C" int halide_device_free(void *user_context, struct buffer_t *buf) {
     device_frees++;
-    return buf->device_interface->device_free(user_context, buf);
+    const halide_device_interface *interface = halide_get_device_interface(buf->dev);
+    return interface->device_free(user_context, buf);
 }
 
-extern "C" int halide_device_malloc(void *user_context, struct halide_buffer_t *buf, const halide_device_interface_t *interface) {
+extern "C" int halide_device_malloc(void *user_context, struct buffer_t *buf, const halide_device_interface *interface) {
     device_mallocs++;
     return interface->device_malloc(user_context, buf);
 }
@@ -64,13 +61,8 @@
     halide_set_custom_free(&my_halide_free);
     halide_set_error_handler(&my_halide_error);
 
-<<<<<<< HEAD
-    Image<int32_t> output(size);
-    int result = cleanup_on_error(&output);
-=======
     Buffer<int32_t> output(size);
     int result = cleanup_on_error(output);
->>>>>>> 5f873c2c
 
     if (result != halide_error_code_out_of_memory) {
         printf("The exit status was %d instead of %d\n", result, halide_error_code_out_of_memory);
