#include <math.h>
#include <stdio.h>

#include "embed_image.h"
<<<<<<< HEAD
#include "HalideImage.h"
=======
#include "HalideBuffer.h"
>>>>>>> 5f873c2c

using namespace Halide;

int main(int argc, char **argv) {
    Buffer<float> input(10, 10, 3);
    for (int y = 0; y < 10; y++) {
        for (int x = 0; x < 10; x++) {
            input(x, y, 0) = sinf(x * y + 1);
            input(x, y, 1) = cosf(x * y + 1);
            input(x, y, 2) = sqrtf(x * x + y * y);
        }
    }
    Buffer<float> output(10, 10, 3);

    embed_image(&input, &output);

    // We expected the color channels to be flipped and multiplied by 0.5
    for (int y = 0; y < 10; y++) {
        for (int x = 0; x < 10; x++) {
            for (int c = 0; c < 3; c++) {
                float correct = input(x, y, 2 - c) * 0.5f;
                if (fabs(output(x, y, c) - correct) > 0.0001f) {
                    printf("output(%d, %d, %d) was %f instead of %f\n", x, y, c, output(x, y, c),
                           correct);
                }
            }
        }
    }

    printf("Success!\n");
    return 0;
}<|MERGE_RESOLUTION|>--- conflicted
+++ resolved
@@ -2,11 +2,7 @@
 #include <stdio.h>
 
 #include "embed_image.h"
-<<<<<<< HEAD
-#include "HalideImage.h"
-=======
-#include "HalideBuffer.h"
->>>>>>> 5f873c2c
+#include "halide_image.h"
 
 using namespace Halide;
 
@@ -21,7 +17,7 @@
     }
     Buffer<float> output(10, 10, 3);
 
-    embed_image(&input, &output);
+    embed_image(input, output);
 
     // We expected the color channels to be flipped and multiplied by 0.5
     for (int y = 0; y < 10; y++) {
