--- conflicted
+++ resolved
@@ -4,37 +4,15 @@
 using namespace Halide;
 
 int main(int argc, char **argv) {
-    halide_buffer_t buf = {0};
+
     halide_dimension_t shape[] = {{100, 10, 1},
                                   {300, 10, 10},
                                   {500, 10, 100},
                                   {400, 10, 1000}};
-    buf.host = (uint8_t *)malloc(10000 * sizeof(int));
-<<<<<<< HEAD
-    buf.dim = shape;
-    buf.dimensions = 4;
-    buf.type = Int(32);
-    Image<int> im(&buf);
-=======
-    buf.min[0] = 100;
-    buf.min[1] = 300;
-    buf.min[2] = 500;
-    buf.min[3] = 400;
-    buf.extent[0] = 10;
-    buf.extent[1] = 10;
-    buf.extent[2] = 10;
-    buf.extent[3] = 10;
-    buf.stride[0] = 1;
-    buf.stride[1] = 10;
-    buf.stride[2] = 100;
-    buf.stride[3] = 1000;
-    buf.elem_size = 4;
+    Buffer<int> buf(nullptr, 4, shape);
+    buf.allocate();
 
-    Buffer<int> im(buf);
->>>>>>> 5f873c2c
-
-    ((int *)buf.host)[0] = 17;
-    buf.host[0] = 17;
+    buf.data()[0] = 17;
     if (im(100, 300, 500, 400) != 17) {
         printf("Image indexing into buffers with non-zero mins is broken\n");
         return -1;
