#include "Halide.h"
#include <stdio.h>
#include <memory>

int error_occurred = false;
void halide_error(void *ctx, const char *msg) {
    printf("Expected: %s\n", msg);
    error_occurred = true;
}

using namespace Halide;

int main(int argc, char **argv) {
    Var x, y, z;
    Func identity_uint8;
    identity_uint8(x, y, z) = cast<uint8_t>(42);

    uint8_t c[4096];
    memset(c, 99, sizeof(c));

    halide_buffer_t buf = {0};
    halide_dimension_t shape[] = {{0, 4096, 1},
                                  {0, 4096, 0},
                                  {0, 256, 0}};
    buf.host = c;
    buf.type = UInt(8);
    buf.dimensions = 3;
    buf.dim = shape;

    identity_uint8.set_error_handler(&halide_error);

<<<<<<< HEAD
    Buffer output_buf(&buf);
=======
    Buffer<uint8_t> output_buf(buf);
>>>>>>> 5f873c2c
    Target t = get_jit_target_from_environment();

    if (t.bits != 32) {
        identity_uint8.compile_jit(t.with_feature(Target::LargeBuffers));
        identity_uint8.realize(output_buf);
        assert(!error_occurred);

        Buffer<uint8_t> output = output_buf;
        assert(output(0, 0, 0) == 42);
        assert(output(output.dim(0).extent() - 1,
                      output.dim(1).extent() - 1,
                      output.dim(2).extent() - 1) == 42);
    }

    identity_uint8.compile_jit(t);
    identity_uint8.realize(output_buf);
    assert(error_occurred);

    printf("Success!\n");
}<|MERGE_RESOLUTION|>--- conflicted
+++ resolved
@@ -18,22 +18,14 @@
     uint8_t c[4096];
     memset(c, 99, sizeof(c));
 
-    halide_buffer_t buf = {0};
     halide_dimension_t shape[] = {{0, 4096, 1},
                                   {0, 4096, 0},
                                   {0, 256, 0}};
-    buf.host = c;
-    buf.type = UInt(8);
-    buf.dimensions = 3;
-    buf.dim = shape;
+    Buffer<uint8_t> output_buf(c, 3, shape);
 
     identity_uint8.set_error_handler(&halide_error);
 
-<<<<<<< HEAD
-    Buffer output_buf(&buf);
-=======
     Buffer<uint8_t> output_buf(buf);
->>>>>>> 5f873c2c
     Target t = get_jit_target_from_environment();
 
     if (t.bits != 32) {
@@ -43,9 +35,7 @@
 
         Buffer<uint8_t> output = output_buf;
         assert(output(0, 0, 0) == 42);
-        assert(output(output.dim(0).extent() - 1,
-                      output.dim(1).extent() - 1,
-                      output.dim(2).extent() - 1) == 42);
+        assert(output(output.extent(0) - 1, output.extent(1) - 1, output.extent(2) - 1) == 42);
     }
 
     identity_uint8.compile_jit(t);
