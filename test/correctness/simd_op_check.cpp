// waitpid, etc doesn't exist on windows.
#ifdef _WIN32
#include <stdio.h>
int main(int argc, char **argv) {
    printf("Skipping test on windows\n");
    return 0;
}
#else

#include <fstream>

#include "Halide.h"

#include <stdarg.h>
#include <string.h>
#include <stdio.h>
#include <unistd.h>
#include <sys/wait.h>

using namespace Halide;

// This tests that we can correctly generate all the simd ops
using std::vector;
using std::string;

bool failed = false;
Var x("x"), y("y");

bool use_ssse3, use_sse41, use_sse42, use_avx, use_avx2, use_avx512, use_avx512_knl, use_avx512_skylake, use_avx512_cannonlake;
bool use_vsx, use_power_arch_2_07;

string filter = "*";

Target target;

ImageParam in_f32, in_f64, in_i8, in_u8, in_i16, in_u16, in_i32, in_u32, in_i64, in_u64;

int num_processes = 16;
int my_process_id = 0;

// width and height of test images
const int W = 256*3, H = 128;

bool can_run_code() {

    // If we can (target matches host), run the error checking Func.
    Target host_target = get_host_target();
    bool can_run_the_code =
        (target.arch == host_target.arch &&
         target.bits == host_target.bits &&
         target.os == host_target.os);
    // A bunch of feature flags also need to match between the
    // compiled code and the host in order to run the code.
    for (Target::Feature f : {Target::SSE41, Target::AVX,
                Target::AVX2, Target::AVX512,
                Target::FMA, Target::FMA4, Target::F16C,
                Target::VSX, Target::POWER_ARCH_2_07,
                Target::ARMv7s, Target::NoNEON, Target::MinGW}) {
        if (target.has_feature(f) != host_target.has_feature(f)) {
            can_run_the_code = false;
        }
    }
    return can_run_the_code;
}
// Check if pattern p matches str, allowing for wildcards (*).
bool wildcard_match(const char* p, const char* str) {
    // Match all non-wildcard characters.
    while (*p && *str && *p == *str && *p != '*') {
        str++;
        p++;
    }

    if (!*p) {
        return *str == 0;
    } else if (*p == '*') {
        p++;
        do {
            if (wildcard_match(p, str)) {
                return true;
            }
        } while(*str++);
    } else if (*p == ' ') {     // ignore whitespace in pattern
        p++;
        if (wildcard_match(p, str)) {
            return true;
        }
    } else if (*str == ' ') {   // ignore whitespace in string
        str++;
        if (wildcard_match(p, str)) {
            return true;
        }
    }
    return !*p;
}

bool wildcard_match(const string& p, const string& str) {
    return wildcard_match(p.c_str(), str.c_str());
}

// Check if a substring of str matches a pattern p.
bool wildcard_search(const string& p, const string& str) {
    return wildcard_match("*" + p + "*", str);
}

void check(string op, int vector_width, Expr e) {
    static int counter = 0;
    counter++;

    // Make a name for the test by uniquing then sanitizing the op name
    string name = "op_" + op;
    for (size_t i = 0; i < name.size(); i++) {
        if (!isalnum(name[i])) name[i] = '_';
    }

    name += "_" + std::to_string(counter);

    // Bail out after generating the unique_name, so that names are
    // unique across different processes and don't depend on filter
    // settings.
    if (!wildcard_match(filter, op)) return;
    if (counter % num_processes != my_process_id) return;

    std::cout << op << std::endl;

    // Define a vectorized Func that uses the pattern.
    Func f(name);
    f(x, y) = e;
    f.bound(x, 0, W).vectorize(x, vector_width);
    f.compute_root();

    // Include a scalar version
    Func f_scalar("scalar_" + name);
    f_scalar(x, y) = e;
    f_scalar.bound(x, 0, W);
    f_scalar.compute_root();

    // The output to the pipeline is the maximum absolute difference as a double.
    RDom r(0, W, 0, H);
    Func error("error_" + name);
    error() = cast<double>(maximum(absd(f(r.x, r.y), f_scalar(r.x, r.y))));

    vector<Argument> arg_types {in_f32, in_f64, in_i8, in_u8, in_i16, in_u16, in_i32, in_u32, in_i64, in_u64};


    {
        // Compile just the vector Func to assembly. Compile without
        // asserts to make the assembly easier to read.
        string asm_filename = "check_" + name + ".s";
        f.compile_to_assembly(asm_filename, arg_types, target.with_feature(Target::NoAsserts));

        std::ifstream asm_file;
        asm_file.open(asm_filename);

        bool found_it = false;

        std::ostringstream msg;
        msg << op << " did not generate. Instead we got:\n";

        string line;
        while (getline(asm_file, line)) {
            msg << line << "\n";

            // Check for the op in question
            found_it |= wildcard_search(op, line) && !wildcard_search("_" + op, line);
        }

        if (!found_it) {
            failed = true;
            std::cerr << "Failed: " << msg.str();
        }

        asm_file.close();
    }

    // Also compile the error checking Func (to be sure it compiles without error)
    std::string fn_name = "test_" + name;
    error.compile_to_file(fn_name, arg_types, fn_name, target);

    bool can_run_the_code = can_run_code();
    if (can_run_the_code) {
        Realization r = error.realize(target.without_feature(Target::NoRuntime));
<<<<<<< HEAD
        double e = Image<double>(r[0])(0);
=======
        double e = Buffer<double>(r[0])();
>>>>>>> 5f873c2c
        // Use a very loose tolerance for floating point tests. The
        // kinds of bugs we're looking for are codegen bugs that
        // return the wrong value entirely, not floating point
        // accuracy differences between vectors and scalars.
        if (e > 0.001) {
            failed = true;
            std::cerr << "The vector and scalar versions of " << name << " disagree. Maximum error: " << e << "\n";
        }
    }
}


const int max_i8  = 127;
const int max_i16 = 32767;
const int max_i32 = 0x7fffffff;
const int max_u8  = 255;
const int max_u16 = 65535;
Expr max_u32 = UInt(32).max();

using namespace Halide::ConciseCasts;

void check_sse_all() {
    #if LLVM_VERSION > 39
    #define YMM "*ymm"
    #else
    #define YMM
    #endif

    Expr f64_1 = in_f64(x), f64_2 = in_f64(x+16), f64_3 = in_f64(x+32);
    Expr f32_1 = in_f32(x), f32_2 = in_f32(x+16), f32_3 = in_f32(x+32);
    Expr i8_1  = in_i8(x),  i8_2  = in_i8(x+16),  i8_3  = in_i8(x+32);
    Expr u8_1  = in_u8(x),  u8_2  = in_u8(x+16),  u8_3  = in_u8(x+32);
    Expr i16_1 = in_i16(x), i16_2 = in_i16(x+16), i16_3 = in_i16(x+32);
    Expr u16_1 = in_u16(x), u16_2 = in_u16(x+16), u16_3 = in_u16(x+32);
    Expr i32_1 = in_i32(x), i32_2 = in_i32(x+16), i32_3 = in_i32(x+32);
    Expr u32_1 = in_u32(x), u32_2 = in_u32(x+16), u32_3 = in_u32(x+32);
    Expr i64_1 = in_i64(x), i64_2 = in_i64(x+16), i64_3 = in_i64(x+32);
    Expr u64_1 = in_u64(x), u64_2 = in_u64(x+16), u64_3 = in_u64(x+32);
    Expr bool_1 = (f32_1 > 0.3f), bool_2 = (f32_1 < -0.3f), bool_3 = (f32_1 != -0.34f);

    // MMX and SSE1 (in 64 and 128 bits)
    for (int w = 1; w <= 4; w++) {
        // LLVM promotes these to wider types for 64-bit vectors,
        // which is probably fine. Often you're 64-bits wide because
        // you're about to upcast, and using the wider types makes the
        // upcast cheap.
        if (w > 1) {
            check("paddb",   8*w, u8_1 + u8_2);
            check("psubb",   8*w, u8_1 - u8_2);
            check("paddw",   4*w, u16_1 + u16_2);
            check("psubw",   4*w, u16_1 - u16_2);
            check("pmullw",  4*w, i16_1 * i16_2);
            check("paddd",   2*w, i32_1 + i32_2);
            check("psubd",   2*w, i32_1 - i32_2);
        }

        check("paddsb",  8*w, i8_sat(i16(i8_1) + i16(i8_2)));
        // Add a test with a constant as there was a bug on this.
        check("paddsb",  8*w, i8_sat(i16(i8_1) + i16(3)));
        check("psubsb",  8*w, i8_sat(i16(i8_1) - i16(i8_2)));
        check("paddusb", 8*w, u8(min(u16(u8_1) + u16(u8_2), max_u8)));
        check("psubusb", 8*w, u8(max(i16(u8_1) - i16(u8_2), 0)));

        check("paddsw",  4*w, i16_sat(i32(i16_1) + i32(i16_2)));
        check("psubsw",  4*w, i16_sat(i32(i16_1) - i32(i16_2)));
        check("paddusw", 4*w, u16(min(u32(u16_1) + u32(u16_2), max_u16)));
        check("psubusw", 4*w, u16(max(i32(u16_1) - i32(u16_2), 0)));
        check("pmulhw",  4*w, i16((i32(i16_1) * i32(i16_2)) / (256*256)));
        check("pmulhw",  4*w, i16((i32(i16_1) * i32(i16_2)) >> 16));

        // Add a test with a constant as there was a bug on this.
        check("pmulhw",  4*w, i16((3 * i32(i16_2)) / (256*256)));

        // There was a bug with this case too. CSE was lifting out the
        // information that made it possible to do the narrowing.
        check("pmulhw",  4*w, select(in_u8(0) == 0,
                                  i16((3 * i32(i16_2)) / (256*256)),
                                  i16((5 * i32(i16_2)) / (256*256))));

        check("pmulhuw", 4*w, i16_1 / 15);


        check("pcmp*b", 8*w, select(u8_1 == u8_2, u8(1), u8(2)));
        check("pcmp*b", 8*w, select(u8_1 > u8_2, u8(1), u8(2)));
        check("pcmp*w", 4*w, select(u16_1 == u16_2, u16(1), u16(2)));
        check("pcmp*w", 4*w, select(u16_1 > u16_2, u16(1), u16(2)));
        check("pcmp*d", 2*w, select(u32_1 == u32_2, u32(1), u32(2)));
        check("pcmp*d", 2*w, select(u32_1 > u32_2, u32(1), u32(2)));

        // SSE 1
        check("addps", 2*w, f32_1 + f32_2);
        check("subps", 2*w, f32_1 - f32_2);
        check("mulps", 2*w, f32_1 * f32_2);

        // Padding out the lanes of a div isn't necessarily a good
        // idea, and so llvm doesn't do it.
        if (w > 1) {
            // LLVM no longer generates division instructions with
            // fast-math on (instead it uses the approximate
            // reciprocal, a newtown rhapson step, and a
            // multiplication by the numerator).
            //check("divps", 2*w, f32_1 / f32_2);
        }

        check(use_avx512_skylake ? "vrsqrt14ps" : "rsqrtps", 2*w, fast_inverse_sqrt(f32_1));
        check(use_avx512_skylake ? "vrcp14ps" : "rcpps", 2*w, fast_inverse(f32_1));
        check("sqrtps", 2*w, sqrt(f32_2));
        check("maxps", 2*w, max(f32_1, f32_2));
        check("minps", 2*w, min(f32_1, f32_2));
        check("pavgb", 8*w, u8((u16(u8_1) + u16(u8_2) + 1)/2));
        check("pavgb", 8*w, u8((u16(u8_1) + u16(u8_2) + 1)>>1));
        check("pavgw", 4*w, u16((u32(u16_1) + u32(u16_2) + 1)/2));
        check("pavgw", 4*w, u16((u32(u16_1) + u32(u16_2) + 1)>>1));
        check("pmaxsw", 4*w, max(i16_1, i16_2));
        check("pminsw", 4*w, min(i16_1, i16_2));
        check("pmaxub", 8*w, max(u8_1, u8_2));
        check("pminub", 8*w, min(u8_1, u8_2));
        check("pmulhuw", 4*w, u16((u32(u16_1) * u32(u16_2))/(256*256)));
        check("pmulhuw", 4*w, u16((u32(u16_1) * u32(u16_2))>>16));
        check("pmulhuw", 4*w, u16_1 / 15);


        check("cmpeqps", 2*w, select(f32_1 == f32_2, 1.0f, 2.0f));
        check("cmpltps", 2*w, select(f32_1 < f32_2, 1.0f, 2.0f));

        // These get normalized to not of eq, and not of lt with the args flipped
        //check("cmpneqps", 2*w, cast<int32_t>(f32_1 != f32_2));
        //check("cmpleps", 2*w, cast<int32_t>(f32_1 <= f32_2));

    }

    // These guys get normalized to the integer versions for widths
    // other than 128-bits. Avx512 has mask-register versions.
    // check("andnps", 4, bool_1 & (~bool_2));
    check(use_avx512_skylake ? "korw" : "orps", 4, bool_1 | bool_2);
    check(use_avx512_skylake ? "kxorw" : "xorps", 4, bool_1 ^ bool_2);
    if (!use_avx512) {
        // avx512 implicitly ands the predicates by masking the second
        // comparison using the result of the first. Clever!
        check("andps", 4, bool_1 & bool_2);
    }


    // These ones are not necessary, because we just flip the args and cmpltps or cmpleps
    //check("cmpnleps", 4, select(f32_1 > f32_2, 1.0f, 2.0f));
    //check("cmpnltps", 4, select(f32_1 >= f32_2, 1.0f, 2.0f));

    check("shufps", 4, in_f32(2*x));

    // SSE 2

    for (int w = 2; w <= 4; w++) {
        check("addpd", w, f64_1 + f64_2);
        check("subpd", w, f64_1 - f64_2);
        check("mulpd", w, f64_1 * f64_2);
        check("divpd", w, f64_1 / f64_2);
        check("sqrtpd", w, sqrt(f64_2));
        check("maxpd", w, max(f64_1, f64_2));
        check("minpd", w, min(f64_1, f64_2));

        check("cmpeqpd", w, select(f64_1 == f64_2, 1.0f, 2.0f));
        //check("cmpneqpd", w, select(f64_1 != f64_2, 1.0f, 2.0f));
        //check("cmplepd", w, select(f64_1 <= f64_2, 1.0f, 2.0f));
        check("cmpltpd", w, select(f64_1 < f64_2, 1.0f, 2.0f));

        // llvm is pretty inconsistent about which ops get generated
        // for casts. We don't intend to catch these for now, so skip
        // them.

        //check("cvttpd2dq", 4, i32(f64_1));
        //check("cvtdq2pd", 4, f64(i32_1));
        //check("cvttps2dq", 4, i32(f32_1));
        //check("cvtdq2ps", 4, f32(i32_1));
        //check("cvtps2pd", 4, f64(f32_1));
        //check("cvtpd2ps", 4, f32(f64_1));

        check("paddq", w, i64_1 + i64_2);
        check("psubq", w, i64_1 - i64_2);
        check(use_avx512_skylake ? "vpmullq" : "pmuludq", w, u64_1 * u64_2);

        check("packssdw", 4*w, i16_sat(i32_1));
        check("packsswb", 8*w, i8_sat(i16_1));
        check("packuswb", 8*w, u8_sat(i16_1));
    }

    // SSE 3

    // We don't do horizontal add/sub ops, so nothing new here

    // SSSE 3
    if (use_ssse3) {
        for (int w = 2; w <= 4; w++) {
            check("pabsb", 8*w, abs(i8_1));
            check("pabsw", 4*w, abs(i16_1));
            check("pabsd", 2*w, abs(i32_1));
        }
    }

    // SSE 4.1

    // skip dot product and argmin
    for (int w = 2; w <= 4; w++) {
        check("pmaddwd", 2*w, i32(i16_1) * 3 + i32(i16_2) * 4);
        check("pmaddwd", 2*w, i32(i16_1) * 3 - i32(i16_2) * 4);
    }

    if (use_avx2) {
        check("vpmaddwd", 8, i32(i16_1) * 3 + i32(i16_2) * 4);
    } else {
        check("pmaddwd", 8, i32(i16_1) * 3 + i32(i16_2) * 4);
    }

    // llvm doesn't distinguish between signed and unsigned multiplies
    //check("pmuldq", 4, i64(i32_1) * i64(i32_2));

    if (use_sse41) {
        for (int w = 2; w <= 4; w++) {
            if (!use_avx512) {
                check("pmuludq", 2*w, u64(u32_1) * u64(u32_2));
            }
            check("pmulld", 2*w, i32_1 * i32_2);

            check((use_avx512_skylake && w > 2) ? "vinsertf32x8" : "blend*ps", 2*w, select(f32_1 > 0.7f, f32_1, f32_2));
            check((use_avx512 && w > 2) ? "vinsertf64x4" : "blend*pd", w, select(f64_1 > cast<double>(0.7f), f64_1, f64_2));
            check("pblend*b", 8*w, select(u8_1 > 7, u8_1, u8_2));
            check("pblend*b", 8*w, select(u8_1 == 7, u8_1, u8_2));
            check("pblend*b", 8*w, select(u8_1 <= 7, i8_1, i8_2));

            check("pmaxsb", 8*w, max(i8_1, i8_2));
            check("pminsb", 8*w, min(i8_1, i8_2));
            check("pmaxuw", 4*w, max(u16_1, u16_2));
            check("pminuw", 4*w, min(u16_1, u16_2));
            check("pmaxud", 2*w, max(u32_1, u32_2));
            check("pminud", 2*w, min(u32_1, u32_2));
            check("pmaxsd", 2*w, max(i32_1, i32_2));
            check("pminsd", 2*w, min(i32_1, i32_2));

            check("roundps", 2*w, round(f32_1));
            check("roundpd", w, round(f64_1));
            check("roundps", 2*w, floor(f32_1));
            check("roundpd", w, floor(f64_1));
            check("roundps", 2*w, ceil(f32_1));
            check("roundpd", w, ceil(f64_1));

            check("pcmpeqq", w, select(i64_1 == i64_2, i64(1), i64(2)));
            check("packusdw", 4*w, u16_sat(i32_1));
        }
    }

    // SSE 4.2
    if (use_sse42) {
        check("pcmpgtq", 2, select(i64_1 > i64_2, i64(1), i64(2)));
    }

    // AVX
    if (use_avx) {
        check("vsqrtps" YMM, 8, sqrt(f32_1));
        check("vsqrtpd" YMM, 4, sqrt(f64_1));
        check(use_avx512_skylake ? "vrsqrt14ps" : "vrsqrtps" YMM, 8, fast_inverse_sqrt(f32_1));
        check(use_avx512_skylake ? "vrcp14ps" : "vrcpps" YMM, 8, fast_inverse(f32_1));

        /* Not implemented yet in the front-end
           check("vandnps", 8, bool1 & (!bool2));
           check("vandps", 8, bool1 & bool2);
           check("vorps", 8, bool1 | bool2);
           check("vxorps", 8, bool1 ^ bool2);
        */

        check("vaddps" YMM, 8, f32_1 + f32_2);
        check("vaddpd" YMM, 4, f64_1 + f64_2);
        check("vmulps" YMM, 8, f32_1 * f32_2);
        check("vmulpd" YMM, 4, f64_1 * f64_2);
        check("vsubps" YMM, 8, f32_1 - f32_2);
        check("vsubpd" YMM, 4, f64_1 - f64_2);
        // LLVM no longer generates division instruction when fast-math is on
        //check("vdivps", 8, f32_1 / f32_2);
        //check("vdivpd", 4, f64_1 / f64_2);
        check("vminps" YMM, 8, min(f32_1, f32_2));
        check("vminpd" YMM, 4, min(f64_1, f64_2));
        check("vmaxps" YMM, 8, max(f32_1, f32_2));
        check("vmaxpd" YMM, 4, max(f64_1, f64_2));
        check("vroundps" YMM, 8, round(f32_1));
        check("vroundpd" YMM, 4, round(f64_1));

        check("vcmpeqpd" YMM, 4, select(f64_1 == f64_2, 1.0f, 2.0f));
        //check("vcmpneqpd", 4, select(f64_1 != f64_2, 1.0f, 2.0f));
        //check("vcmplepd", 4, select(f64_1 <= f64_2, 1.0f, 2.0f));
        check("vcmpltpd" YMM, 4, select(f64_1 < f64_2, 1.0f, 2.0f));
        check("vcmpeqps" YMM, 8, select(f32_1 == f32_2, 1.0f, 2.0f));
        //check("vcmpneqps", 8, select(f32_1 != f32_2, 1.0f, 2.0f));
        //check("vcmpleps", 8, select(f32_1 <= f32_2, 1.0f, 2.0f));
        check("vcmpltps" YMM, 8, select(f32_1 < f32_2, 1.0f, 2.0f));

        // avx512 can do predicated insert ops instead of blends
        check(use_avx512_skylake ? "vinsertf32x8" : "vblend*ps" YMM, 8, select(f32_1 > 0.7f, f32_1, f32_2));
        check(use_avx512 ? "vinsertf64x4" : "vblend*pd" YMM, 4, select(f64_1 > cast<double>(0.7f), f64_1, f64_2));

        check("vcvttps2dq" YMM, 8, i32(f32_1));
        check("vcvtdq2ps" YMM, 8, f32(i32_1));
        check("vcvttpd2dqy", 8, i32(f64_1));
        check("vcvtdq2pd" YMM, 8, f64(i32_1));
        check("vcvtps2pd" YMM, 8, f64(f32_1));
        check("vcvtpd2psy", 8, f32(f64_1));

        // Newer llvms will just vpshufd straight from memory for reversed loads
        // check("vperm", 8, in_f32(100-x));
    }

    // AVX 2

    if (use_avx2) {
        check("vpaddb" YMM, 32, u8_1 + u8_2);
        check("vpsubb" YMM, 32, u8_1 - u8_2);
        check("vpaddsb", 32, i8_sat(i16(i8_1) + i16(i8_2)));
        check("vpsubsb", 32, i8_sat(i16(i8_1) - i16(i8_2)));
        check("vpaddusb", 32, u8(min(u16(u8_1) + u16(u8_2), max_u8)));
        check("vpsubusb", 32, u8(max(i16(u8_1) - i16(u8_2), 0)));
        check("vpaddw" YMM, 16, u16_1 + u16_2);
        check("vpsubw" YMM, 16, u16_1 - u16_2);
        check("vpaddsw", 16, i16_sat(i32(i16_1) + i32(i16_2)));
        check("vpsubsw", 16, i16_sat(i32(i16_1) - i32(i16_2)));
        check("vpaddusw", 16, u16(min(u32(u16_1) + u32(u16_2), max_u16)));
        check("vpsubusw", 16, u16(max(i32(u16_1) - i32(u16_2), 0)));
        check("vpaddd" YMM, 8, i32_1 + i32_2);
        check("vpsubd" YMM, 8, i32_1 - i32_2);
        check("vpmulhw" YMM, 16, i16((i32(i16_1) * i32(i16_2)) / (256*256)));
        check("vpmulhw" YMM, 16, i16((i32(i16_1) * i32(i16_2)) >> 16));
        check("vpmullw" YMM, 16, i16_1 * i16_2);

        check("vpcmp*b" YMM, 32, select(u8_1 == u8_2, u8(1), u8(2)));
        check("vpcmp*b" YMM, 32, select(u8_1 > u8_2, u8(1), u8(2)));
        check("vpcmp*w" YMM, 16, select(u16_1 == u16_2, u16(1), u16(2)));
        check("vpcmp*w" YMM, 16, select(u16_1 > u16_2, u16(1), u16(2)));
        check("vpcmp*d" YMM, 8, select(u32_1 == u32_2, u32(1), u32(2)));
        check("vpcmp*d" YMM, 8, select(u32_1 > u32_2, u32(1), u32(2)));

        check("vpavgb", 32, u8((u16(u8_1) + u16(u8_2) + 1)/2));
        check("vpavgw", 16, u16((u32(u16_1) + u32(u16_2) + 1)/2));
        check("vpmaxsw" YMM, 16, max(i16_1, i16_2));
        check("vpminsw" YMM, 16, min(i16_1, i16_2));
        check("vpmaxub" YMM, 32, max(u8_1, u8_2));
        check("vpminub" YMM, 32, min(u8_1, u8_2));
        check("vpmulhuw" YMM, 16, u16((u32(u16_1) * u32(u16_2))/(256*256)));
        check("vpmulhuw" YMM, 16, u16((u32(u16_1) * u32(u16_2))>>16));

        check("vpaddq" YMM, 8, i64_1 + i64_2);
        check("vpsubq" YMM, 8, i64_1 - i64_2);
        check(use_avx512_skylake ? "vpmullq" : "vpmuludq", 8, u64_1 * u64_2);

        check("vpackssdw", 16, i16_sat(i32_1));
        check("vpacksswb", 32, i8_sat(i16_1));
        check("vpackuswb", 32, u8_sat(i16_1));

        check("vpabsb", 32, abs(i8_1));
        check("vpabsw", 16, abs(i16_1));
        check("vpabsd", 8, abs(i32_1));

        // llvm doesn't distinguish between signed and unsigned multiplies
        // check("vpmuldq", 8, i64(i32_1) * i64(i32_2));
        if (!use_avx512) {
            // AVX512 uses widening loads instead
            check("vpmuludq" YMM, 8, u64(u32_1) * u64(u32_2));
        }
        check("vpmulld" YMM, 8, i32_1 * i32_2);

        check("vpblend*b" YMM, 32, select(u8_1 > 7, u8_1, u8_2));

        check("vpmaxsb" YMM, 32, max(i8_1, i8_2));
        check("vpminsb" YMM, 32, min(i8_1, i8_2));
        check("vpmaxuw" YMM, 16, max(u16_1, u16_2));
        check("vpminuw" YMM, 16, min(u16_1, u16_2));
        check("vpmaxud" YMM, 16, max(u32_1, u32_2));
        check("vpminud" YMM, 16, min(u32_1, u32_2));
        check("vpmaxsd" YMM, 8, max(i32_1, i32_2));
        check("vpminsd" YMM, 8, min(i32_1, i32_2));

        check("vpcmpeqq" YMM, 4, select(i64_1 == i64_2, i64(1), i64(2)));
        check("vpackusdw", 16, u16(clamp(i32_1, 0, max_u16)));
        check("vpcmpgtq" YMM, 4, select(i64_1 > i64_2, i64(1), i64(2)));
    }

    if (use_avx512) {
        /* Not yet implemented
        check("vrangeps", 16, clamp(f32_1, 3.0f, 9.0f));
        check("vrangepd", 8, clamp(f64_1, f64(3), f64(9)));

        check("vreduceps", 16, f32_1 - floor(f32_1));
        check("vreduceps", 16, f32_1 - floor(f32_1*8)/8);
        check("vreduceps", 16, f32_1 - trunc(f32_1));
        check("vreduceps", 16, f32_1 - trunc(f32_1*8)/8);
        check("vreducepd", 8, f64_1 - floor(f64_1));
        check("vreducepd", 8, f64_1 - floor(f64_1*8)/8);
        check("vreducepd", 8, f64_1 - trunc(f64_1));
        check("vreducepd", 8, f64_1 - trunc(f64_1*8)/8);
        */
    }
    if (use_avx512_skylake) {
        check("vpabsq", 8, abs(i64_1));
        check("vpmaxuq", 8, max(u64_1, u64_2));
        check("vpminuq", 8, min(u64_1, u64_2));
        check("vpmaxsq", 8, max(i64_1, i64_2));
        check("vpminsq", 8, min(i64_1, i64_2));
    }
}

void check_neon_all() {
    Expr f64_1 = in_f64(x), f64_2 = in_f64(x+16), f64_3 = in_f64(x+32);
    Expr f32_1 = in_f32(x), f32_2 = in_f32(x+16), f32_3 = in_f32(x+32);
    Expr i8_1  = in_i8(x),  i8_2  = in_i8(x+16),  i8_3  = in_i8(x+32);
    Expr u8_1  = in_u8(x),  u8_2  = in_u8(x+16),  u8_3  = in_u8(x+32);
    Expr i16_1 = in_i16(x), i16_2 = in_i16(x+16), i16_3 = in_i16(x+32);
    Expr u16_1 = in_u16(x), u16_2 = in_u16(x+16), u16_3 = in_u16(x+32);
    Expr i32_1 = in_i32(x), i32_2 = in_i32(x+16), i32_3 = in_i32(x+32);
    Expr u32_1 = in_u32(x), u32_2 = in_u32(x+16), u32_3 = in_u32(x+32);
    Expr i64_1 = in_i64(x), i64_2 = in_i64(x+16), i64_3 = in_i64(x+32);
    Expr u64_1 = in_u64(x), u64_2 = in_u64(x+16), u64_3 = in_u64(x+32);
    Expr bool_1 = (f32_1 > 0.3f), bool_2 = (f32_1 < -0.3f), bool_3 = (f32_1 != -0.34f);

    // Table copied from the Cortex-A9 TRM.

    // In general neon ops have the 64-bit version, the 128-bit
    // version (ending in q), and the widening version that takes
    // 64-bit args and produces a 128-bit result (ending in l). We try
    // to peephole match any with vector, so we just try 64-bits, 128
    // bits, 192 bits, and 256 bits for everything.

    bool arm32 = (target.bits == 32);

    for (int w = 1; w <= 4; w++) {

        // VABA     I       -       Absolute Difference and Accumulate
        check(arm32 ? "vaba.s8"  : "saba", 8*w, i8_1 + absd(i8_2, i8_3));
        check(arm32 ? "vaba.u8"  : "uaba", 8*w, u8_1 + absd(u8_2, u8_3));
        check(arm32 ? "vaba.s16" : "saba", 4*w, i16_1 + absd(i16_2, i16_3));
        check(arm32 ? "vaba.u16" : "uaba", 4*w, u16_1 + absd(u16_2, u16_3));
        check(arm32 ? "vaba.s32" : "saba", 2*w, i32_1 + absd(i32_2, i32_3));
        check(arm32 ? "vaba.u32" : "uaba", 2*w, u32_1 + absd(u32_2, u32_3));

        // VABAL    I       -       Absolute Difference and Accumulate Long
        check(arm32 ? "vabal.s8"  : "sabal", 8*w, i16_1 + absd(i8_2, i8_3));
        check(arm32 ? "vabal.u8"  : "uabal", 8*w, u16_1 + absd(u8_2, u8_3));
        check(arm32 ? "vabal.s16" : "sabal", 4*w, i32_1 + absd(i16_2, i16_3));
        check(arm32 ? "vabal.u16" : "uabal", 4*w, u32_1 + absd(u16_2, u16_3));
        check(arm32 ? "vabal.s32" : "sabal", 2*w, i64_1 + absd(i32_2, i32_3));
        check(arm32 ? "vabal.u32" : "uabal", 2*w, u64_1 + absd(u32_2, u32_3));

        // VABD     I, F    -       Absolute Difference
        check(arm32 ? "vabd.s8"  : "sabd", 8*w, absd(i8_2, i8_3));
        check(arm32 ? "vabd.u8"  : "uabd", 8*w, absd(u8_2, u8_3));
        check(arm32 ? "vabd.s16" : "sabd", 4*w, absd(i16_2, i16_3));
        check(arm32 ? "vabd.u16" : "uabd", 4*w, absd(u16_2, u16_3));
        check(arm32 ? "vabd.s32" : "sabd", 2*w, absd(i32_2, i32_3));
        check(arm32 ? "vabd.u32" : "uabd", 2*w, absd(u32_2, u32_3));

        // Via widening, taking abs, then narrowing
        check(arm32 ? "vabd.s8"  : "sabd", 8*w, u8(abs(i16(i8_2) - i8_3)));
        check(arm32 ? "vabd.u8"  : "uabd", 8*w, u8(abs(i16(u8_2) - u8_3)));
        check(arm32 ? "vabd.s16" : "sabd", 4*w, u16(abs(i32(i16_2) - i16_3)));
        check(arm32 ? "vabd.u16" : "uabd", 4*w, u16(abs(i32(u16_2) - u16_3)));
        check(arm32 ? "vabd.s32" : "sabd", 2*w, u32(abs(i64(i32_2) - i32_3)));
        check(arm32 ? "vabd.u32" : "uabd", 2*w, u32(abs(i64(u32_2) - u32_3)));

        // VABDL    I       -       Absolute Difference Long
        check(arm32 ? "vabdl.s8"  : "sabdl", 8*w, i16(absd(i8_2, i8_3)));
        check(arm32 ? "vabdl.u8"  : "uabdl", 8*w, u16(absd(u8_2, u8_3)));
        check(arm32 ? "vabdl.s16" : "sabdl", 4*w, i32(absd(i16_2, i16_3)));
        check(arm32 ? "vabdl.u16" : "uabdl", 4*w, u32(absd(u16_2, u16_3)));
        check(arm32 ? "vabdl.s32" : "sabdl", 2*w, i64(absd(i32_2, i32_3)));
        check(arm32 ? "vabdl.u32" : "uabdl", 2*w, u64(absd(u32_2, u32_3)));

        // Via widening then taking an abs
        check(arm32 ? "vabdl.s8"  : "sabdl", 8*w, abs(i16(i8_2) - i16(i8_3)));
        check(arm32 ? "vabdl.u8"  : "uabdl", 8*w, abs(i16(u8_2) - i16(u8_3)));
        check(arm32 ? "vabdl.s16" : "sabdl", 4*w, abs(i32(i16_2) - i32(i16_3)));
        check(arm32 ? "vabdl.u16" : "uabdl", 4*w, abs(i32(u16_2) - i32(u16_3)));
        check(arm32 ? "vabdl.s32" : "sabdl", 2*w, abs(i64(i32_2) - i64(i32_3)));
        check(arm32 ? "vabdl.u32" : "uabdl", 2*w, abs(i64(u32_2) - i64(u32_3)));

        // VABS     I, F    F, D    Absolute
        check(arm32 ? "vabs.f32" : "fabs", 2*w, abs(f32_1));
        check(arm32 ? "vabs.s32" : "abs", 2*w, abs(i32_1));
        check(arm32 ? "vabs.s16" : "abs", 4*w, abs(i16_1));
        check(arm32 ? "vabs.s8"  : "abs", 8*w, abs(i8_1));

        // VACGE    F       -       Absolute Compare Greater Than or Equal
        // VACGT    F       -       Absolute Compare Greater Than
        // VACLE    F       -       Absolute Compare Less Than or Equal
        // VACLT    F       -       Absolute Compare Less Than

        // VADD     I, F    F, D    Add
        check(arm32 ? "vadd.i8"  : "add", 8*w, i8_1 + i8_2);
        check(arm32 ? "vadd.i8"  : "add", 8*w, u8_1 + u8_2);
        check(arm32 ? "vadd.i16" : "add", 4*w, i16_1 + i16_2);
        check(arm32 ? "vadd.i16" : "add", 4*w, u16_1 + u16_2);
        check(arm32 ? "vadd.i32" : "add", 2*w, i32_1 + i32_2);
        check(arm32 ? "vadd.i32" : "add", 2*w, u32_1 + u32_2);
        check(arm32 ? "vadd.f32" : "fadd", 2*w, f32_1 + f32_2);
        check(arm32 ? "vadd.i64" : "add", 2*w, i64_1 + i64_2);
        check(arm32 ? "vadd.i64" : "add", 2*w, u64_1 + u64_2);

        // VADDHN   I       -       Add and Narrow Returning High Half
        check(arm32 ? "vaddhn.i16" : "addhn", 8*w, i8((i16_1 + i16_2)/256));
        check(arm32 ? "vaddhn.i16" : "addhn", 8*w, u8((u16_1 + u16_2)/256));
        check(arm32 ? "vaddhn.i32" : "addhn", 4*w, i16((i32_1 + i32_2)/65536));
        check(arm32 ? "vaddhn.i32" : "addhn", 4*w, u16((u32_1 + u32_2)/65536));

        // VADDL    I       -       Add Long
        check(arm32 ? "vaddl.s8"  : "saddl", 8*w, i16(i8_1) + i16(i8_2));
        check(arm32 ? "vaddl.u8"  : "uaddl", 8*w, u16(u8_1) + u16(u8_2));
        check(arm32 ? "vaddl.s16" : "saddl", 4*w, i32(i16_1) + i32(i16_2));
        check(arm32 ? "vaddl.u16" : "uaddl", 4*w, u32(u16_1) + u32(u16_2));
        check(arm32 ? "vaddl.s32" : "saddl", 2*w, i64(i32_1) + i64(i32_2));
        check(arm32 ? "vaddl.u32" : "uaddl", 2*w, u64(u32_1) + u64(u32_2));

        // VADDW    I       -       Add Wide
        check(arm32 ? "vaddw.s8"  : "saddw", 8*w, i8_1 + i16_1);
        check(arm32 ? "vaddw.u8"  : "uaddw", 8*w, u8_1 + u16_1);
        check(arm32 ? "vaddw.s16" : "saddw", 4*w, i16_1 + i32_1);
        check(arm32 ? "vaddw.u16" : "uaddw", 4*w, u16_1 + u32_1);
        check(arm32 ? "vaddw.s32" : "saddw", 2*w, i32_1 + i64_1);
        check(arm32 ? "vaddw.u32" : "uaddw", 2*w, u32_1 + u64_1);

        // VAND     X       -       Bitwise AND
        // Not implemented in front-end yet
        // check("vand", 4, bool1 & bool2);
        // check("vand", 2, bool1 & bool2);

        // VBIC     I       -       Bitwise Clear
        // VBIF     X       -       Bitwise Insert if False
        // VBIT     X       -       Bitwise Insert if True
        // skip these ones

        // VBSL     X       -       Bitwise Select
        check(arm32 ? "vbsl" : "bsl", 2*w, select(f32_1 > f32_2, 1.0f, 2.0f));

        // VCEQ     I, F    -       Compare Equal
        check(arm32 ? "vceq.i8"  : "cmeq", 8*w, select(i8_1 == i8_2, i8(1), i8(2)));
        check(arm32 ? "vceq.i8"  : "cmeq", 8*w, select(u8_1 == u8_2, u8(1), u8(2)));
        check(arm32 ? "vceq.i16" : "cmeq", 4*w, select(i16_1 == i16_2, i16(1), i16(2)));
        check(arm32 ? "vceq.i16" : "cmeq", 4*w, select(u16_1 == u16_2, u16(1), u16(2)));
        check(arm32 ? "vceq.i32" : "cmeq", 2*w, select(i32_1 == i32_2, i32(1), i32(2)));
        check(arm32 ? "vceq.i32" : "cmeq", 2*w, select(u32_1 == u32_2, u32(1), u32(2)));
        check(arm32 ? "vceq.f32" : "fcmeq", 2*w, select(f32_1 == f32_2, 1.0f, 2.0f));


        // VCGE     I, F    -       Compare Greater Than or Equal
        /* Halide flips these to less than instead
           check("vcge.s8", 16, select(i8_1 >= i8_2, i8(1), i8(2)));
           check("vcge.u8", 16, select(u8_1 >= u8_2, u8(1), u8(2)));
           check("vcge.s16", 8, select(i16_1 >= i16_2, i16(1), i16(2)));
           check("vcge.u16", 8, select(u16_1 >= u16_2, u16(1), u16(2)));
           check("vcge.s32", 4, select(i32_1 >= i32_2, i32(1), i32(2)));
           check("vcge.u32", 4, select(u32_1 >= u32_2, u32(1), u32(2)));
           check("vcge.f32", 4, select(f32_1 >= f32_2, 1.0f, 2.0f));
           check("vcge.s8", 8, select(i8_1 >= i8_2, i8(1), i8(2)));
           check("vcge.u8", 8, select(u8_1 >= u8_2, u8(1), u8(2)));
           check("vcge.s16", 4, select(i16_1 >= i16_2, i16(1), i16(2)));
           check("vcge.u16", 4, select(u16_1 >= u16_2, u16(1), u16(2)));
           check("vcge.s32", 2, select(i32_1 >= i32_2, i32(1), i32(2)));
           check("vcge.u32", 2, select(u32_1 >= u32_2, u32(1), u32(2)));
           check("vcge.f32", 2, select(f32_1 >= f32_2, 1.0f, 2.0f));
        */

        // VCGT     I, F    -       Compare Greater Than
        check(arm32 ? "vcgt.s8"  : "cmgt", 8*w, select(i8_1 > i8_2, i8(1), i8(2)));
        check(arm32 ? "vcgt.u8"  : "cmhi", 8*w, select(u8_1 > u8_2, u8(1), u8(2)));
        check(arm32 ? "vcgt.s16" : "cmgt", 4*w, select(i16_1 > i16_2, i16(1), i16(2)));
        check(arm32 ? "vcgt.u16" : "cmhi", 4*w, select(u16_1 > u16_2, u16(1), u16(2)));
        check(arm32 ? "vcgt.s32" : "cmgt", 2*w, select(i32_1 > i32_2, i32(1), i32(2)));
        check(arm32 ? "vcgt.u32" : "cmhi", 2*w, select(u32_1 > u32_2, u32(1), u32(2)));
        check(arm32 ? "vcgt.f32" : "fcmgt", 2*w, select(f32_1 > f32_2, 1.0f, 2.0f));

        // VCLS     I       -       Count Leading Sign Bits
        // VCLZ     I       -       Count Leading Zeros
        // VCMP     -       F, D    Compare Setting Flags
        // VCNT     I       -       Count Number of Set Bits
        // We skip these ones

        // VCVT     I, F, H I, F, D, H      Convert Between Floating-Point and 32-bit Integer Types
        check(arm32 ? "vcvt.f32.u32" : "ucvtf", 2*w, f32(u32_1));
        check(arm32 ? "vcvt.f32.s32" : "scvtf", 2*w, f32(i32_1));
        check(arm32 ? "vcvt.u32.f32" : "fcvtzu", 2*w, u32(f32_1));
        check(arm32 ? "vcvt.s32.f32" : "fcvtzs", 2*w, i32(f32_1));
        // skip the fixed point conversions for now

        // VDIV     -       F, D    Divide
        // This doesn't actually get vectorized in 32-bit. Not sure cortex processors can do vectorized division.
        check(arm32 ? "vdiv.f32" : "fdiv", 2*w, f32_1/f32_2);
        check(arm32 ? "vdiv.f64" : "fdiv", 2*w, f64_1/f64_2);

        // VDUP     X       -       Duplicate
        check(arm32 ? "vdup.8"  : "dup", 16*w, i8(y));
        check(arm32 ? "vdup.8"  : "dup", 16*w, u8(y));
        check(arm32 ? "vdup.16" : "dup", 8*w, i16(y));
        check(arm32 ? "vdup.16" : "dup", 8*w, u16(y));
        check(arm32 ? "vdup.32" : "dup", 4*w, i32(y));
        check(arm32 ? "vdup.32" : "dup", 4*w, u32(y));
        check(arm32 ? "vdup.32" : "dup", 4*w, f32(y));

        // VEOR     X       -       Bitwise Exclusive OR
        // check("veor", 4, bool1 ^ bool2);

        // VEXT     I       -       Extract Elements and Concatenate
        // unaligned loads with known offsets should use vext
        /* We currently don't do this.
           check("vext.8", 16, in_i8(x+1));
           check("vext.16", 8, in_i16(x+1));
           check("vext.32", 4, in_i32(x+1));
        */

        // VHADD    I       -       Halving Add
        check(arm32 ? "vhadd.s8"  : "shadd", 8*w, i8((i16(i8_1) + i16(i8_2))/2));
        check(arm32 ? "vhadd.u8"  : "uhadd", 8*w, u8((u16(u8_1) + u16(u8_2))/2));
        check(arm32 ? "vhadd.s16" : "shadd", 4*w, i16((i32(i16_1) + i32(i16_2))/2));
        check(arm32 ? "vhadd.u16" : "uhadd", 4*w, u16((u32(u16_1) + u32(u16_2))/2));
        check(arm32 ? "vhadd.s32" : "shadd", 2*w, i32((i64(i32_1) + i64(i32_2))/2));
        check(arm32 ? "vhadd.u32" : "uhadd", 2*w, u32((u64(u32_1) + u64(u32_2))/2));

        // Halide doesn't define overflow behavior for i32 so we
        // can use vhadd instruction. We can't use it for unsigned u8,i16,u16,u32.
        check(arm32 ? "vhadd.s32" : "shadd", 2*w, (i32_1 + i32_2)/2);

        // VHSUB    I       -       Halving Subtract
        check(arm32 ? "vhsub.s8"  : "shsub", 8*w, i8((i16(i8_1) - i16(i8_2))/2));
        check(arm32 ? "vhsub.u8"  : "uhsub", 8*w, u8((u16(u8_1) - u16(u8_2))/2));
        check(arm32 ? "vhsub.s16" : "shsub", 4*w, i16((i32(i16_1) - i32(i16_2))/2));
        check(arm32 ? "vhsub.u16" : "uhsub", 4*w, u16((u32(u16_1) - u32(u16_2))/2));
        check(arm32 ? "vhsub.s32" : "shsub", 2*w, i32((i64(i32_1) - i64(i32_2))/2));
        check(arm32 ? "vhsub.u32" : "uhsub", 2*w, u32((u64(u32_1) - u64(u32_2))/2));

        check(arm32 ? "vhsub.s32" : "shsub", 2*w, (i32_1 - i32_2)/2);

        // VLD1     X       -       Load Single-Element Structures
        // dense loads with unknown alignments should use vld1 variants
        check(arm32 ? "vld1.8"  : "ldr", 8*w, in_i8(x+y));
        check(arm32 ? "vld1.8"  : "ldr", 8*w, in_u8(x+y));
        check(arm32 ? "vld1.16" : "ldr", 4*w, in_i16(x+y));
        check(arm32 ? "vld1.16" : "ldr", 4*w, in_u16(x+y));
        if (w > 1) {
            // When w == 1, llvm emits vldr instead
            check(arm32 ? "vld1.32" : "ldr", 2*w, in_i32(x+y));
            check(arm32 ? "vld1.32" : "ldr", 2*w, in_u32(x+y));
            check(arm32 ? "vld1.32" : "ldr", 2*w, in_f32(x+y));
        }

        // VLD2     X       -       Load Two-Element Structures
        check(arm32 ? "vld2.32" : "ld2", 4*w, in_i32(x*2) + in_i32(x*2+1));
        check(arm32 ? "vld2.32" : "ld2", 4*w, in_u32(x*2) + in_u32(x*2+1));
        check(arm32 ? "vld2.32" : "ld2", 4*w, in_f32(x*2) + in_f32(x*2+1));
        check(arm32 ? "vld2.8"  : "ld2", 8*w, in_i8(x*2) + in_i8(x*2+1));
        check(arm32 ? "vld2.8"  : "ld2", 8*w, in_u8(x*2) + in_u8(x*2+1));
        check(arm32 ? "vld2.16" : "ld2", 4*w, in_i16(x*2) + in_i16(x*2+1));
        check(arm32 ? "vld2.16" : "ld2", 4*w, in_u16(x*2) + in_u16(x*2+1));


        // VLD3     X       -       Load Three-Element Structures
        check(arm32 ? "vld3.32" : "ld3", 4*w, in_i32(x*3+y));
        check(arm32 ? "vld3.32" : "ld3", 4*w, in_u32(x*3+y));
        check(arm32 ? "vld3.32" : "ld3", 4*w, in_f32(x*3+y));
        check(arm32 ? "vld3.8"  : "ld3", 8*w, in_i8(x*3+y));
        check(arm32 ? "vld3.8"  : "ld3", 8*w, in_u8(x*3+y));
        check(arm32 ? "vld3.16" : "ld3", 4*w, in_i16(x*3+y));
        check(arm32 ? "vld3.16" : "ld3", 4*w, in_u16(x*3+y));

        // VLD4     X       -       Load Four-Element Structures
        check(arm32 ? "vld4.32" : "ld4", 4*w, in_i32(x*4+y));
        check(arm32 ? "vld4.32" : "ld4", 4*w, in_u32(x*4+y));
        check(arm32 ? "vld4.32" : "ld4", 4*w, in_f32(x*4+y));
        check(arm32 ? "vld4.8"  : "ld4", 8*w, in_i8(x*4+y));
        check(arm32 ? "vld4.8"  : "ld4", 8*w, in_u8(x*4+y));
        check(arm32 ? "vld4.16" : "ld4", 4*w, in_i16(x*4+y));
        check(arm32 ? "vld4.16" : "ld4", 4*w, in_u16(x*4+y));

        // VLDM     X       F, D    Load Multiple Registers
        // VLDR     X       F, D    Load Single Register
        // We generally generate vld instead

        // VMAX     I, F    -       Maximum
        check(arm32 ? "vmax.s8" : "smax", 8*w, max(i8_1, i8_2));
        check(arm32 ? "vmax.u8" : "umax", 8*w, max(u8_1, u8_2));
        check(arm32 ? "vmax.s16" : "smax", 4*w, max(i16_1, i16_2));
        check(arm32 ? "vmax.u16" : "umax", 4*w, max(u16_1, u16_2));
        check(arm32 ? "vmax.s32" : "smax", 2*w, max(i32_1, i32_2));
        check(arm32 ? "vmax.u32" : "umax", 2*w, max(u32_1, u32_2));
        check(arm32 ? "vmax.f32" : "fmax", 2*w, max(f32_1, f32_2));

        // VMIN     I, F    -       Minimum
        check(arm32 ? "vmin.s8" : "smin", 8*w, min(i8_1, i8_2));
        check(arm32 ? "vmin.u8" : "umin", 8*w, min(u8_1, u8_2));
        check(arm32 ? "vmin.s16" : "smin", 4*w, min(i16_1, i16_2));
        check(arm32 ? "vmin.u16" : "umin", 4*w, min(u16_1, u16_2));
        check(arm32 ? "vmin.s32" : "smin", 2*w, min(i32_1, i32_2));
        check(arm32 ? "vmin.u32" : "umin", 2*w, min(u32_1, u32_2));
        check(arm32 ? "vmin.f32" : "fmin", 2*w, min(f32_1, f32_2));

        // VMLA     I, F    F, D    Multiply Accumulate
        check(arm32 ? "vmla.i8"  : "mla", 8*w, i8_1 + i8_2*i8_3);
        check(arm32 ? "vmla.i8"  : "mla", 8*w, u8_1 + u8_2*u8_3);
        check(arm32 ? "vmla.i16" : "mla", 4*w, i16_1 + i16_2*i16_3);
        check(arm32 ? "vmla.i16" : "mla", 4*w, u16_1 + u16_2*u16_3);
        check(arm32 ? "vmla.i32" : "mla", 2*w, i32_1 + i32_2*i32_3);
        check(arm32 ? "vmla.i32" : "mla", 2*w, u32_1 + u32_2*u32_3);
        if (w == 1 || w == 2) {
            // Older llvms don't always fuse this at non-native widths
            check(arm32 ? "vmla.f32" : "fmla", 2*w, f32_1 + f32_2*f32_3);
        }

        // VMLS     I, F    F, D    Multiply Subtract
        check(arm32 ? "vmls.i8"  : "mls", 8*w, i8_1 - i8_2*i8_3);
        check(arm32 ? "vmls.i8"  : "mls", 8*w, u8_1 - u8_2*u8_3);
        check(arm32 ? "vmls.i16" : "mls", 4*w, i16_1 - i16_2*i16_3);
        check(arm32 ? "vmls.i16" : "mls", 4*w, u16_1 - u16_2*u16_3);
        check(arm32 ? "vmls.i32" : "mls", 2*w, i32_1 - i32_2*i32_3);
        check(arm32 ? "vmls.i32" : "mls", 2*w, u32_1 - u32_2*u32_3);
        if (w == 1 || w == 2) {
            // Older llvms don't always fuse this at non-native widths
            check(arm32 ? "vmls.f32" : "fmls", 2*w, f32_1 - f32_2*f32_3);
        }

        // VMLAL    I       -       Multiply Accumulate Long
        check(arm32 ? "vmlal.s8"  : "smlal", 8*w, i16_1 + i16(i8_2)*i8_3);
        check(arm32 ? "vmlal.u8"  : "umlal", 8*w, u16_1 + u16(u8_2)*u8_3);
        check(arm32 ? "vmlal.s16" : "smlal", 4*w, i32_1 + i32(i16_2)*i16_3);
        check(arm32 ? "vmlal.u16" : "umlal", 4*w, u32_1 + u32(u16_2)*u16_3);
        check(arm32 ? "vmlal.s32" : "smlal", 2*w, i64_1 + i64(i32_2)*i32_3);
        check(arm32 ? "vmlal.u32" : "umlal", 2*w, u64_1 + u64(u32_2)*u32_3);

        // VMLSL    I       -       Multiply Subtract Long
        check(arm32 ? "vmlsl.s8"  : "smlsl", 8*w, i16_1 - i16(i8_2)*i8_3);
        check(arm32 ? "vmlsl.u8"  : "umlsl", 8*w, u16_1 - u16(u8_2)*u8_3);
        check(arm32 ? "vmlsl.s16" : "smlsl", 4*w, i32_1 - i32(i16_2)*i16_3);
        check(arm32 ? "vmlsl.u16" : "umlsl", 4*w, u32_1 - u32(u16_2)*u16_3);
        check(arm32 ? "vmlsl.s32" : "smlsl", 2*w, i64_1 - i64(i32_2)*i32_3);
        check(arm32 ? "vmlsl.u32" : "umlsl", 2*w, u64_1 - u64(u32_2)*u32_3);

        // VMOV     X       F, D    Move Register or Immediate
        // This is for loading immediates, which we won't do in the inner loop anyway

        // VMOVL    I       -       Move Long
        // For aarch64, llvm does a widening shift by 0 instead of using the sxtl instruction.
        check(arm32 ? "vmovl.s8"  : "sshll", 8*w, i16(i8_1));
        check(arm32 ? "vmovl.u8"  : "ushll", 8*w, u16(u8_1));
        check(arm32 ? "vmovl.u8"  : "ushll", 8*w, i16(u8_1));
        check(arm32 ? "vmovl.s16" : "sshll", 4*w, i32(i16_1));
        check(arm32 ? "vmovl.u16" : "ushll", 4*w, u32(u16_1));
        check(arm32 ? "vmovl.u16" : "ushll", 4*w, i32(u16_1));
        check(arm32 ? "vmovl.s32" : "sshll", 2*w, i64(i32_1));
        check(arm32 ? "vmovl.u32" : "ushll", 2*w, u64(u32_1));
        check(arm32 ? "vmovl.u32" : "ushll", 2*w, i64(u32_1));

        // VMOVN    I       -       Move and Narrow
        check(arm32 ? "vmovn.i16" : "xtn", 8*w, i8(i16_1));
        check(arm32 ? "vmovn.i16" : "xtn", 8*w, u8(u16_1));
        check(arm32 ? "vmovn.i32" : "xtn", 4*w, i16(i32_1));
        check(arm32 ? "vmovn.i32" : "xtn", 4*w, u16(u32_1));
        check(arm32 ? "vmovn.i64" : "xtn", 2*w, i32(i64_1));
        check(arm32 ? "vmovn.i64" : "xtn", 2*w, u32(u64_1));

        // VMRS     X       F, D    Move Advanced SIMD or VFP Register to ARM compute Engine
        // VMSR     X       F, D    Move ARM Core Register to Advanced SIMD or VFP
        // trust llvm to use this correctly

        // VMUL     I, F, P F, D    Multiply
        check(arm32 ? "vmul.f64" : "fmul", 2*w, f64_2*f64_1);
        check(arm32 ? "vmul.i8"  : "mul",  8*w, i8_2*i8_1);
        check(arm32 ? "vmul.i8"  : "mul",  8*w, u8_2*u8_1);
        check(arm32 ? "vmul.i16" : "mul",  4*w, i16_2*i16_1);
        check(arm32 ? "vmul.i16" : "mul",  4*w, u16_2*u16_1);
        check(arm32 ? "vmul.i32" : "mul",  2*w, i32_2*i32_1);
        check(arm32 ? "vmul.i32" : "mul",  2*w, u32_2*u32_1);
        check(arm32 ? "vmul.f32" : "fmul", 2*w, f32_2*f32_1);

        // VMULL    I, F, P -       Multiply Long
        check(arm32 ? "vmull.s8"  : "smull", 8*w, i16(i8_1)*i8_2);
        check(arm32 ? "vmull.u8"  : "umull", 8*w, u16(u8_1)*u8_2);
        check(arm32 ? "vmull.s16" : "smull", 4*w, i32(i16_1)*i16_2);
        check(arm32 ? "vmull.u16" : "umull", 4*w, u32(u16_1)*u16_2);
        check(arm32 ? "vmull.s32" : "smull", 2*w, i64(i32_1)*i32_2);
        check(arm32 ? "vmull.u32" : "umull", 2*w, u64(u32_1)*u32_2);

        // integer division by a constant should use fixed point unsigned
        // multiplication, which is done by using a widening multiply
        // followed by a narrowing
        check(arm32 ? "vmull.u8"  : "umull", 8*w, i8_1/37);
        check(arm32 ? "vmull.u8"  : "umull", 8*w, u8_1/37);
        check(arm32 ? "vmull.u16" : "umull", 4*w, i16_1/37);
        check(arm32 ? "vmull.u16" : "umull", 4*w, u16_1/37);
        check(arm32 ? "vmull.u32" : "umull", 2*w, i32_1/37);
        check(arm32 ? "vmull.u32" : "umull", 2*w, u32_1/37);

        // VMVN     X       -       Bitwise NOT
        // check("vmvn", ~bool1);

        // VNEG     I, F    F, D    Negate
        check(arm32 ? "vneg.s8"  : "neg", 8*w, -i8_1);
        check(arm32 ? "vneg.s16" : "neg", 4*w, -i16_1);
        check(arm32 ? "vneg.s32" : "neg", 2*w, -i32_1);
        check(arm32 ? "vneg.f32" : "fneg", 4*w, -f32_1);
        check(arm32 ? "vneg.f64" : "fneg", 2*w, -f64_1);

        // VNMLA    -       F, D    Negative Multiply Accumulate
        // VNMLS    -       F, D    Negative Multiply Subtract
        // VNMUL    -       F, D    Negative Multiply
        // These are vfp, not neon. They only work on scalars
        /*
          check("vnmla.f32", 4, -(f32_1 + f32_2*f32_3));
          check("vnmla.f64", 2, -(f64_1 + f64_2*f64_3));
          check("vnmls.f32", 4, -(f32_1 - f32_2*f32_3));
          check("vnmls.f64", 2, -(f64_1 - f64_2*f64_3));
          check("vnmul.f32", 4, -(f32_1*f32_2));
          check("vnmul.f64", 2, -(f64_1*f64_2));
        */

        // VORN     X       -       Bitwise OR NOT
        // check("vorn", bool1 | (~bool2));

        // VORR     X       -       Bitwise OR
        // check("vorr", bool1 | bool2);

        // VPADAL   I       -       Pairwise Add and Accumulate Long
        // VPADD    I, F    -       Pairwise Add
        // VPADDL   I       -       Pairwise Add Long
        // VPMAX    I, F    -       Pairwise Maximum
        // VPMIN    I, F    -       Pairwise Minimum
        // We don't do horizontal ops

        // VPOP     X       F, D    Pop from Stack
        // VPUSH    X       F, D    Push to Stack
        // Not used by us

        // VQABS    I       -       Saturating Absolute
        /* Of questionable value. Catching abs calls is annoying, and the
         * slow path is only one more op (for the max). */
        /*
          check("vqabs.s8", 16, abs(max(i8_1, -max_i8)));
          check("vqabs.s8", 8, abs(max(i8_1, -max_i8)));
          check("vqabs.s16", 8, abs(max(i16_1, -max_i16)));
          check("vqabs.s16", 4, abs(max(i16_1, -max_i16)));
          check("vqabs.s32", 4, abs(max(i32_1, -max_i32)));
          check("vqabs.s32", 2, abs(max(i32_1, -max_i32)));
        */

        // VQADD    I       -       Saturating Add
        check(arm32 ? "vqadd.s8"  : "sqadd", 8*w,  i8_sat(i16(i8_1)  + i16(i8_2)));
        check(arm32 ? "vqadd.s16" : "sqadd", 4*w, i16_sat(i32(i16_1) + i32(i16_2)));
        check(arm32 ? "vqadd.s32" : "sqadd", 2*w, i32_sat(i64(i32_1) + i64(i32_2)));

        check(arm32 ? "vqadd.u8"  : "uqadd", 8*w,  u8(min(u16(u8_1)  + u16(u8_2),  max_u8)));
        check(arm32 ? "vqadd.u16" : "uqadd", 4*w, u16(min(u32(u16_1) + u32(u16_2), max_u16)));

        // Check the case where we add a constant that could be narrowed
        check(arm32 ? "vqadd.u8"  : "uqadd", 8*w,  u8(min(u16(u8_1)  + 17,  max_u8)));
        check(arm32 ? "vqadd.u16" : "uqadd", 4*w, u16(min(u32(u16_1) + 17, max_u16)));

        // Can't do larger ones because we only have i32 constants

        // VQDMLAL  I       -       Saturating Double Multiply Accumulate Long
        // VQDMLSL  I       -       Saturating Double Multiply Subtract Long
        // VQDMULH  I       -       Saturating Doubling Multiply Returning High Half
        // VQDMULL  I       -       Saturating Doubling Multiply Long
        // Not sure why I'd use these

        // VQMOVN   I       -       Saturating Move and Narrow
        check(arm32 ? "vqmovn.s16" : "sqxtn", 8*w,  i8_sat(i16_1));
        check(arm32 ? "vqmovn.s32" : "sqxtn", 4*w, i16_sat(i32_1));
        check(arm32 ? "vqmovn.s64" : "sqxtn", 2*w, i32_sat(i64_1));
        check(arm32 ? "vqmovn.u16" : "uqxtn", 8*w,  u8(min(u16_1, max_u8)));
        check(arm32 ? "vqmovn.u32" : "uqxtn", 4*w, u16(min(u32_1, max_u16)));
        check(arm32 ? "vqmovn.u64" : "uqxtn", 2*w, u32(min(u64_1, max_u32)));

        // VQMOVUN  I       -       Saturating Move and Unsigned Narrow
        check(arm32 ? "vqmovun.s16" : "sqxtun", 8*w, u8_sat(i16_1));
        check(arm32 ? "vqmovun.s32" : "sqxtun", 4*w, u16_sat(i32_1));
        check(arm32 ? "vqmovun.s64" : "sqxtun", 2*w, u32_sat(i64_1));

        // VQNEG    I       -       Saturating Negate
        check(arm32 ? "vqneg.s8" : "sqneg",  8*w, -max(i8_1,  -max_i8));
        check(arm32 ? "vqneg.s16" : "sqneg", 4*w, -max(i16_1, -max_i16));
        check(arm32 ? "vqneg.s32" : "sqneg", 2*w, -max(i32_1, -max_i32));

        // VQRDMULH I       -       Saturating Rounding Doubling Multiply Returning High Half
        // Note: division in Halide always rounds down (not towards
        // zero). Otherwise these patterns would be more complicated.
        check(arm32 ? "vqrdmulh.s16" : "sqrdmulh", 4*w, i16_sat((i32(i16_1) * i32(i16_2) + (1<<14)) / (1 << 15)));
        check(arm32 ? "vqrdmulh.s32" : "sqrdmulh", 2*w, i32_sat((i64(i32_1) * i64(i32_2) + (1<<30)) /
                                                                (Expr(int64_t(1)) << 31)));

        // VQRSHL   I       -       Saturating Rounding Shift Left
        // VQRSHRN  I       -       Saturating Rounding Shift Right Narrow
        // VQRSHRUN I       -       Saturating Rounding Shift Right Unsigned Narrow
        // We use the non-rounding form of these (at worst we do an extra add)

        // VQSHL    I       -       Saturating Shift Left
        check(arm32 ? "vqshl.s8"  : "sqshl", 8*w,  i8_sat(i16(i8_1)*16));
        check(arm32 ? "vqshl.s16" : "sqshl", 4*w, i16_sat(i32(i16_1)*16));
        check(arm32 ? "vqshl.s32" : "sqshl", 2*w, i32_sat(i64(i32_1)*16));
        check(arm32 ? "vqshl.u8"  : "uqshl",  8*w,  u8(min(u16(u8_1 )*16, max_u8)));
        check(arm32 ? "vqshl.u16" : "uqshl", 4*w, u16(min(u32(u16_1)*16, max_u16)));
        check(arm32 ? "vqshl.u32" : "uqshl", 2*w, u32(min(u64(u32_1)*16, max_u32)));

        // VQSHLU   I       -       Saturating Shift Left Unsigned
        check(arm32 ? "vqshlu.s8"  : "sqshlu", 8*w,  u8_sat(i16(i8_1)*16));
        check(arm32 ? "vqshlu.s16" : "sqshlu", 4*w, u16_sat(i32(i16_1)*16));
        check(arm32 ? "vqshlu.s32" : "sqshlu", 2*w, u32_sat(i64(i32_1)*16));


        // VQSHRN   I       -       Saturating Shift Right Narrow
        // VQSHRUN  I       -       Saturating Shift Right Unsigned Narrow
        check(arm32 ? "vqshrn.s16"  : "sqshrn",  8*w,  i8_sat(i16_1/16));
        check(arm32 ? "vqshrn.s32"  : "sqshrn",  4*w, i16_sat(i32_1/16));
        check(arm32 ? "vqshrn.s64"  : "sqshrn",  2*w, i32_sat(i64_1/16));
        check(arm32 ? "vqshrun.s16" : "sqshrun", 8*w,  u8_sat(i16_1/16));
        check(arm32 ? "vqshrun.s32" : "sqshrun", 4*w, u16_sat(i32_1/16));
        check(arm32 ? "vqshrun.s64" : "sqshrun", 2*w, u32_sat(i64_1/16));
        check(arm32 ? "vqshrn.u16"  : "uqshrn", 8*w,  u8(min(u16_1/16, max_u8)));
        check(arm32 ? "vqshrn.u32"  : "uqshrn", 4*w, u16(min(u32_1/16, max_u16)));
        check(arm32 ? "vqshrn.u64"  : "uqshrn", 2*w, u32(min(u64_1/16, max_u32)));

        // VQSUB    I       -       Saturating Subtract
        check(arm32 ? "vqsub.s8"  : "sqsub", 8*w,  i8_sat(i16(i8_1)  - i16(i8_2)));
        check(arm32 ? "vqsub.s16" : "sqsub", 4*w, i16_sat(i32(i16_1) - i32(i16_2)));
        check(arm32 ? "vqsub.s32" : "sqsub", 2*w, i32_sat(i64(i32_1) - i64(i32_2)));

        // N.B. Saturating subtracts are expressed by widening to a *signed* type
        check(arm32 ? "vqsub.u8"  : "uqsub",  8*w,  u8_sat(i16(u8_1)  - i16(u8_2)));
        check(arm32 ? "vqsub.u16" : "uqsub", 4*w, u16_sat(i32(u16_1) - i32(u16_2)));
        check(arm32 ? "vqsub.u32" : "uqsub", 2*w, u32_sat(i64(u32_1) - i64(u32_2)));

        // VRADDHN  I       -       Rounding Add and Narrow Returning High Half
        /* No rounding ops
           check("vraddhn.i16", 8, i8((i16_1 + i16_2 + 128)/256));
           check("vraddhn.i16", 8, u8((u16_1 + u16_2 + 128)/256));
           check("vraddhn.i32", 4, i16((i32_1 + i32_2 + 32768)/65536));
           check("vraddhn.i32", 4, u16((u32_1 + u32_2 + 32768)/65536));
        */

        // VRECPE   I, F    -       Reciprocal Estimate
        check(arm32 ? "vrecpe.f32" : "frecpe", 2*w, fast_inverse(f32_1));

        // VRECPS   F       -       Reciprocal Step
        check(arm32 ? "vrecps.f32" : "frecps", 2*w, fast_inverse(f32_1));

        // VREV16   X       -       Reverse in Halfwords
        // VREV32   X       -       Reverse in Words
        // VREV64   X       -       Reverse in Doublewords

        // These reverse within each halfword, word, and doubleword
        // respectively. Sometimes llvm generates them, and sometimes
        // it generates vtbl instructions.

        // VRHADD   I       -       Rounding Halving Add
        check(arm32 ? "vrhadd.s8"  : "srhadd", 8*w,  i8((i16(i8_1 ) + i16(i8_2 ) + 1)/2));
        check(arm32 ? "vrhadd.u8"  : "urhadd", 8*w,  u8((u16(u8_1 ) + u16(u8_2 ) + 1)/2));
        check(arm32 ? "vrhadd.s16" : "srhadd", 4*w, i16((i32(i16_1) + i32(i16_2) + 1)/2));
        check(arm32 ? "vrhadd.u16" : "urhadd", 4*w, u16((u32(u16_1) + u32(u16_2) + 1)/2));
        check(arm32 ? "vrhadd.s32" : "srhadd", 2*w, i32((i64(i32_1) + i64(i32_2) + 1)/2));
        check(arm32 ? "vrhadd.u32" : "urhadd", 2*w, u32((u64(u32_1) + u64(u32_2) + 1)/2));

        // VRSHL    I       -       Rounding Shift Left
        // VRSHR    I       -       Rounding Shift Right
        // VRSHRN   I       -       Rounding Shift Right Narrow
        // We use the non-rounding forms of these

        // VRSQRTE  I, F    -       Reciprocal Square Root Estimate
        check(arm32 ? "vrsqrte.f32" : "frsqrte", 4*w, fast_inverse_sqrt(f32_1));

        // VRSQRTS  F       -       Reciprocal Square Root Step
        check(arm32 ? "vrsqrts.f32" : "frsqrts", 4*w, fast_inverse_sqrt(f32_1));

        // VRSRA    I       -       Rounding Shift Right and Accumulate
        // VRSUBHN  I       -       Rounding Subtract and Narrow Returning High Half
        // Boo rounding ops

        // VSHL     I       -       Shift Left
        check(arm32 ? "vshl.i64" : "shl", 2*w, i64_1*16);
        check(arm32 ? "vshl.i8"  : "shl", 8*w,  i8_1*16);
        check(arm32 ? "vshl.i16" : "shl", 4*w, i16_1*16);
        check(arm32 ? "vshl.i32" : "shl", 2*w, i32_1*16);
        check(arm32 ? "vshl.i64" : "shl", 2*w, u64_1*16);
        check(arm32 ? "vshl.i8"  : "shl", 8*w,  u8_1*16);
        check(arm32 ? "vshl.i16" : "shl", 4*w, u16_1*16);
        check(arm32 ? "vshl.i32" : "shl", 2*w, u32_1*16);


        // VSHLL    I       -       Shift Left Long
        check(arm32 ? "vshll.s8"  : "sshll", 8*w, i16(i8_1)*16);
        check(arm32 ? "vshll.s16" : "sshll", 4*w, i32(i16_1)*16);
        check(arm32 ? "vshll.s32" : "sshll", 2*w, i64(i32_1)*16);
        check(arm32 ? "vshll.u8"  : "ushll", 8*w, u16(u8_1)*16);
        check(arm32 ? "vshll.u16" : "ushll", 4*w, u32(u16_1)*16);
        check(arm32 ? "vshll.u32" : "ushll", 2*w, u64(u32_1)*16);

        // VSHR     I	-	Shift Right
        check(arm32 ? "vshr.s64" : "sshr", 2*w, i64_1/16);
        check(arm32 ? "vshr.s8"  : "sshr", 8*w,  i8_1/16);
        check(arm32 ? "vshr.s16" : "sshr", 4*w, i16_1/16);
        check(arm32 ? "vshr.s32" : "sshr", 2*w, i32_1/16);
        check(arm32 ? "vshr.u64" : "ushr", 2*w, u64_1/16);
        check(arm32 ? "vshr.u8"  : "ushr", 8*w,  u8_1/16);
        check(arm32 ? "vshr.u16" : "ushr", 4*w, u16_1/16);
        check(arm32 ? "vshr.u32" : "ushr", 2*w, u32_1/16);

        // VSHRN	I	-	Shift Right Narrow
        check(arm32 ? "vshrn.i16" : "shrn", 8*w,  i8(i16_1/256));
        check(arm32 ? "vshrn.i32" : "shrn", 4*w, i16(i32_1/65536));
        check(arm32 ? "vshrn.i16" : "shrn", 8*w,  u8(u16_1/256));
        check(arm32 ? "vshrn.i32" : "shrn", 4*w, u16(u32_1/65536));
        check(arm32 ? "vshrn.i16" : "shrn", 8*w,  i8(i16_1/16));
        check(arm32 ? "vshrn.i32" : "shrn", 4*w, i16(i32_1/16));
        check(arm32 ? "vshrn.i16" : "shrn", 8*w,  u8(u16_1/16));
        check(arm32 ? "vshrn.i32" : "shrn", 4*w, u16(u32_1/16));

        // VSLI	X	-	Shift Left and Insert
        // I guess this could be used for (x*256) | (y & 255)? We don't do bitwise ops on integers, so skip it.

        // VSQRT	-	F, D	Square Root
        check(arm32 ? "vsqrt.f32" : "fsqrt", 4*w, sqrt(f32_1));
        check(arm32 ? "vsqrt.f64" : "fsqrt", 2*w, sqrt(f64_1));

        // VSRA	I	-	Shift Right and Accumulate
        check(arm32 ? "vsra.s64" : "ssra", 2*w, i64_2 + i64_1/16);
        check(arm32 ? "vsra.s8"  : "ssra", 8*w,  i8_2 + i8_1/16);
        check(arm32 ? "vsra.s16" : "ssra", 4*w, i16_2 + i16_1/16);
        check(arm32 ? "vsra.s32" : "ssra", 2*w, i32_2 + i32_1/16);
        check(arm32 ? "vsra.u64" : "usra", 2*w, u64_2 + u64_1/16);
        check(arm32 ? "vsra.u8"  : "usra", 8*w,  u8_2 + u8_1/16);
        check(arm32 ? "vsra.u16" : "usra", 4*w, u16_2 + u16_1/16);
        check(arm32 ? "vsra.u32" : "usra", 2*w, u32_2 + u32_1/16);

        // VSRI	X	-	Shift Right and Insert
        // See VSLI


        // VSUB	I, F	F, D	Subtract
        check(arm32 ? "vsub.i64" : "sub",  2*w, i64_1 - i64_2);
        check(arm32 ? "vsub.i64" : "sub",  2*w, u64_1 - u64_2);
        check(arm32 ? "vsub.f32" : "fsub", 4*w, f32_1 - f32_2);
        check(arm32 ? "vsub.i8"  : "sub",  8*w,  i8_1 - i8_2);
        check(arm32 ? "vsub.i8"  : "sub",  8*w,  u8_1 - u8_2);
        check(arm32 ? "vsub.i16" : "sub",  4*w, i16_1 - i16_2);
        check(arm32 ? "vsub.i16" : "sub",  4*w, u16_1 - u16_2);
        check(arm32 ? "vsub.i32" : "sub",  2*w, i32_1 - i32_2);
        check(arm32 ? "vsub.i32" : "sub",  2*w, u32_1 - u32_2);
        check(arm32 ? "vsub.f32" : "fsub", 2*w, f32_1 - f32_2);

        // VSUBHN	I	-	Subtract and Narrow
        check(arm32 ? "vsubhn.i16" : "subhn", 8*w,  i8((i16_1 - i16_2)/256));
        check(arm32 ? "vsubhn.i16" : "subhn", 8*w,  u8((u16_1 - u16_2)/256));
        check(arm32 ? "vsubhn.i32" : "subhn", 4*w, i16((i32_1 - i32_2)/65536));
        check(arm32 ? "vsubhn.i32" : "subhn", 4*w, u16((u32_1 - u32_2)/65536));

        // VSUBL	I	-	Subtract Long
        check(arm32 ? "vsubl.s8"  : "ssubl", 8*w, i16(i8_1)  - i16(i8_2));
        check(arm32 ? "vsubl.u8"  : "usubl", 8*w, u16(u8_1)  - u16(u8_2));
        check(arm32 ? "vsubl.s16" : "ssubl", 4*w, i32(i16_1) - i32(i16_2));
        check(arm32 ? "vsubl.u16" : "usubl", 4*w, u32(u16_1) - u32(u16_2));
        check(arm32 ? "vsubl.s32" : "ssubl", 2*w, i64(i32_1) - i64(i32_2));
        check(arm32 ? "vsubl.u32" : "usubl", 2*w, u64(u32_1) - u64(u32_2));

        // VSUBW	I	-	Subtract Wide
        check(arm32 ? "vsubw.s8"  : "ssubw", 8*w, i16_1 - i8_1);
        check(arm32 ? "vsubw.u8"  : "usubw", 8*w, u16_1 - u8_1);
        check(arm32 ? "vsubw.s16" : "ssubw", 4*w, i32_1 - i16_1);
        check(arm32 ? "vsubw.u16" : "usubw", 4*w, u32_1 - u16_1);
        check(arm32 ? "vsubw.s32" : "ssubw", 2*w, i64_1 - i32_1);
        check(arm32 ? "vsubw.u32" : "usubw", 2*w, u64_1 - u32_1);

        // VST1	X	-	Store single-element structures
        check(arm32 ? "vst1.8" : "st", 8*w, i8_1);

    }

    // VST2	X	-	Store two-element structures
    for (int sign = 0; sign <= 1; sign++) {
        for (int width = 128; width <= 128*4; width *= 2) {
            for (int bits = 8; bits < 64; bits *= 2) {
                if (width <= bits*2) continue;
                Func tmp1, tmp2;
                tmp1(x) = cast(sign ? Int(bits) : UInt(bits), x);
                tmp1.compute_root();
                tmp2(x, y) = select(x%2 == 0, tmp1(x/2), tmp1(x/2 + 16));
                tmp2.compute_root().vectorize(x, width/bits);
                string op = "vst2." + std::to_string(bits);
                check(arm32 ? op : string("st2"), width/bits, tmp2(0, 0) + tmp2(0, 63));
            }
        }
    }

    // Also check when the two expressions interleaved have a common
    // subexpression, which results in a vector var being lifted out.
    for (int sign = 0; sign <= 1; sign++) {
        for (int width = 128; width <= 128*4; width *= 2) {
            for (int bits = 8; bits < 64; bits *= 2) {
                if (width <= bits*2) continue;
                Func tmp1, tmp2;
                tmp1(x) = cast(sign ? Int(bits) : UInt(bits), x);
                tmp1.compute_root();
                Expr e = (tmp1(x/2)*2 + 7)/4;
                tmp2(x, y) = select(x%2 == 0, e*3, e + 17);
                tmp2.compute_root().vectorize(x, width/bits);
                string op = "vst2." + std::to_string(bits);
                check(arm32 ? op : string("st2"), width/bits, tmp2(0, 0) + tmp2(0, 127));
            }
        }
    }

    // VST3	X	-	Store three-element structures
    for (int sign = 0; sign <= 1; sign++) {
        for (int width = 192; width <= 192*4; width *= 2) {
            for (int bits = 8; bits < 64; bits *= 2) {
                if (width <= bits*3) continue;
                Func tmp1, tmp2;
                tmp1(x) = cast(sign ? Int(bits) : UInt(bits), x);
                tmp1.compute_root();
                tmp2(x, y) = select(x%3 == 0, tmp1(x/3),
                                    x%3 == 1, tmp1(x/3 + 16),
                                    tmp1(x/3 + 32));
                tmp2.compute_root().vectorize(x, width/bits);
                string op = "vst3." + std::to_string(bits);
                check(arm32 ? op : string("st3"), width/bits, tmp2(0, 0) + tmp2(0, 127));
            }
        }
    }

    // VST4	X	-	Store four-element structures
    for (int sign = 0; sign <= 1; sign++) {
        for (int width = 256; width <= 256*4; width *= 2) {
            for (int bits = 8; bits < 64; bits *= 2) {
                if (width <= bits*4) continue;
                Func tmp1, tmp2;
                tmp1(x) = cast(sign ? Int(bits) : UInt(bits), x);
                tmp1.compute_root();
                tmp2(x, y) = select(x%4 == 0, tmp1(x/4),
                                    x%4 == 1, tmp1(x/4 + 16),
                                    x%4 == 2, tmp1(x/4 + 32),
                                    tmp1(x/4 + 48));
                tmp2.compute_root().vectorize(x, width/bits);
                string op = "vst4." + std::to_string(bits);
                check(arm32 ? op : string("st4"), width/bits, tmp2(0, 0) + tmp2(0, 127));
            }
        }
    }

    // VSTM	X	F, D	Store Multiple Registers
    // VSTR	X	F, D	Store Register
    // we trust llvm to use these

    // VSWP	I	-	Swap Contents
    // Swaps the contents of two registers. Not sure why this would be useful.

    // VTBL	X	-	Table Lookup
    // Arm's version of shufps. Allows for arbitrary permutations of a
    // 64-bit vector. We typically use vrev variants instead.

    // VTBX	X	-	Table Extension
    // Like vtbl, but doesn't change any elements where the index was
    // out of bounds. Not sure how we'd use this.

    // VTRN	X	-	Transpose
    // Swaps the even elements of one vector with the odd elements of
    // another. Not useful for us.

    // VTST	I	-	Test Bits
    // check("vtst.32", 4, (bool1 & bool2) != 0);

    // VUZP	X	-	Unzip
    // VZIP	X	-	Zip
    // Interleave or deinterleave two vectors. Given that we use
    // interleaving loads and stores, it's hard to hit this op with
    // halide.
}

void check_hvx_all() {
    Expr f32_1 = in_f32(x), f32_2 = in_f32(x+16), f32_3 = in_f32(x+32);
    Expr f64_1 = in_f64(x), f64_2 = in_f64(x+16), f64_3 = in_f64(x+32);
    Expr i8_1  = in_i8(x),  i8_2  = in_i8(x+16),  i8_3  = in_i8(x+32);
    Expr u8_1  = in_u8(x),  u8_2  = in_u8(x+16),  u8_3  = in_u8(x+32);
    Expr u8_even = in_u8(2*x), u8_odd = in_u8(2*x+1);
    Expr i16_1 = in_i16(x), i16_2 = in_i16(x+16), i16_3 = in_i16(x+32);
    Expr u16_1 = in_u16(x), u16_2 = in_u16(x+16), u16_3 = in_u16(x+32);
    Expr i32_1 = in_i32(x), i32_2 = in_i32(x+16), i32_3 = in_i32(x+32);
    Expr u32_1 = in_u32(x), u32_2 = in_u32(x+16), u32_3 = in_u32(x+32);
    Expr i64_1 = in_i64(x), i64_2 = in_i64(x+16), i64_3 = in_i64(x+32);
    Expr u64_1 = in_u64(x), u64_2 = in_u64(x+16), u64_3 = in_u64(x+32);
    Expr bool_1 = (f32_1 > 0.3f), bool_2 = (f32_1 < -0.3f), bool_3 = (f32_1 != -0.34f);

    int hvx_width = 0;
    if (target.has_feature(Target::HVX_64)) {
        hvx_width = 64;
    } else if (target.has_feature(Target::HVX_128)) {
        hvx_width = 128;
    }

    // Verify that unaligned loads use the right instructions, and don't try to use
    // immediates of more than 3 bits.
    check("valign(v*,v*,#7)", hvx_width/1, in_u8(x + 7));
    check("vlalign(v*,v*,#7)", hvx_width/1, in_u8(x + hvx_width - 7));
    check("valign(v*,v*,r*)", hvx_width/1, in_u8(x + 8));
    check("valign(v*,v*,r*)", hvx_width/1, in_u8(x + hvx_width - 8));
    check("valign(v*,v*,#6)", hvx_width/1, in_u16(x + 3));
    check("vlalign(v*,v*,#6)", hvx_width/1, in_u16(x + hvx_width - 3));
    check("valign(v*,v*,r*)", hvx_width/1, in_u16(x + 4));
    check("valign(v*,v*,r*)", hvx_width/1, in_u16(x + hvx_width - 4));

    check("vunpack(v*.ub)", hvx_width/1, u16(u8_1));
    check("vunpack(v*.ub)", hvx_width/1, i16(u8_1));
    check("vunpack(v*.uh)", hvx_width/2, u32(u16_1));
    check("vunpack(v*.uh)", hvx_width/2, i32(u16_1));
    check("vunpack(v*.b)", hvx_width/1, u16(i8_1));
    check("vunpack(v*.b)", hvx_width/1, i16(i8_1));
    check("vunpack(v*.h)", hvx_width/2, u32(i16_1));
    check("vunpack(v*.h)", hvx_width/2, i32(i16_1));

    check("vunpack(v*.ub)", hvx_width/1, u32(u8_1));
    check("vunpack(v*.ub)", hvx_width/1, i32(u8_1));
    check("vunpack(v*.b)", hvx_width/1, u32(i8_1));
    check("vunpack(v*.b)", hvx_width/1, i32(i8_1));

#if 0
    // It's quite difficult to write a single expression that tests vzxt
    // and vsxt, because it gets rewritten as vpack/vunpack.
    check("vzxt(v*.ub)", hvx_width/1, u16(u8_1));
    check("vzxt(v*.ub)", hvx_width/1, i16(u8_1));
    check("vzxt(v*.uh)", hvx_width/2, u32(u16_1));
    check("vzxt(v*.uh)", hvx_width/2, i32(u16_1));
    check("vsxt(v*.b)", hvx_width/1, u16(i8_1));
    check("vsxt(v*.b)", hvx_width/1, i16(i8_1));
    check("vsxt(v*.h)", hvx_width/2, u32(i16_1));
    check("vsxt(v*.h)", hvx_width/2, i32(i16_1));

    check("vzxt(v*.ub)", hvx_width/1, u32(u8_1));
    check("vzxt(v*.ub)", hvx_width/1, i32(u8_1));
    check("vsxt(v*.b)", hvx_width/1, u32(i8_1));
    check("vsxt(v*.b)", hvx_width/1, i32(i8_1));
#endif

    check("vadd(v*.b,v*.b)", hvx_width/1, u8_1 + u8_2);
    check("vadd(v*.h,v*.h)", hvx_width/2, u16_1 + u16_2);
    check("vadd(v*.w,v*.w)", hvx_width/4, u32_1 + u32_2);
    check("vadd(v*.b,v*.b)", hvx_width/1, i8_1 + i8_2);
    check("vadd(v*.h,v*.h)", hvx_width/2, i16_1 + i16_2);
    check("vadd(v*.w,v*.w)", hvx_width/4, i32_1 + i32_2);
    check("v*.h = vadd(v*.ub,v*.ub)", hvx_width/1, u16(u8_1) + u16(u8_2));
    check("v*.w = vadd(v*.uh,v*.uh)", hvx_width/2, u32(u16_1) + u32(u16_2));
    check("v*.w = vadd(v*.h,v*.h)", hvx_width/2, i32(i16_1) + i32(i16_2));
    check("vadd(v*.ub,v*.ub):sat", hvx_width/1, u8_sat(u16(u8_1 + u16(u8_2))));
    check("vadd(v*.uh,v*.uh):sat", hvx_width/2, u16_sat(u32(u16_1 + u32(u16_2))));
    check("vadd(v*.h,v*.h):sat", hvx_width/2, i16_sat(i32(i16_1 + i32(i16_2))));
    check("vadd(v*.w,v*.w):sat", hvx_width/4, i32_sat(i64(i32_1 + i64(i32_2))));

    check("vsub(v*.b,v*.b)", hvx_width/1, u8_1 - u8_2);
    check("vsub(v*.h,v*.h)", hvx_width/2, u16_1 - u16_2);
    check("vsub(v*.w,v*.w)", hvx_width/4, u32_1 - u32_2);
    check("vsub(v*.b,v*.b)", hvx_width/1, i8_1 - i8_2);
    check("vsub(v*.h,v*.h)", hvx_width/2, i16_1 - i16_2);
    check("vsub(v*.w,v*.w)", hvx_width/4, i32_1 - i32_2);
    check("v*.h = vsub(v*.ub,v*.ub)", hvx_width/1, u16(u8_1) - u16(u8_2));
    check("v*.w = vsub(v*.uh,v*.uh)", hvx_width/2, u32(u16_1) - u32(u16_2));
    check("v*.w = vsub(v*.h,v*.h)", hvx_width/2, i32(i16_1) - i32(i16_2));
    check("vsub(v*.ub,v*.ub):sat", hvx_width/1, u8_sat(i16(u8_1 - i16(u8_2))));
    check("vsub(v*.uh,v*.uh):sat", hvx_width/2, u16_sat(i32(u16_1 - i32(u16_2))));
    check("vsub(v*.h,v*.h):sat", hvx_width/2, i16_sat(i32(i16_1 - i32(i16_2))));
    check("vsub(v*.w,v*.w):sat", hvx_width/4, i32_sat(i64(i32_1 - i64(i32_2))));

    // Double vector versions of the above
    check("vadd(v*:*.b,v*:*.b)", hvx_width*2, u8_1 + u8_2);
    check("vadd(v*:*.h,v*:*.h)", hvx_width/1, u16_1 + u16_2);
    check("vadd(v*:*.w,v*:*.w)", hvx_width/2, u32_1 + u32_2);
    check("vadd(v*:*.b,v*:*.b)", hvx_width*2, i8_1 + i8_2);
    check("vadd(v*:*.h,v*:*.h)", hvx_width/1, i16_1 + i16_2);
    check("vadd(v*:*.w,v*:*.w)", hvx_width/2, i32_1 + i32_2);
    check("vadd(v*:*.ub,v*:*.ub):sat", hvx_width*2, u8_sat(u16(u8_1 + u16(u8_2))));
    check("vadd(v*:*.uh,v*:*.uh):sat", hvx_width/1, u16_sat(u32(u16_1 + u32(u16_2))));
    check("vadd(v*:*.h,v*:*.h):sat", hvx_width/1, i16_sat(i32(i16_1 + i32(i16_2))));
    check("vadd(v*:*.w,v*:*.w):sat", hvx_width/2, i32_sat(i64(i32_1 + i64(i32_2))));

    check("vsub(v*:*.b,v*:*.b)", hvx_width*2, u8_1 - u8_2);
    check("vsub(v*:*.h,v*:*.h)", hvx_width/1, u16_1 - u16_2);
    check("vsub(v*:*.w,v*:*.w)", hvx_width/2, u32_1 - u32_2);
    check("vsub(v*:*.b,v*:*.b)", hvx_width*2, i8_1 - i8_2);
    check("vsub(v*:*.h,v*:*.h)", hvx_width/1, i16_1 - i16_2);
    check("vsub(v*:*.w,v*:*.w)", hvx_width/2, i32_1 - i32_2);
    check("vsub(v*:*.ub,v*:*.ub):sat", hvx_width*2, u8_sat(i16(u8_1 - i16(u8_2))));
    check("vsub(v*:*.uh,v*:*.uh):sat", hvx_width/1, u16_sat(i32(u16_1 - i32(u16_2))));
    check("vsub(v*:*.h,v*:*.h):sat", hvx_width/1, i16_sat(i32(i16_1 - i32(i16_2))));
    check("vsub(v*:*.w,v*:*.w):sat", hvx_width/2, i32_sat(i64(i32_1 - i64(i32_2))));

    check("vavg(v*.ub,v*.ub)", hvx_width/1, u8((u16(u8_1) + u16(u8_2))/2));
    check("vavg(v*.ub,v*.ub):rnd", hvx_width/1, u8((u16(u8_1) + u16(u8_2) + 1)/2));
    check("vavg(v*.uh,v*.uh)", hvx_width/2, u16((u32(u16_1) + u32(u16_2))/2));
    check("vavg(v*.uh,v*.uh):rnd", hvx_width/2, u16((u32(u16_1) + u32(u16_2) + 1)/2));
    check("vavg(v*.h,v*.h)", hvx_width/2, i16((i32(i16_1) + i32(i16_2))/2));
    check("vavg(v*.h,v*.h):rnd", hvx_width/2, i16((i32(i16_1) + i32(i16_2) + 1)/2));
    check("vavg(v*.w,v*.w)", hvx_width/4, i32((i64(i32_1) + i64(i32_2))/2));
    check("vavg(v*.w,v*.w):rnd", hvx_width/4, i32((i64(i32_1) + i64(i32_2) + 1)/2));
    check("vnavg(v*.ub,v*.ub)", hvx_width/1, i8_sat((i16(u8_1) - i16(u8_2))/2));
    check("vnavg(v*.h,v*.h)", hvx_width/2, i16_sat((i32(i16_1) - i32(i16_2))/2));
    check("vnavg(v*.w,v*.w)", hvx_width/4, i32_sat((i64(i32_1) - i64(i32_2))/2));

    // The behavior of shifts larger than the type behave differently
    // on HVX vs. the scalar processor, so we clamp.
    check("vlsr(v*.h,v*.h)", hvx_width/1, u8_1 >> (u8_2 % 8));
    check("vlsr(v*.h,v*.h)", hvx_width/2, u16_1 >> (u16_2 % 16));
    check("vlsr(v*.w,v*.w)", hvx_width/4, u32_1 >> (u32_2 % 32));
    check("vasr(v*.h,v*.h)", hvx_width/1, i8_1 >> (i8_2 % 8));
    check("vasr(v*.h,v*.h)", hvx_width/2, i16_1 >> (i16_2 % 16));
    check("vasr(v*.w,v*.w)", hvx_width/4, i32_1 >> (i32_2 % 32));
    check("vasr(v*.h,v*.h,r*):sat", hvx_width/1, u8_sat(i16_1 >> 4));
    check("vasr(v*.w,v*.w,r*):sat", hvx_width/2, u16_sat(i32_1 >> 8));
    check("vasr(v*.w,v*.w,r*):sat", hvx_width/2, i16_sat(i32_1 >> 8));
    check("vasr(v*.w,v*.w,r*)", hvx_width/2, i16(i32_1 >> 8));
    check("vasl(v*.h,v*.h)", hvx_width/1, u8_1 << (u8_2 % 8));
    check("vasl(v*.h,v*.h)", hvx_width/2, u16_1 << (u16_2 % 16));
    check("vasl(v*.w,v*.w)", hvx_width/4, u32_1 << (u32_2 % 32));
    check("vasl(v*.h,v*.h)", hvx_width/1, i8_1 << (i8_2 % 8));
    check("vasl(v*.h,v*.h)", hvx_width/2, i16_1 << (i16_2 % 16));
    check("vasl(v*.w,v*.w)", hvx_width/4, i32_1 << (i32_2 % 32));

    // The scalar lsr generates uh/uw arguments, while the vector
    // version just generates h/w.
    check("vlsr(v*.uh,r*)", hvx_width/1, u8_1 >> (u8(y) % 8));
    check("vlsr(v*.uh,r*)", hvx_width/2, u16_1 >> (u16(y) % 16));
    check("vlsr(v*.uw,r*)", hvx_width/4, u32_1 >> (u32(y) % 32));
    check("vasr(v*.h,r*)", hvx_width/1, i8_1 >> (i8(y) % 8));
    check("vasr(v*.h,r*)", hvx_width/2, i16_1 >> (i16(y) % 16));
    check("vasr(v*.w,r*)", hvx_width/4, i32_1 >> (i32(y) % 32));
    check("vasl(v*.h,r*)", hvx_width/1, u8_1 << (u8(y) % 8));
    check("vasl(v*.h,r*)", hvx_width/2, u16_1 << (u16(y) % 16));
    check("vasl(v*.w,r*)", hvx_width/4, u32_1 << (u32(y) % 32));
    check("vasl(v*.h,r*)", hvx_width/1, i8_1 << (i8(y) % 8));
    check("vasl(v*.h,r*)", hvx_width/2, i16_1 << (i16(y) % 16));
    check("vasl(v*.w,r*)", hvx_width/4, i32_1 << (i32(y) % 32));

    check("vpacke(v*.h,v*.h)", hvx_width/1, u8(u16_1));
    check("vpacke(v*.h,v*.h)", hvx_width/1, u8(i16_1));
    check("vpacke(v*.h,v*.h)", hvx_width/1, i8(u16_1));
    check("vpacke(v*.h,v*.h)", hvx_width/1, i8(i16_1));
    check("vpacke(v*.w,v*.w)", hvx_width/2, u16(u32_1));
    check("vpacke(v*.w,v*.w)", hvx_width/2, u16(i32_1));
    check("vpacke(v*.w,v*.w)", hvx_width/2, i16(u32_1));
    check("vpacke(v*.w,v*.w)", hvx_width/2, i16(i32_1));

    check("vpacko(v*.h,v*.h)", hvx_width/1, u8(u16_1 >> 8));
    check("vpacko(v*.h,v*.h)", hvx_width/1, u8(i16_1 >> 8));
    check("vpacko(v*.h,v*.h)", hvx_width/1, i8(u16_1 >> 8));
    check("vpacko(v*.h,v*.h)", hvx_width/1, i8(i16_1 >> 8));
    check("vpacko(v*.w,v*.w)", hvx_width/2, u16(u32_1 >> 16));
    check("vpacko(v*.w,v*.w)", hvx_width/2, u16(i32_1 >> 16));
    check("vpacko(v*.w,v*.w)", hvx_width/2, i16(u32_1 >> 16));
    check("vpacko(v*.w,v*.w)", hvx_width/2, i16(i32_1 >> 16));

    // vpack doesn't interleave its inputs, which means it doesn't
    // simplify with widening. This is preferable for when the
    // pipeline doesn't widen to begin with, as in the above
    // tests. However, if the pipeline does widen, we want to generate
    // different instructions that have a built in interleaving that
    // we can cancel with the deinterleaving from widening.
    check("vshuffe(v*.b,v*.b)", hvx_width/1, u8(u16(u8_1) * 127));
    check("vshuffe(v*.b,v*.b)", hvx_width/1, u8(i16(i8_1) * 63));
    check("vshuffe(v*.b,v*.b)", hvx_width/1, i8(u16(u8_1) * 127));
    check("vshuffe(v*.b,v*.b)", hvx_width/1, i8(i16(i8_1) * 63));
    check("vshuffe(v*.h,v*.h)", hvx_width/2, u16(u32(u16_1) * 32767));
    check("vshuffe(v*.h,v*.h)", hvx_width/2, u16(i32(i16_1) * 16383));
    check("vshuffe(v*.h,v*.h)", hvx_width/2, i16(u32(u16_1) * 32767));
    check("vshuffe(v*.h,v*.h)", hvx_width/2, i16(i32(i16_1) * 16383));

    check("vshuffo(v*.b,v*.b)", hvx_width/1, u8((u16(u8_1) * 127) >> 8));
    check("vshuffo(v*.b,v*.b)", hvx_width/1, u8((i16(i8_1) * 63) >> 8));
    check("vshuffo(v*.b,v*.b)", hvx_width/1, i8((u16(u8_1) * 127) >> 8));
    check("vshuffo(v*.b,v*.b)", hvx_width/1, i8((i16(i8_1) * 63) >> 8));
    check("vshuffo(v*.h,v*.h)", hvx_width/2, u16((u32(u16_1) * 32767) >> 16));
    check("vshuffo(v*.h,v*.h)", hvx_width/2, u16((i32(i16_1) * 16383) >> 16));
    check("vshuffo(v*.h,v*.h)", hvx_width/2, i16((u32(u16_1) * 32767) >> 16));
    check("vshuffo(v*.h,v*.h)", hvx_width/2, i16((i32(i16_1) * 16383) >> 16));

    check("vpacke(v*.h,v*.h)", hvx_width/1, in_u8(2*x));
    check("vpacke(v*.w,v*.w)", hvx_width/2, in_u16(2*x));
    check("vdeal(v*,v*,r*)", hvx_width/4, in_u32(2*x));
    check("vpacko(v*.h,v*.h)", hvx_width/1, in_u8(2*x + 1));
    check("vpacko(v*.w,v*.w)", hvx_width/2, in_u16(2*x + 1));
    check("vdeal(v*,v*,r*)", hvx_width/4, in_u32(2*x + 1));

    check("vlut32(v*.b,v*.b,r*)", hvx_width/1, in_u8(3*x/2));
    check("vlut16(v*.b,v*.h,r*)", hvx_width/2, in_u16(3*x/2));

    check("vlut32(v*.b,v*.b,r*)", hvx_width/1, in_u8(u8_1));
    check("vlut32(v*.b,v*.b,r*)", hvx_width/1, in_u8(clamp(u16_1, 0, 63)));
    check("vlut16(v*.b,v*.h,r*)", hvx_width/2, in_u16(u8_1));
    check("vlut16(v*.b,v*.h,r*)", hvx_width/2, in_u16(clamp(u16_1, 0, 15)));

    check("v*.ub = vpack(v*.h,v*.h):sat", hvx_width/1, u8_sat(i16_1));
    check("v*.b = vpack(v*.h,v*.h):sat", hvx_width/1, i8_sat(i16_1));
    check("v*.uh = vpack(v*.w,v*.w):sat", hvx_width/2, u16_sat(i32_1));
    check("v*.h = vpack(v*.w,v*.w):sat", hvx_width/2, i16_sat(i32_1));

    // vpack doesn't interleave its inputs, which means it doesn't
    // simplify with widening. This is preferable for when the
    // pipeline doesn't widen to begin with, as in the above
    // tests. However, if the pipeline does widen, we want to generate
    // different instructions that have a built in interleaving that
    // we can cancel with the deinterleaving from widening.
    check("v*.ub = vsat(v*.h,v*.h)", hvx_width/1, u8_sat(i16(i8_1) << 8));
    check("v*.uh = vasr(v*.w,v*.w,r*):sat", hvx_width/2, u16_sat(i32(i16_1) << 16));
    check("v*.h = vasr(v*.w,v*.w,r*):sat", hvx_width/2, u8_sat(i32(i16_1) >> 4));
    check("v*.h = vsat(v*.w,v*.w)", hvx_width/2, i16_sat(i32(i16_1) << 16));

    // Also check double saturating narrows.
    check("v*.ub = vpack(v*.h,v*.h):sat", hvx_width/1, u8_sat(i32_1));
    check("v*.b = vpack(v*.h,v*.h):sat", hvx_width/1, i8_sat(i32_1));
    check("v*.h = vsat(v*.w,v*.w)", hvx_width/1, u8_sat(i32(i16_1) << 8));

    check("vround(v*.h,v*.h)", hvx_width/1, u8_sat((i32(i16_1) + 128)/256));
    check("vround(v*.h,v*.h)", hvx_width/1, i8_sat((i32(i16_1) + 128)/256));
    check("vround(v*.w,v*.w)", hvx_width/2, u16_sat((i64(i32_1) + 32768)/65536));
    check("vround(v*.w,v*.w)", hvx_width/2, i16_sat((i64(i32_1) + 32768)/65536));

    check("vshuff(v*,v*,r*)", hvx_width*2, select((x%2) == 0, in_u8(x/2), in_u8((x+16)/2)));
    check("vshuff(v*,v*,r*)", hvx_width*2, select((x%2) == 0, in_i8(x/2), in_i8((x+16)/2)));
    check("vshuff(v*,v*,r*)", (hvx_width*2)/2, select((x%2) == 0, in_u16(x/2), in_u16((x+16)/2)));
    check("vshuff(v*,v*,r*)", (hvx_width*2)/2, select((x%2) == 0, in_i16(x/2), in_i16((x+16)/2)));
    check("vshuff(v*,v*,r*)", (hvx_width*2)/4, select((x%2) == 0, in_u32(x/2), in_u32((x+16)/2)));
    check("vshuff(v*,v*,r*)", (hvx_width*2)/4, select((x%2) == 0, in_i32(x/2), in_i32((x+16)/2)));

    check("vshuff(v*,v*,r*)", hvx_width*2, select((x%2) == 0, u8(x/2), u8(x/2)));
    check("vshuff(v*,v*,r*)", hvx_width*2, select((x%2) == 0, i8(x/2), i8(x/2)));
    check("vshuff(v*,v*,r*)", (hvx_width*2)/2, select((x%2) == 0, u16(x/2), u16(x/2)));
    check("vshuff(v*,v*,r*)", (hvx_width*2)/2, select((x%2) == 0, i16(x/2), i16(x/2)));
    check("vshuff(v*,v*,r*)", (hvx_width*2)/4, select((x%2) == 0, u32(x/2), u32(x/2)));
    check("vshuff(v*,v*,r*)", (hvx_width*2)/4, select((x%2) == 0, i32(x/2), i32(x/2)));

    check("vmax(v*.ub,v*.ub)", hvx_width/1, max(u8_1, u8_2));
    check("vmax(v*.uh,v*.uh)", hvx_width/2, max(u16_1, u16_2));
    check("vmax(v*.h,v*.h)", hvx_width/2, max(i16_1, i16_2));
    check("vmax(v*.w,v*.w)", hvx_width/4, max(i32_1, i32_2));

    check("vmin(v*.ub,v*.ub)", hvx_width/1, min(u8_1, u8_2));
    check("vmin(v*.uh,v*.uh)", hvx_width/2, min(u16_1, u16_2));
    check("vmin(v*.h,v*.h)", hvx_width/2, min(i16_1, i16_2));
    check("vmin(v*.w,v*.w)", hvx_width/4, min(i32_1, i32_2));

    check("vcmp.gt(v*.b,v*.b)", hvx_width/1, select(i8_1 < i8_2, i8_1, i8_2));
    check("vcmp.gt(v*.ub,v*.ub)", hvx_width/1, select(u8_1 < u8_2, u8_1, u8_2));
    check("vcmp.gt(v*.h,v*.h)", hvx_width/2, select(i16_1 < i16_2, i16_1, i16_2));
    check("vcmp.gt(v*.uh,v*.uh)", hvx_width/2, select(u16_1 < u16_2, u16_1, u16_2));
    check("vcmp.gt(v*.w,v*.w)", hvx_width/4, select(i32_1 < i32_2, i32_1, i32_2));
    check("vcmp.gt(v*.uw,v*.uw)", hvx_width/4, select(u32_1 < u32_2, u32_1, u32_2));

    check("vcmp.gt(v*.b,v*.b)", hvx_width/1, select(i8_1 > i8_2, i8_1, i8_2));
    check("vcmp.gt(v*.ub,v*.ub)", hvx_width/1, select(u8_1 > u8_2, u8_1, u8_2));
    check("vcmp.gt(v*.h,v*.h)", hvx_width/2, select(i16_1 > i16_2, i16_1, i16_2));
    check("vcmp.gt(v*.uh,v*.uh)", hvx_width/2, select(u16_1 > u16_2, u16_1, u16_2));
    check("vcmp.gt(v*.w,v*.w)", hvx_width/4, select(i32_1 > i32_2, i32_1, i32_2));
    check("vcmp.gt(v*.uw,v*.uw)", hvx_width/4, select(u32_1 > u32_2, u32_1, u32_2));

    check("vcmp.gt(v*.b,v*.b)", hvx_width/1, select(i8_1 <= i8_2, i8_1, i8_2));
    check("vcmp.gt(v*.ub,v*.ub)", hvx_width/1, select(u8_1 <= u8_2, u8_1, u8_2));
    check("vcmp.gt(v*.h,v*.h)", hvx_width/2, select(i16_1 <= i16_2, i16_1, i16_2));
    check("vcmp.gt(v*.uh,v*.uh)", hvx_width/2, select(u16_1 <= u16_2, u16_1, u16_2));
    check("vcmp.gt(v*.w,v*.w)", hvx_width/4, select(i32_1 <= i32_2, i32_1, i32_2));
    check("vcmp.gt(v*.uw,v*.uw)", hvx_width/4, select(u32_1 <= u32_2, u32_1, u32_2));

    check("vcmp.gt(v*.b,v*.b)", hvx_width/1, select(i8_1 >= i8_2, i8_1, i8_2));
    check("vcmp.gt(v*.ub,v*.ub)", hvx_width/1, select(u8_1 >= u8_2, u8_1, u8_2));
    check("vcmp.gt(v*.h,v*.h)", hvx_width/2, select(i16_1 >= i16_2, i16_1, i16_2));
    check("vcmp.gt(v*.uh,v*.uh)", hvx_width/2, select(u16_1 >= u16_2, u16_1, u16_2));
    check("vcmp.gt(v*.w,v*.w)", hvx_width/4, select(i32_1 >= i32_2, i32_1, i32_2));
    check("vcmp.gt(v*.uw,v*.uw)", hvx_width/4, select(u32_1 >= u32_2, u32_1, u32_2));

    check("vcmp.eq(v*.b,v*.b)", hvx_width/1, select(i8_1 == i8_2, i8_1, i8_2));
    check("vcmp.eq(v*.b,v*.b)", hvx_width/1, select(u8_1 == u8_2, u8_1, u8_2));
    check("vcmp.eq(v*.h,v*.h)", hvx_width/2, select(i16_1 == i16_2, i16_1, i16_2));
    check("vcmp.eq(v*.h,v*.h)", hvx_width/2, select(u16_1 == u16_2, u16_1, u16_2));
    check("vcmp.eq(v*.w,v*.w)", hvx_width/4, select(i32_1 == i32_2, i32_1, i32_2));
    check("vcmp.eq(v*.w,v*.w)", hvx_width/4, select(u32_1 == u32_2, u32_1, u32_2));

    check("vcmp.eq(v*.b,v*.b)", hvx_width/1, select(i8_1 != i8_2, i8_1, i8_2));
    check("vcmp.eq(v*.b,v*.b)", hvx_width/1, select(u8_1 != u8_2, u8_1, u8_2));
    check("vcmp.eq(v*.h,v*.h)", hvx_width/2, select(i16_1 != i16_2, i16_1, i16_2));
    check("vcmp.eq(v*.h,v*.h)", hvx_width/2, select(u16_1 != u16_2, u16_1, u16_2));
    check("vcmp.eq(v*.w,v*.w)", hvx_width/4, select(i32_1 != i32_2, i32_1, i32_2));
    check("vcmp.eq(v*.w,v*.w)", hvx_width/4, select(u32_1 != u32_2, u32_1, u32_2));

    check("vabsdiff(v*.ub,v*.ub)", hvx_width/1, absd(u8_1, u8_2));
    check("vabsdiff(v*.uh,v*.uh)", hvx_width/2, absd(u16_1, u16_2));
    check("vabsdiff(v*.h,v*.h)", hvx_width/2, absd(i16_1, i16_2));
    check("vabsdiff(v*.w,v*.w)", hvx_width/4, absd(i32_1, i32_2));

    check("vand(v*,v*)", hvx_width/1, u8_1 & u8_2);
    check("vand(v*,v*)", hvx_width/2, u16_1 & u16_2);
    check("vand(v*,v*)", hvx_width/4, u32_1 & u32_2);
    check("vor(v*,v*)", hvx_width/1, u8_1 | u8_2);
    check("vor(v*,v*)", hvx_width/2, u16_1 | u16_2);
    check("vor(v*,v*)", hvx_width/4, u32_1 | u32_2);
    check("vxor(v*,v*)", hvx_width/1, u8_1 ^ u8_2);
    check("vxor(v*,v*)", hvx_width/2, u16_1 ^ u16_2);
    check("vxor(v*,v*)", hvx_width/4, u32_1 ^ u32_2);
    check("vnot(v*)", hvx_width/1, ~u8_1);
    check("vnot(v*)", hvx_width/2, ~u16_1);
    check("vnot(v*)", hvx_width/4, ~u32_1);

    check("vsplat(r*)", hvx_width/1, in_u8(0));
    check("vsplat(r*)", hvx_width/2, in_u16(0));
    check("vsplat(r*)", hvx_width/4, in_u32(0));

    check("vmux(q*,v*,v*)", hvx_width/1, select(i8_1 == i8_2, i8_1, i8_2));
    check("vmux(q*,v*,v*)", hvx_width/2, select(i16_1 == i16_2, i16_1, i16_2));
    check("vmux(q*,v*,v*)", hvx_width/4, select(i32_1 == i32_2, i32_1, i32_2));

    check("vabs(v*.h)", hvx_width/2, abs(i16_1));
    check("vabs(v*.w)", hvx_width/4, abs(i32_1));

    check("vmpa(v*.ub,r*.b)", hvx_width/1, i16(u8_1)*2 + i16(u8_2)*3);
    check("vmpa(v*.ub,r*.b)", hvx_width/1, i16(u8_1)*2 + 3*i16(u8_2));
    check("vmpa(v*.ub,r*.b)", hvx_width/1, 2*i16(u8_1) + 3*i16(u8_2));
    check("v*.h += vmpa(v*.ub,r*.b)", hvx_width/1, 2*i16(u8_1) + 3*i16(u8_2) + i16_1);

    check("vmpa(v*.h,r*.b)", hvx_width/1, i32(i16_1)*2 + i32(i16_2)*3);
    check("vmpa(v*.h,r*.b)", hvx_width/1, i32(i16_1)*2 + 3*i32(i16_2));
    check("vmpa(v*.h,r*.b)", hvx_width/1, 2*i32(i16_1) + 3*i32(i16_2));
    check("v*.w += vmpa(v*.h,r*.b)", hvx_width/1, 2*i32(i16_1) + 3*i32(i16_2) + i32_1);

    check("vmpy(v*.ub,v*.ub)", hvx_width/1, u16(u8_1) * u16(u8_2));
    check("vmpy(v*.b,v*.b)", hvx_width/1, i16(i8_1) * i16(i8_2));
    check("vmpy(v*.uh,v*.uh)", hvx_width/2, u32(u16_1) * u32(u16_2));
    check("vmpy(v*.h,v*.h)", hvx_width/2, i32(i16_1) * i32(i16_2));
    check("vmpyi(v*.h,v*.h)", hvx_width/2, i16_1 * i16_2);
    check("vmpyio(v*.w,v*.h)", hvx_width/2, i32_1 * i32(i16_1));
    check("vmpyie(v*.w,v*.uh)", hvx_width/2, i32_1 * i32(u16_1));
    check("vmpy(v*.uh,v*.uh)", hvx_width/2, u32_1 * u32(u16_1));
    check("vmpyieo(v*.h,v*.h)", hvx_width/4, i32_1 * i32_2);
    // The inconsistency in the expected instructions here is
    // correct. For bytes, the unsigned value is first, for half
    // words, the signed value is first.
    check("vmpy(v*.ub,v*.b)", hvx_width/1, i16(u8_1) * i16(i8_2));
    check("vmpy(v*.h,v*.uh)", hvx_width/2, i32(u16_1) * i32(i16_2));
    check("vmpy(v*.ub,v*.b)", hvx_width/1, i16(i8_1) * i16(u8_2));
    check("vmpy(v*.h,v*.uh)", hvx_width/2, i32(i16_1) * i32(u16_2));

    check("vmpy(v*.ub,r*.b)", hvx_width/1, i16(u8_1) * 3);
    check("vmpy(v*.h,r*.h)", hvx_width/2, i32(i16_1) * 10);
    check("vmpy(v*.ub,r*.ub)", hvx_width/1, u16(u8_1) * 3);
    check("vmpy(v*.uh,r*.uh)", hvx_width/2, u32(u16_1) * 10);

    check("vmpy(v*.ub,r*.b)", hvx_width/1, 3*i16(u8_1));
    check("vmpy(v*.h,r*.h)", hvx_width/2, 10*i32(i16_1));
    check("vmpy(v*.ub,r*.ub)", hvx_width/1, 3*u16(u8_1));
    check("vmpy(v*.uh,r*.uh)", hvx_width/2, 10*u32(u16_1));

    check("vmpyi(v*.h,r*.b)", hvx_width/2, i16_1 * 127);
    check("vmpyi(v*.h,r*.b)", hvx_width/2, 127 * i16_1);
    check("vmpyi(v*.w,r*.h)", hvx_width/4, i32_1 * 32767);
    check("vmpyi(v*.w,r*.h)", hvx_width/4, 32767 * i32_1);

    check("v*.h += vmpyi(v*.h,v*.h)", hvx_width/2, i16_1 + i16_2*i16_3);

    check("v*.h += vmpyi(v*.h,r*.b)", hvx_width/2, i16_1 + i16_2 * 127);
    check("v*.w += vmpyi(v*.w,r*.h)", hvx_width/4, i32_1 + i32_2 * 32767);
    check("v*.h += vmpyi(v*.h,r*.b)", hvx_width/2, i16_1 + 127 * i16_2);
    check("v*.w += vmpyi(v*.w,r*.h)", hvx_width/4, i32_1 + 32767 * i32_2);

    check("v*.uh += vmpy(v*.ub,v*.ub)", hvx_width/1, u16_1 + u16(u8_1) * u16(u8_2));
    check("v*.uw += vmpy(v*.uh,v*.uh)", hvx_width/2, u32_1 + u32(u16_1) * u32(u16_2));
    check("v*.h += vmpy(v*.b,v*.b)", hvx_width/1, i16_1 + i16(i8_1) * i16(i8_2));
    check("v*.w += vmpy(v*.h,v*.h)", hvx_width/2, i32_1 + i32(i16_1) * i32(i16_2));

    check("v*.h += vmpy(v*.ub,v*.b)", hvx_width/1, i16_1 + i16(u8_1) * i16(i8_2));
    check("v*.w += vmpy(v*.h,v*.uh)", hvx_width/2, i32_1 + i32(i16_1) * i32(u16_2));
    check("v*.h += vmpy(v*.ub,v*.b)", hvx_width/1, i16_1 + i16(u8_1) * i16(i8_2));
    check("v*.w += vmpy(v*.h,v*.uh)", hvx_width/2, i32_1 + i32(i16_1) * i32(u16_2));

    check("v*.h += vmpy(v*.ub,v*.b)", hvx_width/1, i16_1 + i16(i8_1) * i16(u8_2));
    check("v*.w += vmpy(v*.h,v*.uh)", hvx_width/2, i32_1 + i32(u16_1) * i32(i16_2));
    check("v*.h += vmpy(v*.ub,v*.b)", hvx_width/1, i16_1 + i16(i8_1) * i16(u8_2));
    check("v*.w += vmpy(v*.h,v*.uh)", hvx_width/2, i32_1 + i32(u16_1) * i32(i16_2));

    check("v*.uh += vmpy(v*.ub,r*.ub)", hvx_width/1, u16_1 + u16(u8_1) * 255);
    check("v*.h += vmpy(v*.ub,r*.b)", hvx_width/1, i16_1 + i16(u8_1) * 127);
    check("v*.uw += vmpy(v*.uh,r*.uh)", hvx_width/2, u32_1 + u32(u16_1) * 65535);
    check("v*.uh += vmpy(v*.ub,r*.ub)", hvx_width/1, u16_1 + 255 * u16(u8_1));
    check("v*.h += vmpy(v*.ub,r*.b)", hvx_width/1, i16_1 + 127 * i16(u8_1));
    check("v*.uw += vmpy(v*.uh,r*.uh)", hvx_width/2, u32_1 + 65535 * u32(u16_1));

    check("v*.h += vmpy(v*.ub,r*.b)", hvx_width/1, i16_1 - i16(u8_1) * -127);
    check("v*.h += vmpyi(v*.h,r*.b)", hvx_width/2, i16_1 - i16_2 * -127);

    check("v*.w += vmpy(v*.h,r*.h)", hvx_width/1, i32_1 + i32(i16_1)*32767);
    check("v*.w += vmpy(v*.h,r*.h)", hvx_width/1, i32_1 + 32767*i32(i16_1));

    check("vmpy(v*.h,v*.h):<<1:rnd:sat", hvx_width/2, i16_sat((i32(i16_1)*i32(i16_2) + 16384)/32768));
    check("vmpy(v*.h,r*.h):<<1:sat", hvx_width/2, i16_sat((i32(i16_1)*32767)/32768));
    check("vmpy(v*.h,r*.h):<<1:sat", hvx_width/2, i16_sat((32767*i32(i16_1))/32768));
    check("vmpy(v*.h,r*.h):<<1:rnd:sat", hvx_width/2, i16_sat((i32(i16_1)*32767 + 16384)/32768));
    check("vmpy(v*.h,r*.h):<<1:rnd:sat", hvx_width/2, i16_sat((32767*i32(i16_1) + 16384)/32768));

    check("v*.w += vasl(v*.w,r*)", hvx_width/4, u32_1 + (u32_2 * 8));
    check("v*.w += vasl(v*.w,r*)", hvx_width/4, i32_1 + (i32_2 * 8));
    check("v*.w += vasr(v*.w,r*)", hvx_width/4, i32_1 + (i32_2 / 8));

    check("v*.w += vasl(v*.w,r*)", hvx_width/4, i32_1 + (i32_2 << (y % 32)));
    check("v*.w += vasr(v*.w,r*)", hvx_width/4, i32_1 + (i32_2 >> (y % 32)));

    check("vcl0(v*.uh)", hvx_width/2, count_leading_zeros(u16_1));
    check("vcl0(v*.uw)", hvx_width/4, count_leading_zeros(u32_1));
    check("vnormamt(v*.h)", hvx_width/2, max(count_leading_zeros(i16_1), count_leading_zeros(~i16_1)));
    check("vnormamt(v*.w)", hvx_width/4, max(count_leading_zeros(i32_1), count_leading_zeros(~i32_1)));
    check("vpopcount(v*.h)", hvx_width/2, popcount(u16_1));
}

void check_altivec_all() {
    Expr f32_1 = in_f32(x), f32_2 = in_f32(x+16), f32_3 = in_f32(x+32);
    Expr f64_1 = in_f64(x), f64_2 = in_f64(x+16), f64_3 = in_f64(x+32);
    Expr i8_1  = in_i8(x),  i8_2  = in_i8(x+16),  i8_3  = in_i8(x+32);
    Expr u8_1  = in_u8(x),  u8_2  = in_u8(x+16),  u8_3  = in_u8(x+32);
    Expr i16_1 = in_i16(x), i16_2 = in_i16(x+16), i16_3 = in_i16(x+32);
    Expr u16_1 = in_u16(x), u16_2 = in_u16(x+16), u16_3 = in_u16(x+32);
    Expr i32_1 = in_i32(x), i32_2 = in_i32(x+16), i32_3 = in_i32(x+32);
    Expr u32_1 = in_u32(x), u32_2 = in_u32(x+16), u32_3 = in_u32(x+32);
    Expr i64_1 = in_i64(x), i64_2 = in_i64(x+16), i64_3 = in_i64(x+32);
    Expr u64_1 = in_u64(x), u64_2 = in_u64(x+16), u64_3 = in_u64(x+32);
    //Expr bool_1 = (f32_1 > 0.3f), bool_2 = (f32_1 < -0.3f), bool_3 = (f32_1 != -0.34f);

    // Basic AltiVec SIMD instructions.
    for (int w = 1; w <= 4; w++) {
        // Vector Integer Add Instructions.
        check("vaddsbs", 16*w, i8_sat(i16( i8_1) + i16( i8_2)));
        check("vaddshs", 8*w, i16_sat(i32(i16_1) + i32(i16_2)));
        check("vaddsws", 4*w, i32_sat(i64(i32_1) + i64(i32_2)));
        check("vaddubm", 16*w, i8_1 +  i8_2);
        check("vadduhm", 8*w, i16_1 + i16_2);
        check("vadduwm", 4*w, i32_1 + i32_2);
        check("vaddubs", 16*w, u8(min(u16( u8_1) + u16( u8_2),  max_u8)));
        check("vadduhs", 8*w, u16(min(u32(u16_1) + u32(u16_2), max_u16)));
        check("vadduws", 4*w, u32(min(u64(u32_1) + u64(u32_2), max_u32)));

        // Vector Integer Subtract Instructions.
        check("vsubsbs", 16*w, i8_sat(i16( i8_1) - i16( i8_2)));
        check("vsubshs", 8*w, i16_sat(i32(i16_1) - i32(i16_2)));
        check("vsubsws", 4*w, i32_sat(i64(i32_1) - i64(i32_2)));
        check("vsububm", 16*w, i8_1 -  i8_2);
        check("vsubuhm", 8*w, i16_1 - i16_2);
        check("vsubuwm", 4*w, i32_1 - i32_2);
        check("vsububs", 16*w, u8(max(i16( u8_1) - i16( u8_2), 0)));
        check("vsubuhs", 8*w, u16(max(i32(u16_1) - i32(u16_2), 0)));
        check("vsubuws", 4*w, u32(max(i64(u32_1) - i64(u32_2), 0)));

        // Vector Integer Average Instructions.
        check("vavgsb", 16*w,  i8((i16( i8_1) + i16( i8_2) + 1)/2));
        check("vavgub", 16*w,  u8((u16( u8_1) + u16( u8_2) + 1)/2));
        check("vavgsh",  8*w, i16((i32(i16_1) + i32(i16_2) + 1)/2));
        check("vavguh",  8*w, u16((u32(u16_1) + u32(u16_2) + 1)/2));
        check("vavgsw",  4*w, i32((i64(i32_1) + i64(i32_2) + 1)/2));
        check("vavguw",  4*w, u32((u64(u32_1) + u64(u32_2) + 1)/2));

        // Vector Integer Maximum and Minimum Instructions
        check("vmaxsb", 16*w, max( i8_1, i8_2));
        check("vmaxub", 16*w, max( u8_1, u8_2));
        check("vmaxsh",  8*w, max(i16_1, i16_2));
        check("vmaxuh",  8*w, max(u16_1, u16_2));
        check("vmaxsw",  4*w, max(i32_1, i32_2));
        check("vmaxuw",  4*w, max(u32_1, u32_2));
        check("vminsb", 16*w, min( i8_1, i8_2));
        check("vminub", 16*w, min( u8_1, u8_2));
        check("vminsh",  8*w, min(i16_1, i16_2));
        check("vminuh",  8*w, min(u16_1, u16_2));
        check("vminsw",  4*w, min(i32_1, i32_2));
        check("vminuw",  4*w, min(u32_1, u32_2));

        // Vector Floating-Point Arithmetic Instructions
        check(use_vsx ? "xvaddsp"   : "vaddfp",  4*w, f32_1 + f32_2);
        check(use_vsx ? "xvsubsp"   : "vsubfp",  4*w, f32_1 - f32_2);
        check(use_vsx ? "xvmaddasp" : "vmaddfp", 4*w, f32_1 * f32_2 + f32_3);
        // check("vnmsubfp", 4, f32_1 - f32_2 * f32_3);

        // Vector Floating-Point Maximum and Minimum Instructions
        check("vmaxfp", 4*w, max(f32_1, f32_2));
        check("vminfp", 4*w, min(f32_1, f32_2));
    }

    // Check these if target supports VSX.
    if (use_vsx) {
        for (int w = 1; w <= 4; w++) {
            // VSX Vector Floating-Point Arithmetic Instructions
            check("xvadddp",  2*w, f64_1 + f64_2);
            check("xvmuldp",  2*w, f64_1 * f64_2);
            check("xvsubdp",  2*w, f64_1 - f64_2);
            check("xvaddsp",  4*w, f32_1 + f32_2);
            check("xvmulsp",  4*w, f32_1 * f32_2);
            check("xvsubsp",  4*w, f32_1 - f32_2);
            check("xvmaxdp",  2*w, max(f64_1, f64_2));
            check("xvmindp",  2*w, min(f64_1, f64_2));
        }
    }

    // Check these if target supports POWER ISA 2.07 and above.
    // These also include new instructions in POWER ISA 2.06.
    if (use_power_arch_2_07) {
        for (int w = 1; w <= 4; w++) {
            check("vaddudm", 2*w, i64_1 + i64_2);
            check("vsubudm", 2*w, i64_1 - i64_2);

            check("vmaxsd",  2*w, max(i64_1, i64_2));
            check("vmaxud",  2*w, max(u64_1, u64_2));
            check("vminsd",  2*w, min(i64_1, i64_2));
            check("vminud",  2*w, min(u64_1, u64_2));
        }
    }
}

int main(int argc, char **argv) {
    if (argc > 1) {
        num_processes = 1;
        filter = argv[1];
    }

    // If we're testing everything, fork into many processes
    vector<int> children;
    for (int i = 1; i < num_processes; i++) {
        int pid = fork();
        if (!pid) {
            // I'm a worker
            my_process_id = i;
            children.clear();
            break;
        } else {
            // I'm the master
            children.push_back(pid);
        }
    }

    target = get_target_from_environment();
    target.set_features({Target::NoBoundsQuery, Target::NoAsserts, Target::NoRuntime});

    use_avx512_knl = target.has_feature(Target::AVX512_KNL);
    use_avx512_cannonlake = target.has_feature(Target::AVX512_Cannonlake);
    use_avx512_skylake = use_avx512_cannonlake || target.has_feature(Target::AVX512_Skylake);
    use_avx512 = use_avx512_knl || use_avx512_skylake || use_avx512_cannonlake || target.has_feature(Target::AVX512);
    use_avx2 = use_avx512 || target.has_feature(Target::AVX2);
    use_avx = use_avx2 || target.has_feature(Target::AVX);
    use_sse41 = use_avx || target.has_feature(Target::SSE41);

    // There's no separate target for SSSE3; we currently enable it in
    // lockstep with SSE4.1
    use_ssse3 = use_sse41;
    // There's no separate target for SSS4.2; we currently assume that
    // it should be used iff AVX is being used.
    use_sse42 = use_avx;

    use_vsx = target.has_feature(Target::VSX);
    use_power_arch_2_07 = target.has_feature(Target::POWER_ARCH_2_07);


    ImageParam image_params[] = {
        in_f32 = ImageParam(Float(32), 1, "in_f32"),
        in_f64 = ImageParam(Float(64), 1, "in_f64"),
        in_i8  = ImageParam(Int(8), 1, "in_i8"),
        in_u8  = ImageParam(UInt(8), 1, "in_u8"),
        in_i16 = ImageParam(Int(16), 1, "in_i16"),
        in_u16 = ImageParam(UInt(16), 1, "in_u16"),
        in_i32 = ImageParam(Int(32), 1, "in_i32"),
        in_u32 = ImageParam(UInt(32), 1, "in_u32"),
        in_i64 = ImageParam(Int(64), 1, "in_i64"),
        in_u64 = ImageParam(UInt(64), 1, "in_u64")
    };
    // We are going to call realize, i.e. we are going to JIT code.
    // Not all platforms support JITting. One indirect yet quick
    // way of identifying this is to see if we can run code on the
    // host. This check is in no ways really a complete check, but
    // it works for now.
    if (can_run_code()) {
        for (ImageParam p : image_params) {
            // Make a buffer filled with noise to use as a sample input.
            Buffer<> b(p.type(), {W*4+H, H});
            Expr r;
            if (p.type().is_float()) {
                r = cast(p.type(), random_float() * 1024 - 512);
            } else {
                // Avoid cases where vector vs scalar do different things
                // on signed integer overflow by limiting ourselves to 28
                // bit numbers.
                r = cast(p.type(), random_int() / 4);
            }
            lambda(x, y, r).realize(b);
            p.set(b);
        }
    }
    for (ImageParam p : image_params) {
        p.set_host_alignment(128);
        p.dim(0).set_min(0);
    }

    if (target.arch == Target::X86) {
        check_sse_all();
    } else if (target.arch == Target::ARM) {
        check_neon_all();
    } else if (target.arch == Target::Hexagon) {
        check_hvx_all();
    } else if (target.arch == Target::POWERPC) {
        check_altivec_all();
    }

    // Compile a runtime for this target, for use in the static test.
    compile_standalone_runtime("simd_op_check_runtime.o", target);

    // Wait for any children to terminate
    for (int child : children) {
        int child_status = 0;
        waitpid(child, &child_status, 0);
        if (child_status) {
            failed = true;
        }
    }

    if (!children.empty() && !failed) {
        printf("Success!\n");
    }

    // Avoid any static destructor issues.
    in_f32 = ImageParam();
    in_f64 = ImageParam();
    in_i8  = ImageParam();
    in_u8  = ImageParam();
    in_i16 = ImageParam();
    in_u16 = ImageParam();
    in_i32 = ImageParam();
    in_u32 = ImageParam();
    in_i64 = ImageParam();
    in_u64 = ImageParam();

    return failed ? -1 : 0;
}

#endif<|MERGE_RESOLUTION|>--- conflicted
+++ resolved
@@ -179,11 +179,7 @@
     bool can_run_the_code = can_run_code();
     if (can_run_the_code) {
         Realization r = error.realize(target.without_feature(Target::NoRuntime));
-<<<<<<< HEAD
-        double e = Image<double>(r[0])(0);
-=======
         double e = Buffer<double>(r[0])();
->>>>>>> 5f873c2c
         // Use a very loose tolerance for floating point tests. The
         // kinds of bugs we're looking for are codegen bugs that
         // return the wrong value entirely, not floating point
@@ -1971,7 +1967,7 @@
     }
     for (ImageParam p : image_params) {
         p.set_host_alignment(128);
-        p.dim(0).set_min(0);
+        p.set_min(0, 0);
     }
 
     if (target.arch == Target::X86) {
