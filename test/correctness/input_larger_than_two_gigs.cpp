#include "Halide.h"
#include <stdio.h>
#include <memory>

int error_occurred = false;
void halide_error(void *ctx, const char *msg) {
    printf("Expected: %s\n", msg);
    error_occurred = true;
}

using namespace Halide;

int main(int argc, char **argv) {
    uint8_t c[4096];
    memset(c, 42, sizeof(c));

    halide_buffer_t buf = {0};
    halide_dimension_t shape[] = {{0, 4096, 1},
                                  {0, 4096, 0},
                                  {0, 256, 0}};
    buf.dim = shape;
    buf.dimensions = 3;
    buf.type = UInt(8);
    buf.host = c;
<<<<<<< HEAD

    Buffer param_buf(&buf);
=======
    buf.extent[0] = 4096;
    buf.extent[1] = 4096;
    buf.extent[2] = 256;
    buf.stride[0] = 1;
    buf.stride[1] = 0;
    buf.stride[2] = 0;
    buf.elem_size = 1;

    Buffer<uint8_t> param_buf(buf);
>>>>>>> 5f873c2c
    ImageParam input(UInt(8), 3);
    input.set(param_buf);

    Func grand_total;
    grand_total() = cast<uint64_t>(input(0, 0, 0) + input(input.dim(0).extent()-1, input.dim(1).extent()-1, input.dim(2).extent()-1));
    grand_total.set_error_handler(&halide_error);

    Target t = get_jit_target_from_environment();

    Buffer<uint64_t> result;
    if (t.bits != 32) {
        grand_total.compile_jit(t.with_feature(Target::LargeBuffers));
        result = grand_total.realize();
        assert(!error_occurred);
        assert(result(0) == (uint64_t)84);
    }

    grand_total.compile_jit(t);
    result = grand_total.realize();
    assert(error_occurred);

    printf("Success!\n");
}<|MERGE_RESOLUTION|>--- conflicted
+++ resolved
@@ -22,10 +22,6 @@
     buf.dimensions = 3;
     buf.type = UInt(8);
     buf.host = c;
-<<<<<<< HEAD
-
-    Buffer param_buf(&buf);
-=======
     buf.extent[0] = 4096;
     buf.extent[1] = 4096;
     buf.extent[2] = 256;
@@ -35,12 +31,12 @@
     buf.elem_size = 1;
 
     Buffer<uint8_t> param_buf(buf);
->>>>>>> 5f873c2c
     ImageParam input(UInt(8), 3);
     input.set(param_buf);
 
+    Var x;
     Func grand_total;
-    grand_total() = cast<uint64_t>(input(0, 0, 0) + input(input.dim(0).extent()-1, input.dim(1).extent()-1, input.dim(2).extent()-1));
+    grand_total() = cast<uint64_t>(input(0, 0, 0) + input(input.extent(0)-1, input.extent(1)-1, input.extent(2)-1));
     grand_total.set_error_handler(&halide_error);
 
     Target t = get_jit_target_from_environment();
