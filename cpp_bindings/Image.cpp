#include "Image.h"
#include "Type.h"
#include "Util.h"
#include "Uniform.h"
#include "Var.h"
#include <assert.h>
#include "../src/buffer.h"

namespace Halide {
    struct DynImage::Contents {
        Contents(const Type &t, int a);
        Contents(const Type &t, int a, int b);
        Contents(const Type &t, int a, int b, int c);
        Contents(const Type &t, int a, int b, int c, int d);
        Contents(const Type &t, std::vector<int> sizes);
        ~Contents();
        
        void allocate(size_t bytes);
        
        Type type;
        std::vector<int> size, stride;
        const std::string name;
        unsigned char *data;
        std::vector<unsigned char> host_buffer;
        buffer_t buf;
        mutable void (*copyToHost)(buffer_t*);
        mutable void (*freeBuffer)(buffer_t*);
    };

    DynImage::Contents::Contents(const Type &t, int a) : 
        type(t), size(vec(a)), stride(vec(1)), name(uniqueName('i')), copyToHost(NULL), freeBuffer(NULL) {
        assert(a > 0 && "Images must have positive sizes\n");
        allocate(a * (t.bits/8));
    }
    
    DynImage::Contents::Contents(const Type &t, int a, int b) : 
        type(t), size(vec(a, b)), stride(vec(1, a)), name(uniqueName('i')), copyToHost(NULL), freeBuffer(NULL) {
        assert(a > 0 && b > 0 && "Images must have positive sizes");
        allocate(a * b * (t.bits/8));
    }
    
    DynImage::Contents::Contents(const Type &t, int a, int b, int c) : 
        type(t), size(vec(a, b, c)), stride(vec(1, a, a*b)), name(uniqueName('i')), copyToHost(NULL), freeBuffer(NULL) {
        assert(a > 0 && b > 0 && c > 0 && "Images must have positive sizes");
        allocate(a * b * c * (t.bits/8));
    }

    DynImage::Contents::Contents(const Type &t, int a, int b, int c, int d) : 
        type(t), size(vec(a, b, c, d)), stride(vec(1, a, a*b, a*b*c)), name(uniqueName('i')), copyToHost(NULL), freeBuffer(NULL) {
        assert(a > 0 && b > 0 && c > 0 && d > 0 && "Images must have positive sizes");
        allocate(a * b * c * d * (t.bits/8));
    }

    DynImage::Contents::Contents(const Type &t, std::vector<int> sizes) :
        type(t), size(sizes), stride(sizes.size()), name(uniqueName('i')), copyToHost(NULL), freeBuffer(NULL) {
        
        size_t total = 1;
        for (size_t i = 0; i < sizes.size(); i++) {
            assert(sizes[i] > 0 && "Images must have positive sizes");
            stride[i] = total;
            total *= sizes[i];
        }

        allocate(total * (t.bits/8));
    }
    
    DynImage::Contents::~Contents() {
        if (freeBuffer) {
            fprintf(stderr, "freeBuffer %p\n", &buf);
            freeBuffer(&buf);
        }
    }

    void DynImage::Contents::allocate(size_t bytes) {
        host_buffer.resize(bytes+32);
        data = &(host_buffer[0]);
        unsigned char offset = ((size_t)data) & 0x1f;
        if (offset) {
            data += 32 - offset;
        }
        
        assert(size.size() <= 4);
        buf.host = data;
        buf.dev = 0;
        buf.host_dirty = false;
        buf.dev_dirty = false;
        buf.extent[0] = buf.extent[1] = buf.extent[2] = buf.extent[3] = 1;
        for (size_t i = 0; i < size.size(); i++) {
            buf.extent[i] = size[i];
            if (i > 0) buf.stride[i] = buf.extent[i-1] * buf.stride[i-1];
            else buf.stride[i] = 1;
        }
        buf.min[0] = buf.min[1] = buf.min[2] = buf.min[3] = 0;
        buf.elem_size = type.bits/8;
    }

    DynImage::DynImage(const Type &t, int a) : contents(new Contents(t, a)) {}

    DynImage::DynImage(const Type &t, int a, int b) : contents(new Contents(t, a, b)) {}

    DynImage::DynImage(const Type &t, int a, int b, int c) : contents(new Contents(t, a, b, c)) {}

    DynImage::DynImage(const Type &t, int a, int b, int c, int d) : contents(new Contents(t, a, b, c, d)) {}
    DynImage::DynImage(const Type &t, std::vector<int> sizes) : contents(new Contents(t, sizes)) {}

    DynImage::DynImage(const DynImage &other) : contents(other.contents) {}

    const Type &DynImage::type() const {
        return contents->type;
    }

    int DynImage::stride(int i) const {
        if (i >= dimensions()) {
            fprintf(stderr,
                    "ERROR: accessing stride of dim %d of %d-dimensional image %s\n",
                    i, dimensions(), name().c_str());
            assert(i < dimensions());
        }
        return contents->stride[i];
    }

    int DynImage::size(int i) const {
        if (i >= dimensions()) {
            fprintf(stderr,
                    "ERROR: accessing size of dim %d of %d-dimensional image %s\n",
                    i, dimensions(), name().c_str());
            assert(i < dimensions());
        }
        return contents->size[i];
    }

    int DynImage::dimensions() const {
        return contents->size.size();
    }

    unsigned char *DynImage::data() const {
        return contents->data;
    }

    const std::string &DynImage::name() const {
        return contents->name;
    }
    
    buffer_t* DynImage::buffer() const {
        return &contents->buf;
    }
    
    void DynImage::setRuntimeHooks(void (*copyToHostFn)(buffer_t *), void (*freeFn)(buffer_t *)) const {
        contents->copyToHost = copyToHostFn;
        contents->freeBuffer = freeFn;
    }

    void DynImage::copyToHost() const {
        // printf("%p->copyToHost...", this);
        if (contents->buf.dev_dirty) {
            // printf("runs\n");
            assert(contents->copyToHost);
            contents->copyToHost(&contents->buf);
        } else {
            // printf("skipped - not dirty\n");
        }
    }

    void DynImage::copyToDev() const {
        if (contents->buf.host_dirty) {
            // TODO
            assert(false);
        }
    }

    void DynImage::markHostDirty() const {
        assert(!contents->buf.dev_dirty);
        contents->buf.host_dirty = true;
    }

    void DynImage::markDevDirty() const {
        assert(!contents->buf.host_dirty);
        contents->buf.dev_dirty = true;
    }
    
    bool DynImage::hostDirty() const {
        return contents->buf.host_dirty;
    }
    bool DynImage::devDirty() const {
        return contents->buf.dev_dirty;
    }

    Expr DynImage::operator()(const Expr &a) const {
        return ImageRef(*this, vec(a));
    }

    Expr DynImage::operator()(const Expr &a, const Expr &b) const {
        return ImageRef(*this, vec(a, b));
    }
    
    Expr DynImage::operator()(const Expr &a, const Expr &b, const Expr &c) const {
        return ImageRef(*this, vec(a, b, c));
    }
    
    Expr DynImage::operator()(const Expr &a, const Expr &b, const Expr &c, const Expr &d) const {
        return ImageRef(*this, vec(a, b, c, d));
    }

    extern MLVal makeVar(const MLVal& name);
    static Expr makeRawVar(std::string name) {
        return Expr(makeVar(name), Int(32));
    }

    struct UniformImage::Contents {
        Contents(const Type &t, int dims) :
            t(t), name(uniqueName('m')) {
            sizes.resize(dims);
            for (int i = 0; i < dims; i++) {
<<<<<<< HEAD
                sizes[i] = Var(std::string(".") + name + ".extent." + int_to_str(i), false);
=======
                sizes[i] = makeRawVar(std::string(".") + name + ".dim." + int_to_str(i));
>>>>>>> b6fdcdf4
            }
        }

        Contents(const Type &t, int dims, const std::string &name_) :
            t(t), name(sanitizeName(name_)) {
            sizes.resize(dims);
            for (int i = 0; i < dims; i++) {
<<<<<<< HEAD
                sizes[i] = Var(std::string(".") + name + ".extent." + int_to_str(i), false);
=======
                sizes[i] = makeRawVar(std::string(".") + name + ".dim." + int_to_str(i));
>>>>>>> b6fdcdf4
            }
        }

        Type t;
        shared_ptr<DynImage> image;
        std::vector<Expr> sizes;
        const std::string name;
    };

    UniformImage::UniformImage(const Type &t, int dims) : 
        contents(new Contents(t, dims)) {
        for (int i = 0; i < dims; i++) {
            contents->sizes[i].child(*this);
        }
    }

    UniformImage::UniformImage(const Type &t, int dims, const std::string &name) : 
        contents(new Contents(t, dims, sanitizeName(name))) {
        for (int i = 0; i < dims; i++) {
            contents->sizes[i].child(*this);
        }
    }

    UniformImage::UniformImage(const UniformImage &other) :
        contents(other.contents) {
    }

    void UniformImage::operator=(const DynImage &image) {
        assert(image.type() == contents->t);
        assert((size_t)image.dimensions() == contents->sizes.size());
        contents->image.reset(new DynImage(image));
    }

    const DynImage &UniformImage::boundImage() const {
        assert(contents->image);
        return *(contents->image);
    }
         
    unsigned char *UniformImage::data() const {
        assert(contents->image);
        return contents->image->data();
    }

    bool UniformImage::operator==(const UniformImage &other) const {
        return contents == other.contents;
    }

    Expr UniformImage::operator()(const Expr &a) const {
        return UniformImageRef(*this, vec(a));
    }

    Expr UniformImage::operator()(const Expr &a, const Expr &b) const {
        return UniformImageRef(*this, vec(a, b));
    }

    Expr UniformImage::operator()(const Expr &a, const Expr &b, const Expr &c) const {
        return UniformImageRef(*this, vec(a, b, c));
    }

    Expr UniformImage::operator()(const Expr &a, const Expr &b, const Expr &c, const Expr &d) const {
        return UniformImageRef(*this, vec(a, b, c, d));
    }
    
    Type UniformImage::type() const {
        return contents->t;
    }

    const std::string &UniformImage::name() const {
        return contents->name;
    }
    
    int UniformImage::dimensions() const {
        return contents->sizes.size();
    }

    const Expr &UniformImage::size(int i) const {
        return contents->sizes[i];
    }
        
}<|MERGE_RESOLUTION|>--- conflicted
+++ resolved
@@ -211,11 +211,7 @@
             t(t), name(uniqueName('m')) {
             sizes.resize(dims);
             for (int i = 0; i < dims; i++) {
-<<<<<<< HEAD
-                sizes[i] = Var(std::string(".") + name + ".extent." + int_to_str(i), false);
-=======
-                sizes[i] = makeRawVar(std::string(".") + name + ".dim." + int_to_str(i));
->>>>>>> b6fdcdf4
+                sizes[i] = makeRawVar(std::string(".") + name + ".extent." + int_to_str(i));
             }
         }
 
@@ -223,11 +219,7 @@
             t(t), name(sanitizeName(name_)) {
             sizes.resize(dims);
             for (int i = 0; i < dims; i++) {
-<<<<<<< HEAD
-                sizes[i] = Var(std::string(".") + name + ".extent." + int_to_str(i), false);
-=======
-                sizes[i] = makeRawVar(std::string(".") + name + ".dim." + int_to_str(i));
->>>>>>> b6fdcdf4
+                sizes[i] = makeRawVar(std::string(".") + name + ".extent." + int_to_str(i));
             }
         }
 
